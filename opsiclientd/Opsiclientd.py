--- conflicted
+++ resolved
@@ -9,11 +9,8 @@
 should be overridden in the concrete implementation for an OS.
 """
 
-<<<<<<< HEAD
 from __future__ import annotations
 
-=======
->>>>>>> 029c7344
 import os
 import platform
 import re
