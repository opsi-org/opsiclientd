--- conflicted
+++ resolved
@@ -8,10 +8,8 @@
 
 @copyright:	uib GmbH <info@uib.de>
 """
-<<<<<<< HEAD
+
 from __future__ import annotations
-=======
->>>>>>> 029c7344
 
 import codecs
 import collections
