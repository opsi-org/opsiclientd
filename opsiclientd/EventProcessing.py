# -*- coding: utf-8 -*-

# opsiclientd is part of the desktop management solution opsi
# (open pc server integration) http://www.opsi.org
# Copyright (C) 2010-2018 uib GmbH <info@uib.de>

# This program is free software: you can redistribute it and/or modify
# it under the terms of the GNU Affero General Public License as
# published by the Free Software Foundation, either version 3 of the
# License, or (at your option) any later version.

# This program is distributed in the hope that it will be useful,
# but WITHOUT ANY WARRANTY; without even the implied warranty of
# MERCHANTABILITY or FITNESS FOR A PARTICULAR PURPOSE.  See the
# GNU Affero General Public License for more details.

# You should have received a copy of the GNU Affero General Public License
# along with this program.  If not, see <http://www.gnu.org/licenses/>.
"""
Processing of events.

:copyright: uib GmbH <info@uib.de>
:author: Jan Schneider <j.schneider@uib.de>
:author: Erol Ueluekmen <e.ueluekmen@uib.de>
:author: Niko Wenselowski <n.wenselowski@uib.de>
:license: GNU Affero General Public License version 3
"""

# pylint: disable=too-many-lines

from contextlib import contextmanager
import codecs
import filecmp
import os
import shutil
import sys
import time
import datetime
import tempfile
import subprocess
from urllib.parse import urlparse
import psutil

from OPSI import System
from OPSI.Object import ProductOnClient
from OPSI.Types import forceInt, forceList, forceUnicode, forceUnicodeLower
from OPSI.Util.Message import (
	ChoiceSubject, MessageSubject, MessageSubjectProxy, NotificationServer,
	ProgressSubjectProxy
)
from OPSI.Util.Thread import KillableThread

from opsicommon.logging import logger, log_context, logging_config, LOG_WARNING

from opsiclientd import __version__
from opsiclientd.Config import Config
from opsiclientd.Events.Utilities.Generators import reconfigureEventGenerators
from opsiclientd.utils import get_include_exclude_product_ids
from opsiclientd.Events.SyncCompleted import SyncCompletedEvent
from opsiclientd.Exceptions import CanceledByUserError, ConfigurationError
from opsiclientd.Localization import _
from opsiclientd.OpsiService import ServiceConnection
from opsiclientd.State import State
from opsiclientd.SystemCheck import RUNNING_ON_WINDOWS, RUNNING_ON_DARWIN, RUNNING_ON_LINUX
from opsiclientd.Timeline import Timeline

config = Config()
state = State()
timeline = Timeline()


@contextmanager
def changeDirectory(path):
	'Change the current directory to `path` as long as the context exists.'

	old_dir = os.getcwd()
	os.chdir(path)
	try:
		yield
	finally:
		os.chdir(old_dir)


class EventProcessingThread(KillableThread, ServiceConnection): # pylint: disable=too-many-instance-attributes,too-many-public-methods
	def __init__(self, opsiclientd, event):
		KillableThread.__init__(self)
		ServiceConnection.__init__(self)

		self.opsiclientd = opsiclientd
		self.event = event

		self.running = False
		self.actionCancelled = False
		self.waitCancelled = False

		self.shutdownCancelled = False
		self.shutdownWaitCancelled = False

		self._serviceConnection = None

		self._notificationServer = None

		self._depotShareMounted = False

		self._statusSubject = MessageSubject('status')
		self._messageSubject = MessageSubject('message')
		self._serviceUrlSubject = MessageSubject('configServiceUrl')
		self._clientIdSubject = MessageSubject('clientId')
		self._actionProcessorInfoSubject = MessageSubject('actionProcessorInfo')
		self._opsiclientdInfoSubject = MessageSubject('opsiclientdInfo')
		self._detailSubjectProxy = MessageSubjectProxy('detail')
		self._currentProgressSubjectProxy = ProgressSubjectProxy('currentProgress', fireAlways=False)
		self._overallProgressSubjectProxy = ProgressSubjectProxy('overallProgress', fireAlways=False)
		self._choiceSubject = None

		self._statusSubject.setMessage( _("Processing event %s") % self.event.eventConfig.getName() )
		self._clientIdSubject.setMessage(config.get('global', 'host_id'))
		self._opsiclientdInfoSubject.setMessage(f"opsiclientd {__version__}")
		self._actionProcessorInfoSubject.setMessage("")

		self.isLoginEvent = bool(self.event.eventConfig.actionType == 'login')
		if self.isLoginEvent:
			logger.info("Event is user login event")

	# ServiceConnection
	def connectionThreadOptions(self):
		return {'statusSubject': self._statusSubject}

	def connectionStart(self, configServiceUrl):
		self._serviceUrlSubject.setMessage(configServiceUrl)
		try:
			cancellableAfter = forceInt(config.get('config_service', 'user_cancelable_after'))
			if self._notificationServer and (cancellableAfter >= 0):
				logger.info("User is allowed to cancel connection after %d seconds", cancellableAfter)
				self._choiceSubject = ChoiceSubject(id = 'choice')
		except Exception as err: # pylint: disable=broad-except
			logger.error(err)

	def connectionCancelable(self, stopConnectionCallback):
		if self._notificationServer and self._choiceSubject:
			self._choiceSubject.setChoices([ 'Stop connection' ])
			self._choiceSubject.setCallbacks([ stopConnectionCallback ])
			self._notificationServer.addSubject(self._choiceSubject)

	def connectionTimeoutChanged(self, timeout):
		if self._detailSubjectProxy:
			self._detailSubjectProxy.setMessage( _('Timeout: %ds') % timeout )

	def connectionCanceled(self):
		if self._notificationServer and self._choiceSubject:
			self._notificationServer.removeSubject(self._choiceSubject)
		self._detailSubjectProxy.setMessage('')
		ServiceConnection.connectionCanceled(self)

	def connectionTimedOut(self):
		if self._notificationServer and self._choiceSubject:
			self._notificationServer.removeSubject(self._choiceSubject)
		self._detailSubjectProxy.setMessage('')
		ServiceConnection.connectionTimedOut(self)

	def connectionEstablished(self):
		if self._notificationServer and self._choiceSubject:
			self._notificationServer.removeSubject(self._choiceSubject)
		self._detailSubjectProxy.setMessage('')

	def connectionFailed(self, error):
		if self._notificationServer and self._choiceSubject:
			self._notificationServer.removeSubject(self._choiceSubject)
		self._detailSubjectProxy.setMessage('')
		ServiceConnection.connectionFailed(self, error)

	# End of ServiceConnection

	def getSessionId(self):
		if RUNNING_ON_WINDOWS:
			if self.isLoginEvent:
				user_session_ids = System.getUserSessionIds(self.event.eventInfo["User"])
				if user_session_ids:
					session_id = user_session_ids[0]
					logger.info("Using session id of user '%s': %s", self.event.eventInfo["User"], session_id)
					return session_id

			# Prefer active console/rdp sessions
			for session in System.getActiveSessionInformation():
				if session.get("StateName") == "active":
					session_id = session["SessionId"]
					logger.info("Using session id of user '%s': %s", session.get("UserName"), session_id)
					return session_id

			session_id = System.getActiveConsoleSessionId()
			logger.info("Using active console session id: %s", session_id)
			return session_id

		session_id = System.getActiveSessionId()
		logger.info("Using active session id: %s", session_id)
		return session_id

	def setStatusMessage(self, message):
		logger.debug("Setting status message to: %s", message)
		self._statusSubject.setMessage(message)

	@property
	def notificationServerPort(self):
		if not self._notificationServer:
			return None
		return self._notificationServer.port

	def startNotificationServer(self):
		logger.notice("Starting notification server")

		try:
			self._notificationServer = NotificationServer(
				address=config.get('notification_server', 'interface'),
				start_port=forceInt(config.get('notification_server', 'start_port')),
				subjects=[
					self._statusSubject,
					self._messageSubject,
					self._serviceUrlSubject,
					self._clientIdSubject,
					self._actionProcessorInfoSubject,
					self._opsiclientdInfoSubject,
					self._detailSubjectProxy,
					self._currentProgressSubjectProxy,
					self._overallProgressSubjectProxy
				]
			)
			with log_context({'instance' : 'notification server'}):
				self._notificationServer.daemon = True
				if not self._notificationServer.start_and_wait(timeout=30):
					if self._notificationServer.errorOccurred():
						raise Exception(self._notificationServer.errorOccurred())
					raise Exception("Timed out while waiting for notification server")
				if self._notificationServer.errorOccurred():
					raise Exception(self._notificationServer.errorOccurred())
				logger.notice("Notification server started (listening on port %d)", self.notificationServerPort)
		except Exception as err: # pylint: disable=broad-except
			logger.error("Failed to start notification server: %s", err)
			raise Exception(f"Failed to start notification server: {err}") from err

	def stopNotificationServer(self):
		if not self._notificationServer:
			return

		try:
			logger.info("Stopping notification server")
			self._notificationServer.stop(stopReactor=False)
		except Exception as err: # pylint: disable=broad-except
			logger.error(err, exc_info=True)

	def getConfigFromService(self):
		''' Get settings from service '''
		logger.notice("Getting config from service")
		try:
			if not self.isConfigServiceConnected():
				logger.warning("Cannot get config from service: not connected")
				return
			self.setStatusMessage(_("Getting config from service"))
			config.getFromService(self._configService)
			self.setStatusMessage(_("Got config from service"))
			logger.notice("Reconfiguring event generators")
			reconfigureEventGenerators()
		except Exception as err: # pylint: disable=broad-except
			logger.error("Failed to get config from service: %s", err)
			raise

	def writeLogToService(self):
		logger.notice("Writing log to service")
		try:
			if not self.isConfigServiceConnected():
				logger.warning("Cannot write log to service: not connected")
				return
			self.setStatusMessage(_("Writing log to service"))

			with codecs.open(config.get('global', 'log_file'), 'r', 'utf-8', 'replace') as file:
				data = file.read()

			data += "-------------------- submitted part of log file ends here, see the rest of log file on client --------------------\n"
			# Do not log jsonrpc request
			logging_config(file_level=LOG_WARNING)
			self._configService.log_write('clientconnect', data.replace('\ufffd', '?'), config.get('global', 'host_id')) # pylint: disable=no-member
			logging_config(file_level=config.get('global', 'log_level'))
		except Exception as err: # pylint: disable=broad-except
			logging_config(file_level=config.get('global', 'log_level'))
			logger.error("Failed to write log to service: %s", err)
			raise

	def runCommandInSession(self, command, sessionId=None, desktop=None, waitForProcessEnding=False, timeoutSeconds=0, noWindow=False): # pylint: disable=too-many-arguments
		if sessionId is None:
			sessionId = self.getSessionId()

		if not desktop or (forceUnicodeLower(desktop) == 'current'):
			if self.isLoginEvent:
				desktop = 'default'
			else:
				logger.debug("Getting current active desktop name")
				desktop = forceUnicodeLower(self.opsiclientd.getCurrentActiveDesktopName(sessionId))
				logger.debug("Got current active desktop name: %s", desktop)

		if not desktop:
			desktop = 'winlogon'

		processId = None
		while True:
			try:
				logger.info("Running command %s in session '%s' on desktop '%s'", command, sessionId, desktop)
				processId = System.runCommandInSession(
						command=command,
						sessionId=sessionId,
						desktop=desktop,
						waitForProcessEnding=waitForProcessEnding,
						timeoutSeconds=timeoutSeconds,
						noWindow=noWindow
				)[2]
				break
			except Exception as err: # pylint: disable=broad-except
				logger.error(err)
				raise

		return processId

	def startNotifierApplication(self, command, sessionId=None, desktop=None, notifierId=None): # pylint: disable=inconsistent-return-statements
		if sessionId is None:
			sessionId = self.getSessionId()

		logger.notice("Starting notifier application in session '%s' on desktop '%s'", sessionId, desktop)
		try:
			pid = self.runCommandInSession(
				sessionId = sessionId,
				command = command.replace('%port%', forceUnicode(self.notificationServerPort)).replace('%id%', forceUnicode(notifierId)),
				desktop = desktop,
				waitForProcessEnding = False
			)
			return pid
		except Exception as err: # pylint: disable=broad-except
			logger.error("Failed to start notifier application '%s': %s" , command, err)

	def closeProcessWindows(self, processId):
		try:
			opsiclientd_rpc = config.get('opsiclientd_rpc', 'command')
			command = f'{opsiclientd_rpc} "exit(); System.closeProcessWindows(processId={processId})"'
		except Exception as err: # pylint: disable=broad-except
			raise Exception(f"opsiclientd_rpc command not defined: {err}") from err

		self.runCommandInSession(command=command, waitForProcessEnding=False, noWindow=True)

	def setActionProcessorInfo(self):
		try:
			actionProcessorFilename = config.get('action_processor', 'filename')
			actionProcessorLocalDir = config.get('action_processor', 'local_dir')
			actionProcessorLocalFile = os.path.join(actionProcessorLocalDir, actionProcessorFilename)

			if RUNNING_ON_WINDOWS:
				info = System.getFileVersionInfo(actionProcessorLocalFile)

				version = info.get('FileVersion', '')
				name = info.get('FileDescription', '')
				logger.info("Action processor name '%s', version '%s'", name, version)
				self._actionProcessorInfoSubject.setMessage(f"{name} {version}")
			else:
				logger.info("Action processor: %s", actionProcessorLocalFile)
				self._actionProcessorInfoSubject.setMessage(os.path.basename(actionProcessorLocalFile))
		except Exception as err: # pylint: disable=broad-except
			logger.error("Failed to set action processor info: %s", err)

	def mountDepotShare(self, impersonation):
		if self._depotShareMounted:
			logger.debug("Depot share already mounted")
			return
		if not config.get('depot_server', 'url'):
			raise Exception("Cannot mount depot share, depot_server.url undefined")
		if config.get('depot_server', 'url').split('/')[2] in ('127.0.0.1', 'localhost'):
			logger.notice("No need to mount depot share %s, working on local depot cache", config.get('depot_server', 'url'))
			return

		logger.notice("Mounting depot share %s", config.get('depot_server', 'url'))
		self.setStatusMessage(_("Mounting depot share %s") % config.get('depot_server', 'url'))

		mount_options = {}
		(mount_username, mount_password) = config.getDepotserverCredentials(configService=self._configService)

		if RUNNING_ON_WINDOWS:
			url = urlparse(config.get('depot_server', 'url'))
			try:

				if url.scheme in ("smb", "cifs"):
					System.setRegistryValue(
						System.HKEY_LOCAL_MACHINE,
						f"SOFTWARE\\Microsoft\\Windows\\CurrentVersion\\Internet Settings\\ZoneMap\\Domains\\{url.hostname}",
						"file", 1
					)
				elif url.scheme in ("webdavs", "https"):
					System.setRegistryValue(
						System.HKEY_LOCAL_MACHINE,
						f"SOFTWARE\\Microsoft\\Windows\\CurrentVersion\\Internet Settings\\ZoneMap\\Domains\\{url.hostname}@SSL@{url.port}",
						"file", 1
					)
					System.setRegistryValue(
						System.HKEY_LOCAL_MACHINE,
						"SYSTEM\\CurrentControlSet\\Services\\WebClient\\Parameters",
						"FileSizeLimitInBytes", 0xffffffff
					)
				logger.info("Added depot '%s' to trusted domains", url.hostname)
			except Exception as err: # pylint: disable=broad-except
				logger.error("Failed to add depot to trusted domains: %s", err)

			if url.scheme in ("smb", "cifs") and impersonation:
				mount_username = None
				mount_password = None
		elif RUNNING_ON_LINUX or RUNNING_ON_DARWIN:
			mount_options["ro"] = ""
			if RUNNING_ON_LINUX:
				mount_options["dir_mode"] = "0700"
				mount_options["file_mode"] = "0700"

		System.mount(
			config.get('depot_server', 'url'), config.getDepotDrive(),
			username=mount_username, password=mount_password,
			**mount_options
		)

		self._depotShareMounted = True

	def umountDepotShare(self):
		if not self._depotShareMounted:
			logger.debug("Depot share not mounted")
			return
		try:
			logger.notice("Unmounting depot share")
			System.umount(config.getDepotDrive())
			self._depotShareMounted = False
		except Exception as err: # pylint: disable=broad-except
			logger.warning(err)

	def updateActionProcessor(self, mount=True): # pylint: disable=too-many-locals,inconsistent-return-statements,too-many-branches,too-many-statements
		logger.notice("Updating action processor")
		self.setStatusMessage(_("Updating action processor"))

		impersonation = None
		try: # pylint: disable=too-many-nested-blocks
			mounted = False
			try:
				url = urlparse(config.get('depot_server', 'url'))
				if mount and url.hostname.lower() not in ('127.0.0.1', 'localhost'):
					impersonation = None
					if RUNNING_ON_WINDOWS:
						# This logon type allows the caller to clone its current token and specify new credentials for outbound connections.
						# The new logon session has the same local identifier but uses different credentials for other network connections.
						(mount_username, mount_password) = config.getDepotserverCredentials(configService=self._configService)
						if url.scheme in ("smb", "cifs"):
							impersonation = System.Impersonate(username=mount_username, password=mount_password)
							impersonation.start(logonType='NEW_CREDENTIALS')

					logger.debug("Not on windows: mounting %s impersonation", "with" if impersonation else "without")
					self.mountDepotShare(impersonation)
					mounted = True

				actionProcessorRemoteDir = None
				actionProcessorCommonDir = None
				if url.hostname.lower() in ('127.0.0.1', 'localhost'):
					dirname = config.get('action_processor', 'remote_dir')
					dirname.lstrip(os.sep)
					dirname.lstrip("install" + os.sep)
					dirname.lstrip(os.sep)
					actionProcessorRemoteDir = os.path.join(
						self.opsiclientd.getCacheService().getProductCacheDir(),
						dirname
					)
					commonname = config.get('action_processor', 'remote_common_dir')
					commonname.lstrip(os.sep)
					commonname.lstrip("install" + os.sep)
					commonname.lstrip(os.sep)
					actionProcessorCommonDir = os.path.join(self.opsiclientd.getCacheService().getProductCacheDir(), commonname)
					logger.notice("Updating action processor from local cache '%s' (common dir '%s')", actionProcessorRemoteDir, actionProcessorCommonDir)
				else:
					#match = re.search('^(smb|cifs)://([^/]+)/([^/]+)(.*)$', config.get('depot_server', 'url'), re.IGNORECASE)
					## 1: protocol, 2: netloc, 3: share_name
					#if not match:
					#	raise Exception("Bad depot-URL '%s'" % config.get('depot_server', 'url'))
					#pn = match.group(3).replace('/', os.sep)
					dd = config.getDepotDrive()
					if RUNNING_ON_WINDOWS:
						dd += os.sep
					dirname = config.get('action_processor', 'remote_dir')
					dirname.lstrip(os.sep)
					#actionProcessorRemoteDir = os.path.join(dd, pn, dirname)
					actionProcessorRemoteDir = os.path.join(dd, dirname)
					commonname = config.get('action_processor', 'remote_common_dir')
					commonname.lstrip(os.sep)
					actionProcessorCommonDir = os.path.join(dd, commonname)
					logger.notice("Updating action processor from depot dir '%s' (common dir '%s')", actionProcessorRemoteDir, actionProcessorCommonDir)

				actionProcessorFilename = config.get('action_processor', 'filename')
				actionProcessorLocalDir = config.get('action_processor', 'local_dir')
				actionProcessorLocalFile = os.path.join(actionProcessorLocalDir, actionProcessorFilename)
				actionProcessorRemoteFile = os.path.join(actionProcessorRemoteDir, actionProcessorFilename)

				if not os.path.exists(actionProcessorLocalFile):
					logger.notice("Action processor needs update because file '%s' not found", actionProcessorLocalFile)
				elif abs(os.stat(actionProcessorLocalFile).st_mtime - os.stat(actionProcessorRemoteFile).st_mtime) > 10:
					logger.notice("Action processor needs update because modification time difference is more than 10 seconds")
				elif not filecmp.cmp(actionProcessorLocalFile, actionProcessorRemoteFile):
					logger.notice("Action processor needs update because file changed")
				else:
					logger.notice("Local action processor exists and seems to be up to date")
					if self.event.eventConfig.useCachedProducts:
						self._configService.productOnClient_updateObjects([ # pylint: disable=no-member
							ProductOnClient(
								productId          = config.action_processor_name,
								productType        = 'LocalbootProduct',
								clientId           = config.get('global', 'host_id'),
								installationStatus = 'installed',
								actionProgress     = ''
							)
						])
					return actionProcessorLocalFile

				if RUNNING_ON_WINDOWS:
					logger.info("Checking if action processor files are in use")
					for proc in psutil.process_iter():
						try:
							full_path = proc.exe()
							if full_path and not os.path.relpath(full_path, actionProcessorLocalDir).startswith(".."):
								raise Exception(f"Action processor files are in use by process '{full_path}''")
						except (PermissionError, psutil.AccessDenied, ValueError):
							pass

				# Update files
				if "opsi-script" in actionProcessorLocalDir:
					self.updateActionProcessorUnified(actionProcessorRemoteDir, actionProcessorCommonDir)
				else:
					self.updateActionProcessorOld(actionProcessorRemoteDir)
				logger.notice("Local action processor successfully updated")

				productVersion = None
				packageVersion = None
				for productOnDepot in self._configService.productOnDepot_getIdents( # pylint: disable=no-member
							productType='LocalbootProduct',
							productId=config.action_processor_name,
							depotId=config.get('depot_server', 'depot_id'),
							returnType='dict'):
					productVersion = productOnDepot['productVersion']
					packageVersion = productOnDepot['packageVersion']
				self._configService.productOnClient_updateObjects([ # pylint: disable=no-member
					ProductOnClient(
						productId=config.action_processor_name,
						productType='LocalbootProduct',
						productVersion=productVersion,
						packageVersion=packageVersion,
						clientId=config.get('global', 'host_id'),
						installationStatus='installed',
						actionProgress='',
						actionResult='successful'
					)
				])

				self.setActionProcessorInfo()
			finally:
				if mounted:
					self.umountDepotShare()

		except Exception as err: # pylint: disable=broad-except
			logger.error("Failed to update action processor: %s", err, exc_info=True)
		finally:
			if impersonation:
				try:
					impersonation.end()
				except Exception as err: # pylint: disable=broad-except
					logger.warning(err)

	def updateActionProcessorUnified(self, actionProcessorRemoteDir, actionProcessorCommonDir): # pylint: disable=no-self-use
		actionProcessorFilename = config.get('action_processor', 'filename')
		actionProcessorLocalDir = config.get('action_processor', 'local_dir')
		actionProcessorLocalTmpDir = actionProcessorLocalDir + '.tmp'
		actionProcessorLocalFile = os.path.join(actionProcessorLocalDir, actionProcessorFilename)

		logger.notice("Start copying the action processor files")
		if os.path.exists(actionProcessorLocalTmpDir):
			logger.info("Deleting dir '%s'", actionProcessorLocalTmpDir)
			shutil.rmtree(actionProcessorLocalTmpDir)
		logger.info("Copying from '%s' to '%s'", actionProcessorRemoteDir, actionProcessorLocalTmpDir)
		shutil.copytree(actionProcessorRemoteDir, actionProcessorLocalTmpDir)
		if RUNNING_ON_LINUX or RUNNING_ON_WINDOWS:
			for common in os.listdir(actionProcessorCommonDir):
				source = os.path.join(actionProcessorCommonDir, common)
				if os.path.isdir(source):
					shutil.copytree(source, os.path.join(actionProcessorLocalTmpDir, common))
				else:
					shutil.copy2(source, os.path.join(actionProcessorLocalTmpDir, common))

		if not os.path.exists(os.path.join(actionProcessorLocalTmpDir, actionProcessorFilename)):
			raise Exception(f"File '{os.path.join(actionProcessorLocalTmpDir, actionProcessorFilename)}' does not exist after copy")

		if os.path.exists(actionProcessorLocalDir):
			logger.info("Deleting dir '%s'", actionProcessorLocalDir)
			shutil.rmtree(actionProcessorLocalDir)

		logger.info("Moving dir '%s' to '%s'", actionProcessorLocalTmpDir, actionProcessorLocalDir)
		shutil.move(actionProcessorLocalTmpDir, actionProcessorLocalDir)

		if RUNNING_ON_WINDOWS:
			logger.notice("Trying to set the right permissions for opsi-script")
			setaclcmd = os.path.join(config.get('global', 'base_dir'), 'utilities', 'setacl.exe')
			opsi_script_dir = actionProcessorLocalDir.replace('\\\\', '\\')
			cmd = (			#TODO: change to icacls
				f'"{setaclcmd}" -on "{opsi_script_dir}" -ot file'
				' -actn ace -ace "n:S-1-5-32-544;p:full;s:y" -ace "n:S-1-5-32-545;p:read_ex;s:y"'
				' -actn clear -clr "dacl,sacl" -actn rstchldrn -rst "dacl,sacl"'
			)
			System.execute(cmd, shell=False)
		else:
			if RUNNING_ON_LINUX:
				symlink = os.path.join("/usr/bin", actionProcessorFilename.split("/")[-1])
			if RUNNING_ON_DARWIN:
				symlink = os.path.join("/usr/local/bin", actionProcessorFilename.split("/")[-1])
			logger.info("Making symlink '%s' to '%s'", symlink, actionProcessorLocalFile)
			if os.path.exists(symlink):
				if not os.path.islink(symlink):
					logger.warning("replacing binary '%s' with symlink to %s", symlink, actionProcessorLocalFile)
				os.remove(symlink)
			os.symlink(actionProcessorLocalFile, symlink)

<<<<<<< HEAD
	def updateActionProcessorOld(self, actionProcessorRemoteDir):

		if not RUNNING_ON_WINDOWS and not RUNNING_ON_LINUX:
			logger.error("Update of action processor without installed opsi-script package not implemented on this os")
			return

=======
	def updateActionProcessorOld(self, actionProcessorRemoteDir): # pylint: disable=no-self-use
>>>>>>> 2eff0061
		actionProcessorFilename = config.get('action_processor', 'filename')
		actionProcessorLocalDir = config.get('action_processor', 'local_dir')
		actionProcessorLocalTmpDir = actionProcessorLocalDir + '.tmp'

		logger.notice("Start copying the action processor files")
		if RUNNING_ON_WINDOWS:
			if os.path.exists(actionProcessorLocalTmpDir):
				logger.info("Deleting dir '%s'", actionProcessorLocalTmpDir)
				shutil.rmtree(actionProcessorLocalTmpDir)
			logger.info("Copying from '%s' to '%s'", actionProcessorRemoteDir, actionProcessorLocalTmpDir)
			shutil.copytree(actionProcessorRemoteDir, actionProcessorLocalTmpDir)

			if not os.path.exists(os.path.join(actionProcessorLocalTmpDir, actionProcessorFilename)):
				raise Exception(f"File '{os.path.join(actionProcessorLocalTmpDir, actionProcessorFilename)}' does not exist after copy")

			if os.path.exists(actionProcessorLocalDir):
				logger.info("Deleting dir '%s'", actionProcessorLocalDir)
				shutil.rmtree(actionProcessorLocalDir)

			logger.info("Moving dir '%s' to '%s'", actionProcessorLocalTmpDir, actionProcessorLocalDir)
			shutil.move(actionProcessorLocalTmpDir, actionProcessorLocalDir)

			logger.notice("Trying to set the right permissions for opsi-winst")
			setaclcmd = os.path.join(config.get('global', 'base_dir'), 'utilities', 'setacl.exe')
			winstdir = actionProcessorLocalDir.replace('\\\\', '\\')
			cmd = (
				f'"{setaclcmd}" -on "{winstdir}" -ot file'
				' -actn ace -ace "n:S-1-5-32-544;p:full;s:y" -ace "n:S-1-5-32-545;p:read_ex;s:y"'
				' -actn clear -clr "dacl,sacl" -actn rstchldrn -rst "dacl,sacl"'
			)
			System.execute(cmd, shell=False)
		elif RUNNING_ON_LINUX:
			logger.info("Copying from '%s' to '%s'", actionProcessorRemoteDir, actionProcessorLocalDir)
			for fn in os.listdir(actionProcessorRemoteDir):
				if os.path.isfile(os.path.join(actionProcessorRemoteDir, fn)):
					shutil.copy2(
						os.path.join(actionProcessorRemoteDir, fn),
						os.path.join(actionProcessorLocalDir, fn)
					)
				else:
					logger.warning("Skipping '%s' while updating action processor because it is not a file",
						os.path.join(actionProcessorRemoteDir, fn)
					)

	def processUserLoginActions(self):
		self.setStatusMessage(_("Processing login actions"))
		try:
			if not self._configService:
				raise Exception("Not connected to config service")

			productsByIdAndVersion = {}
			for product in self._configService.product_getObjects(type='LocalbootProduct', userLoginScript="*.*"): # pylint: disable=no-member
				if product.id not in productsByIdAndVersion:
					productsByIdAndVersion[product.id] = {}
				if product.productVersion not in productsByIdAndVersion[product.id]:
					productsByIdAndVersion[product.id][product.productVersion] = {}
				productsByIdAndVersion[product.id][product.productVersion][product.packageVersion] = product

			if not productsByIdAndVersion:
				logger.notice("No user login script found, nothing to do")
				return

			clientToDepotservers = self._configService.configState_getClientToDepotserver(clientIds = config.get('global', 'host_id')) # pylint: disable=no-member
			if not clientToDepotservers:
				raise Exception(f"Failed to get depotserver for client '{config.get('global', 'host_id')}'")
			depotId = clientToDepotservers[0]['depotId']

			dd = config.getDepotDrive()
			if RUNNING_ON_WINDOWS:
				dd += os.sep
			productDir = os.path.join(dd, "install")

			userLoginScripts = []
			productIds = []
			for productOnDepot in self._configService.productOnDepot_getIdents( # pylint: disable=no-member
							productType = 'LocalbootProduct',
							depotId     = depotId,
							returnType  = 'dict'):
				product = productsByIdAndVersion.get(
					productOnDepot['productId'], {}).get(
						productOnDepot['productVersion'], {}).get(
							productOnDepot['packageVersion'])
				if not product:
					continue
				logger.info("User login script '%s' found for product %s_%s-%s",
					product.userLoginScript, product.id, product.productVersion, product.packageVersion
				)
				userLoginScripts.append(os.path.join(productDir, product.userLoginScript))
				productIds.append(product.id)

			if not userLoginScripts:
				logger.notice("No user login script found, nothing to do")
				return

			logger.notice("User login scripts found, executing")
			additionalParams = f"/usercontext {self.event.eventInfo.get('User')}"
			self.runActions(productIds, additionalParams)

		except Exception as err: # pylint: disable=broad-except
			logger.error("Failed to process login actions: %s", err, exc_info=True)
			self.setStatusMessage(_("Failed to process login actions: %s") % forceUnicode(err))

	def processProductActionRequests(self): # pylint: disable=too-many-branches,too-many-statements
		self.setStatusMessage(_("Getting action requests from config service"))

		try:
			bootmode = ""
			if RUNNING_ON_WINDOWS:
				try:
					bootmode = System.getRegistryValue(System.HKEY_LOCAL_MACHINE, "SOFTWARE\\opsi.org\\general", "bootmode").upper()
				except Exception as err: # pylint: disable=broad-except
					logger.warning("Failed to get bootmode from registry: %s", err)
			else:
				bootmode = "BKSTD"

			if not self._configService:
				raise Exception("Not connected to config service")

			productIds = []
			includeProductIds = []
			excludeProductIds = []
			if self.event.eventConfig.actionProcessorProductIds:
				productIds = self.event.eventConfig.actionProcessorProductIds

			if not productIds:
				includeProductGroupIds = [x for x in forceList(self.event.eventConfig.includeProductGroupIds) if x != ""]
				excludeProductGroupIds = [x for x in forceList(self.event.eventConfig.excludeProductGroupIds) if x != ""]
				includeProductIds, excludeProductIds = get_include_exclude_product_ids(
					self._configService, includeProductGroupIds, excludeProductGroupIds
				)

				for productOnClient in [poc for poc in self._configService.productOnClient_getObjects( # pylint: disable=no-member
							productType='LocalbootProduct',
							clientId=config.get('global', 'host_id'),
							actionRequest=['setup', 'uninstall', 'update', 'always', 'once', 'custom'],
							attributes=['actionRequest'],
							productId=includeProductIds) if poc.productId not in excludeProductIds]:
					if productOnClient.productId not in productIds:
						productIds.append(productOnClient.productId)
						logger.notice(
							"   [%2s] product %-20s %s",
							len(productIds), productOnClient.productId + ':', productOnClient.actionRequest
						)

			if (not productIds) and bootmode == 'BKSTD':
				logger.notice("No product action requests set")
				self.setStatusMessage( _("No product action requests set") )
				#set installation_pending State to False
				state.set('installation_pending','false')
				try:
					if self.event.eventConfig.useCachedConfig:
						self.opsiclientd.getCacheService().setConfigCacheObsolete()
				except Exception as err: # pylint: disable=broad-except
					logger.error(err)
			else:
				#set installation_pending State
				if not self.event.eventConfig.actionProcessorProductIds:
					state.set('installation_pending','true')

				logger.notice("Start processing action requests")
				if productIds:
					if self.event.eventConfig.useCachedProducts:
						if self.opsiclientd.getCacheService().productCacheCompleted(self._configService, productIds):
							logger.notice("Event '%s' uses cached products and product caching is done", self.event.eventConfig.getId())
						else:
							raise Exception(
								f"Event '{self.event.eventConfig.getId()}' uses cached products but product caching is not done"
							)

				additionalParams = ""
				if includeProductIds or excludeProductIds:
					additionalParams = "/processproducts " + ','.join(productIds)

				self.processActionWarningTime(productIds)
				self.runActions(productIds, additionalParams=additionalParams)
				try:
					if self.event.eventConfig.useCachedConfig and not self._configService.productOnClient_getIdents( # pylint: disable=no-member
								productType   = 'LocalbootProduct',
								clientId      = config.get('global', 'host_id'),
								actionRequest = ['setup', 'uninstall', 'update', 'always', 'once', 'custom']):
						self.opsiclientd.getCacheService().setConfigCacheObsolete()
					if not self._configService.productOnClient_getIdents( # pylint: disable=no-member
								productType   = 'LocalbootProduct',
								clientId      = config.get('global', 'host_id'),
								actionRequest = ['setup', 'uninstall', 'update', 'once', 'custom']):
						#set installation_pending State to false nothing to do!!!!
						logger.notice("Setting installation pending to false")
						state.set('installation_pending','false')
				except Exception as err: # pylint: disable=broad-except
					logger.error(err)

		except Exception as err: # pylint: disable=broad-except
			logger.error("Failed to process product action requests: %s", err, exc_info=True)
			self.setStatusMessage(_("Failed to process product action requests: %s") % str(err))
			timeline.addEvent(
				title="Failed to process product action requests",
				description=f"Failed to process product action requests: {err}",
				category="error",
				isError=True
			)
		time.sleep(3)

	def runActions(self, productIds, additionalParams=''): # pylint: disable=too-many-nested-blocks,too-many-locals,too-many-branches,too-many-statements
		runActionsEventId = timeline.addEvent(
			title="Running actions",
			description=f"Running actions {', '.join(productIds)}",
			category="run_actions",
			durationEvent=True
		)
		try:
			config.selectDepotserver(
				configService=self._configService,
				mode="mount",
				event=self.event,
				productIds=productIds
			)
			if not additionalParams:
				additionalParams = ''
			if not self.event.getActionProcessorCommand():
				raise Exception("No action processor command defined")

			if (
				RUNNING_ON_WINDOWS and
				sys.getwindowsversion().major >= 6 and # pylint: disable=no-member
				self.event.eventConfig.name == 'gui_startup' and
				self.event.eventConfig.trustedInstallerDetection
			):
				# Wait for windows installer before Running Action Processor
				try:
					logger.notice("Getting windows installer status")
					if self.opsiclientd.isWindowsInstallerBusy():
						logger.notice("Windows installer is running, waiting until upgrade process is finished")
						self.setStatusMessage(_("Waiting for TrustedInstaller"))
						waitEventId = timeline.addEvent(
							title = "Waiting for TrustedInstaller",
							description = "Windows installer is running, waiting until upgrade process is finished",
							category = "wait",
							durationEvent = True
						)

						while self.opsiclientd.isWindowsInstallerBusy():
							time.sleep(10)
							logger.debug("Windows installer is running, waiting until upgrade process is finished")

						logger.notice("Windows installer finished")
						timeline.setEventEnd(eventId=waitEventId)
					else:
						logger.notice("Windows installer not running")
				except Exception as err: # pylint: disable=broad-except
					logger.error("Failed to get windows installer status: %s", err)

			self.setStatusMessage(_("Starting actions"))

			if RUNNING_ON_WINDOWS:
				# Setting some registry values before starting action
				# Mainly for action processor
				System.setRegistryValue(System.HKEY_LOCAL_MACHINE, "SOFTWARE\\opsi.org\\shareinfo", "depoturl",   config.get('depot_server', 'url'))
				System.setRegistryValue(System.HKEY_LOCAL_MACHINE, "SOFTWARE\\opsi.org\\shareinfo", "depotdrive", config.getDepotDrive())
				System.setRegistryValue(System.HKEY_LOCAL_MACHINE, "SOFTWARE\\opsi.org\\shareinfo", "configurl",   "<deprecated>")
				System.setRegistryValue(System.HKEY_LOCAL_MACHINE, "SOFTWARE\\opsi.org\\shareinfo", "configdrive", "<deprecated>")
				System.setRegistryValue(System.HKEY_LOCAL_MACHINE, "SOFTWARE\\opsi.org\\shareinfo", "utilsurl",    "<deprecated>")
				System.setRegistryValue(System.HKEY_LOCAL_MACHINE, "SOFTWARE\\opsi.org\\shareinfo", "utilsdrive",  "<deprecated>")

			# action processor desktop can be one of current / winlogon / default
			desktop = self.event.eventConfig.actionProcessorDesktop

			# Choose desktop for action processor
			if not desktop or (forceUnicodeLower(desktop) == 'current'):
				if self.isLoginEvent:
					desktop = 'default'
				else:
					desktop = forceUnicodeLower(self.opsiclientd.getCurrentActiveDesktopName(self.getSessionId()))
					if desktop and desktop.lower() == 'screen-saver':
						desktop = 'default'

			if not desktop:
				# Default desktop is winlogon
				desktop = 'winlogon'

			depotServerUsername = ''
			depotServerPassword = ''
			try:
				(depotServerUsername, depotServerPassword) = config.getDepotserverCredentials(configService=self._configService)
			except Exception as err: # pylint: disable=broad-except
				if not self.event.eventConfig.useCachedProducts:
					raise
				logger.error("Failed to get depotserver credentials, continuing because event uses cached products", exc_info=True)
				depotServerUsername = 'pcpatch'

			if not RUNNING_ON_WINDOWS:
				self.mountDepotShare(None)

			# Update action processor
			if self.event.eventConfig.updateActionProcessor:
				self.updateActionProcessor(mount=not self._depotShareMounted)

			# Run action processor
			serviceSession = 'none'
			try:
				serviceSession = self.getConfigService().jsonrpc_getSessionId()
				if not serviceSession:
					serviceSession = 'none'
			except Exception: # pylint: disable=broad-except
				pass

			actionProcessorUserName = ''
			actionProcessorUserPassword = ''
			if not self.isLoginEvent:
				actionProcessorUserName = self.opsiclientd._actionProcessorUserName # pylint: disable=protected-access
				actionProcessorUserPassword = self.opsiclientd._actionProcessorUserPassword # pylint: disable=protected-access

			createEnvironment = config.get('action_processor', 'create_environment')

			actionProcessorCommand = config.replace(self.event.getActionProcessorCommand())
			actionProcessorCommand = actionProcessorCommand.replace('%service_url%', self._configServiceUrl)
			actionProcessorCommand = actionProcessorCommand.replace('%service_session%', serviceSession)
			actionProcessorCommand = actionProcessorCommand.replace(
				'%action_processor_productids%',
				",".join(self.event.eventConfig.actionProcessorProductIds)
			)
			actionProcessorCommand += f" {additionalParams}"
			actionProcessorCommand = actionProcessorCommand.replace('"', '\\"')

			if RUNNING_ON_WINDOWS:
				command = (
					f'"{os.path.join(os.path.dirname(sys.argv[0]), "action_processor_starter.exe")}"' +
					r' "%global.host_id%" "%global.opsi_host_key%" "%control_server.port%"'
					r' "%global.log_file%" "%global.log_level%" "%depot_server.url%"'
					f' "{config.getDepotDrive()}" "{depotServerUsername}" "{depotServerPassword}"'
					f' "{self.getSessionId()}" "{desktop}" '
					f' "{actionProcessorCommand}" "{self.event.eventConfig.actionProcessorTimeout}"'
					f' "{actionProcessorUserName}" "{actionProcessorUserPassword}"'
					f' "{str(createEnvironment).lower()}"'
				)
			else:
				command = actionProcessorCommand

			command = config.replace(command)

			if self.event.eventConfig.preActionProcessorCommand:
				logger.notice(
					"Starting pre action processor command '%s' in session '%s' on desktop '%s'",
					self.event.eventConfig.preActionProcessorCommand, self.getSessionId(), desktop
				)
				self.runCommandInSession(
					command = self.event.eventConfig.preActionProcessorCommand,
					desktop = desktop,
					waitForProcessEnding = True
				)

			if RUNNING_ON_WINDOWS:
				logger.notice(
					"Starting action processor in session '%s' on desktop '%s'",
					self.getSessionId(), desktop
				)
				self.runCommandInSession(
					command=command,
					desktop=desktop,
					waitForProcessEnding=True,
					noWindow=True
				)
			else:
				with changeDirectory('/tmp'):
					credentialfile = None
					try:
						(username, password) = (None, None)
						new_cmd = []
						cmd = command.split()
						skip_next = False
						for num, part in enumerate(cmd):
							if skip_next:
								skip_next = False
								continue
							if part.strip().lower() == "-username" and len(cmd) > num:
								username = cmd[num+1].strip()
								skip_next = True
							elif part.strip().lower() == "-password" and len(cmd) > num:
								password = cmd[num+1].strip()
								skip_next = True
							else:
								new_cmd.append(part)
						if username is not None and password is not None:
							tf = tempfile.NamedTemporaryFile(mode="w", delete=False, encoding="utf-8")
							tf.write(f"username={username}\npassword={password}\n")
							tf.close()
							credentialfile = tf.name
							new_cmd.extend(["-credentialfile", credentialfile])
							command = " ".join(new_cmd)

						if cmd and cmd[0] and os.path.isfile(cmd[0]) and not os.access(cmd[0], os.X_OK):
							os.chmod(cmd[0], 0o0755)

						self.setStatusMessage(_("Action processor is running"))
						System.runCommandInSession(
							command=command,
							sessionId=self.getSessionId(),
							waitForProcessEnding=True,
							timeoutSeconds=self.event.eventConfig.actionProcessorTimeout
						)
					finally:
						if credentialfile and os.path.exists(credentialfile):
							os.unlink(credentialfile)

			if self.event.eventConfig.postActionProcessorCommand:
				logger.notice("Starting post action processor command '%s' in session '%s' on desktop '%s'",
					self.event.eventConfig.postActionProcessorCommand, self.getSessionId(), desktop
				)
				self.runCommandInSession(
					command = self.event.eventConfig.postActionProcessorCommand,
					desktop = desktop,
					waitForProcessEnding = True
				)

			self.setStatusMessage( _("Actions completed") )
		finally:
			timeline.setEventEnd(eventId = runActionsEventId)
			self.umountDepotShare()

	def setEnvironment(self): # pylint: disable=no-self-use
		try:
			logger.debug("Current environment:")
			for (key, value) in os.environ.items():
				logger.debug("   %s=%s", key, value)
			logger.debug("Updating environment")
			hostname = os.environ['COMPUTERNAME']
			(homeDrive, homeDir) = os.environ['USERPROFILE'].split('\\')[0:2]
			# TODO: is this correct?
			username = config.get('global', 'username')
			# TODO: Anwendungsdaten
			os.environ['APPDATA']     = f"{homeDrive}\\{homeDir}\\{username}\\AppData\\Roaming"
			os.environ['HOMEDRIVE']   = homeDrive
			os.environ['HOMEPATH']    = f"\\{homeDir}\\{username}"
			os.environ['LOGONSERVER'] = f"\\\\{hostname}"
			os.environ['SESSIONNAME'] = 'Console'
			os.environ['USERDOMAIN']  = hostname
			os.environ['USERNAME']    = username
			os.environ['USERPROFILE'] = f"{homeDrive}\\{homeDir}\\{username}"
			logger.debug("Updated environment:")
			for (key, value) in os.environ.items():
				logger.debug("   %s=%s", key, value)
		except Exception as err: # pylint: disable=broad-except
			logger.error("Failed to set environment: %s", err)

	def abortActionCallback(self, choiceSubject): # pylint: disable=unused-argument
		logger.notice("Event aborted by user")
		self.actionCancelled = True

	def startActionCallback(self, choiceSubject): # pylint: disable=unused-argument
		logger.notice("Event wait cancelled by user")
		self.waitCancelled = True

	def processActionWarningTime(self, productIds=[]): # pylint: disable=dangerous-default-value,too-many-branches,too-many-statements,too-many-locals
		if not self.event.eventConfig.actionWarningTime:
			return
		logger.info("Notifying user of actions to process %s (%s)", self.event, productIds)
		cancelCounter = state.get(f'action_processing_cancel_counter_{self.event.eventConfig.name}', 0)
		# State action_processing_cancel_counter without appended event name is needed for notification server
		state.set('action_processing_cancel_counter', cancelCounter)

		waitEventId = timeline.addEvent(
			title="Action warning",
			description=(
				f"Notifying user of actions to process {self.event.eventConfig.getId()} ({', '.join(productIds)})\n"
				f"actionWarningTime: {self.event.eventConfig.actionWarningTime}, "
				f"actionUserCancelable: {self.event.eventConfig.actionUserCancelable}, "
				f"cancelCounter: {cancelCounter}"
			),
			category="wait",
			durationEvent=True
		)
		self._messageSubject.setMessage("%s\n%s: %s" % (
			self.event.eventConfig.getActionMessage(),
			_("Products"),
			', '.join(productIds))
		)
		choiceSubject = ChoiceSubject(id='choice')
		if cancelCounter < self.event.eventConfig.actionUserCancelable:
			choiceSubject.setChoices([ _('Abort'), _('Start now') ])
			choiceSubject.setCallbacks( [ self.abortActionCallback, self.startActionCallback ] )
		else:
			choiceSubject.setChoices([ _('Start now') ])
			choiceSubject.setCallbacks( [ self.startActionCallback ] )
		self._notificationServer.addSubject(choiceSubject)
		notifierPids = []
		try:
			if self.event.eventConfig.actionNotifierCommand:
				desktops = [self.event.eventConfig.actionNotifierDesktop]
				if RUNNING_ON_WINDOWS and self.event.eventConfig.actionNotifierDesktop == "all":
					desktops = ["winlogon", "default"]
				for desktop in desktops:
					notifier_pid = self.startNotifierApplication(
						command    = self.event.eventConfig.actionNotifierCommand,
						desktop    = desktop,
						notifierId = 'action'
					)
					if notifier_pid:
						notifierPids.append(notifier_pid)

			timeout = int(self.event.eventConfig.actionWarningTime)
			endTime = time.time() + timeout
			while timeout > 0 and not self.actionCancelled and not self.waitCancelled:
				now = time.time()
				minutes = 0
				seconds = endTime - now
				if seconds >= 60:
					minutes = int(seconds/60)
					seconds -= minutes*60
				seconds = int(seconds)
				if minutes < 10:
					minutes = f"0{minutes}"
				if seconds < 10:
					seconds = f"0{seconds}"
				self.setStatusMessage(_("Event %s: action processing will start in %s:%s") % (self.event.eventConfig.getName(), minutes, seconds))
				if endTime - now <= 0:
					break
				time.sleep(1)

			if self.waitCancelled:
				timeline.addEvent(
					title="Action processing started by user",
					description="Action processing wait time cancelled by user",
					category="user_interaction"
				)

			if self.actionCancelled:
				cancelCounter += 1
				state.set(f"action_processing_cancel_counter_{self.event.eventConfig.name}", cancelCounter)
				logger.notice("Action processing cancelled by user for the %d. time (max: %d)",
					cancelCounter, self.event.eventConfig.actionUserCancelable
				)
				timeline.addEvent(
					title="Action processing cancelled by user",
					description=(
						f"Action processing cancelled by user for the {cancelCounter}. time"
						f" (max: {self.event.eventConfig.actionUserCancelable})"
					),
					category="user_interaction")
				raise CanceledByUserError("Action processing cancelled by user")
			state.set(f'action_processing_cancel_counter_{self.event.eventConfig.name}', 0)
		finally:
			timeline.setEventEnd(waitEventId)
			try:
				if self._notificationServer:
					self._notificationServer.requestEndConnections(['action'])
					self._notificationServer.removeSubject(choiceSubject)
				if notifierPids:
					try:
						time.sleep(3)
						for notifierPid in notifierPids:
							System.terminateProcess(processId=notifierPid)
					except Exception: # pylint: disable=broad-except
						pass

			except Exception as err: # pylint: disable=broad-except
				logger.error(err, exc_info=True)

	def abortShutdownCallback(self, choiceSubject): # pylint: disable=unused-argument
		logger.notice("Shutdown aborted by user")
		self.shutdownCancelled = True

	def startShutdownCallback(self, choiceSubject): # pylint: disable=unused-argument
		logger.notice("Shutdown wait cancelled by user")
		self.shutdownWaitCancelled = True

	def isRebootRequested(self):
		if self.event.eventConfig.reboot:
			return True
		if self.event.eventConfig.processShutdownRequests and self.opsiclientd.isRebootRequested():
			return True
		return False

	def isShutdownRequested(self):
		if self.event.eventConfig.shutdown:
			return True
		if self.event.eventConfig.processShutdownRequests and self.opsiclientd.isShutdownRequested():
			return True
		return False

	def processShutdownRequests(self): # pylint: disable=too-many-locals,too-many-branches,too-many-statements
		try: # pylint: disable=too-many-nested-blocks
			shutdown = self.isShutdownRequested()
			reboot   = self.isRebootRequested()
			if reboot or shutdown:
				if reboot:
					timeline.addEvent(title = "Reboot requested", category = "system")
					self.setStatusMessage(_("Reboot requested"))
				else:
					timeline.addEvent(title = "Shutdown requested", category = "system")
					self.setStatusMessage(_("Shutdown requested"))

				if self.event.eventConfig.shutdownWarningTime:
					if not self.event.eventConfig.shutdownNotifierCommand:
						raise ConfigurationError(
							f"Event {self.event.eventConfig.getName()} defines shutdownWarningTime"
							" but shutdownNotifierCommand is not set"
						)
					if self._notificationServer:
						self._notificationServer.requestEndConnections()
					while True:
						shutdownCancelCounter = state.get('shutdown_cancel_counter', 0)
						waitEventId = None
						if reboot:
							logger.info("Notifying user of reboot")
							waitEventId = timeline.addEvent(
								title="Reboot warning",
								description=(
									"Notifying user of reboot\n"
									f"shutdownWarningTime: {self.event.eventConfig.shutdownWarningTime}, "
									f"shutdownUserCancelable: {self.event.eventConfig.shutdownUserCancelable}, "
									f"shutdownCancelCounter: {shutdownCancelCounter}"
								),
								category="wait",
								durationEvent=True
							)
						else:
							logger.info("Notifying user of shutdown")
							waitEventId = timeline.addEvent(
								title="Shutdown warning",
								description=(
									"Notifying user of shutdown\n"
									f"shutdownWarningTime: {self.event.eventConfig.shutdownWarningTime}, "
									f"shutdownUserCancelable: {self.event.eventConfig.shutdownUserCancelable}, "
									f"shutdownCancelCounter: {shutdownCancelCounter}"
								),
								category="wait",
								durationEvent=True
							)

						self.shutdownCancelled = False
						self.shutdownWaitCancelled = False

						shutdownWarningMessage = self.event.eventConfig.getShutdownWarningMessage()
						if isinstance(self.event, SyncCompletedEvent):
							try:
								productIds = list(self.opsiclientd.getCacheService().getProductCacheState()["products"])
								if productIds:
									shutdownWarningMessage += f"\n{_('Products')}: {', '.join(productIds)}"
							except Exception as stateErr: # pylint: disable=broad-except
								logger.error(stateErr, exc_info=True)
						self._messageSubject.setMessage(shutdownWarningMessage)

						choiceSubject = ChoiceSubject(id = 'choice')
						if shutdownCancelCounter < self.event.eventConfig.shutdownUserCancelable:
							if reboot:
								choiceSubject.setChoices([ _('Reboot now'), _('Later') ])
							else:
								choiceSubject.setChoices([ _('Shutdown now'), _('Later') ])
							choiceSubject.setCallbacks( [ self.startShutdownCallback, self.abortShutdownCallback ] )
						else:
							if reboot:
								choiceSubject.setChoices([ _('Reboot now') ])
							else:
								choiceSubject.setChoices([ _('Shutdown now') ])
							choiceSubject.setCallbacks( [ self.startShutdownCallback ] )
						self._notificationServer.addSubject(choiceSubject)

						failed_to_start_notifier = False
						notifierPids = []
						desktops = [self.event.eventConfig.shutdownNotifierDesktop]
						if RUNNING_ON_WINDOWS and self.event.eventConfig.shutdownNotifierDesktop == "all":
							desktops = ["winlogon", "default"]
						for desktop in desktops:
							notifier_pid = self.startNotifierApplication(
								command    = self.event.eventConfig.shutdownNotifierCommand,
								desktop    = desktop,
								notifierId = 'shutdown'
							)
							if notifier_pid:
								notifierPids.append(notifier_pid)
							else:
								logger.error("Failed to start shutdown notifier, shutdown will not be executed")
								failed_to_start_notifier = True

						timeout = int(self.event.eventConfig.shutdownWarningTime)
						endTime = time.time() + timeout
						while (timeout > 0) and not self.shutdownCancelled and not self.shutdownWaitCancelled:
							now = time.time()
							minutes = 0
							seconds = (endTime - now)
							if seconds >= 60:
								minutes = int(seconds/60)
								seconds -= minutes*60
							seconds = int(seconds)
							if minutes < 10:
								minutes = f"0{minutes}"
							if seconds < 10:
								seconds = f"0{seconds}"
							if reboot:
								self.setStatusMessage(_("Reboot in %s:%s") % (minutes, seconds))
							else:
								self.setStatusMessage(_("Shutdown in %s:%s") % (minutes, seconds))
							if (endTime - now) <= 0:
								break
							time.sleep(1)

						try:
							if self._notificationServer:
								self._notificationServer.requestEndConnections()
								self._notificationServer.removeSubject(choiceSubject)
							if notifierPids:
								try:
									time.sleep(3)
									for notifierPid in notifierPids:
										System.terminateProcess(processId=notifierPid)
								except Exception: # pylint: disable=broad-except
									pass
						except Exception as err: # pylint: disable=broad-except
							logger.error(err, exc_info=True)

						self._messageSubject.setMessage("")

						timeline.setEventEnd(waitEventId)

						if self.shutdownWaitCancelled:
							if reboot:
								timeline.addEvent(
									title="Reboot started by user",
									description="Reboot wait time cancelled by user",
									category="user_interaction"
								)
							else:
								timeline.addEvent(
									title="Shutdown started by user",
									description="Shutdown wait time cancelled by user",
									category="user_interaction"
								)

						if self.shutdownCancelled or failed_to_start_notifier:
							self.opsiclientd.setBlockLogin(False)
							shutdown_type = "Reboot" if reboot else "Shutdown"

							if failed_to_start_notifier:
								logger.warning("%s cancelled because user could not be notified.", shutdown_type)
							else:
								shutdownCancelCounter += 1
								state.set('shutdown_cancel_counter', shutdownCancelCounter)
								logger.notice("Shutdown cancelled by user for the %d. time (max: %d)",
									shutdownCancelCounter, self.event.eventConfig.shutdownUserCancelable
								)
								timeline.addEvent(
									title=f"{shutdown_type} cancelled by user",
									description=(
										f"{shutdown_type} cancelled by user for the {shutdownCancelCounter}. time"
										f" (max: {self.event.eventConfig.shutdownUserCancelable})"
									),
									category="user_interaction"
								)

							if self.event.eventConfig.shutdownWarningRepetitionTime >= 0:
								logger.info("Shutdown warning will be repeated in %d seconds",
									self.event.eventConfig.shutdownWarningRepetitionTime
								)
								for _second in range(self.event.eventConfig.shutdownWarningRepetitionTime):
									time.sleep(1)
								continue
						break
				if reboot:
					timeline.addEvent(title="Rebooting", category="system")
					self.opsiclientd.rebootMachine()
				elif shutdown:
					timeline.addEvent(title="Shutting down", category="system")
					self.opsiclientd.shutdownMachine()
		except Exception as err: # pylint: disable=broad-except
			logger.error(err, exc_info=True)

	def inWorkingWindow(self):
		start_str, end_str, now = (None, None, None)
		try:
			# Working window is specified like: 07:00-22:00
			start_str, end_str = self.event.eventConfig.workingWindow.split("-")
			start = datetime.time(int(start_str.split(":")[0]), int(start_str.split(":")[1]))
			end = datetime.time(int(end_str.split(":")[0]), int(end_str.split(":")[1]))
			now = datetime.datetime.now().time()

			logger.debug("Working window configuration: start=%s, end=%s, now=%s", start, end, now)

			in_window = False
			if start <= end:
				in_window = start <= now <= end
			else:
				# Crosses midnight
				in_window = now >= start or now <= end

			if in_window:
				logger.info("Current time %s is within the configured working window (%s-%s)", now, start, end)
				return True

			logger.info("Current time %s is outside the configured working window (%s-%s)", now, start, end)
			return False

		except Exception as err: # pylint: disable=broad-except
			logger.error(
				"Working window processing failed (start=%s, end=%s, now=%s): %s",
				start_str, end_str, now, err, exc_info=True
			)
			return True

	def run(self): # pylint: disable=too-many-branches,too-many-statements
		with log_context({'instance' : f'event processing {self.event.eventConfig.getId()}'}):
			timelineEventId = None
			try: # pylint: disable=too-many-nested-blocks
				if self.event.eventConfig.workingWindow:
					if not self.inWorkingWindow():
						logger.notice("We are not in the configured working window, stopping Event")
						return
				logger.notice(
					"============= EventProcessingThread for occurrcence of event '%s' started =============",
					self.event.eventConfig.getId()
				)
				timelineEventId = timeline.addEvent(
					title=f"Processing event {self.event.eventConfig.getName()}",
					description=f"EventProcessingThread for occurrcence of event '{self.event.eventConfig.getId()}' started",
					category="event_processing",
					durationEvent=True
				)
				self.running = True
				self.actionCancelled = False
				self.waitCancelled = False
				if not self.event.eventConfig.blockLogin:
					self.opsiclientd.setBlockLogin(False)

				notifierPids = []
				try:
					config.setTemporaryDepotDrive(None)
					config.setTemporaryConfigServiceUrls([])

					self.startNotificationServer()
					self.setActionProcessorInfo()
					self._messageSubject.setMessage(self.event.eventConfig.getActionMessage())

					self.setStatusMessage(_("Processing event %s") % self.event.eventConfig.getName())

					if self.event.eventConfig.blockLogin:
						self.opsiclientd.setBlockLogin(True)
					else:
						self.opsiclientd.setBlockLogin(False)
					if self.event.eventConfig.logoffCurrentUser:
						System.logoffCurrentUser()
						time.sleep(15)
					elif self.event.eventConfig.lockWorkstation:
						System.lockWorkstation()
						time.sleep(15)

					if self.event.eventConfig.eventNotifierCommand:
						desktops = [self.event.eventConfig.eventNotifierDesktop]
						if RUNNING_ON_WINDOWS and self.event.eventConfig.eventNotifierDesktop == "all":
							desktops = ["winlogon", "default"]
						for desktop in desktops:
							notifier_pid = self.startNotifierApplication(
								command    = self.event.eventConfig.eventNotifierCommand,
								desktop    = desktop,
								notifierId = 'event'
							)
							if notifier_pid:
								notifierPids.append(notifier_pid)

					if self.event.eventConfig.syncConfigToServer or self.event.eventConfig.syncConfigFromServer:
						if self.opsiclientd.getCacheService().isConfigCacheServiceWorking():
							logger.info("Already syncing config")
						else:
							if self.event.eventConfig.syncConfigToServer:
								self.setStatusMessage( _("Syncing config to server") )
								self.opsiclientd.getCacheService().syncConfigToServer(waitForEnding = True)
								self.setStatusMessage( _("Sync completed") )

							if self.event.eventConfig.syncConfigFromServer:
								self.setStatusMessage( _("Syncing config from server") )
								waitForEnding = self.event.eventConfig.useCachedConfig
								self.opsiclientd.getCacheService().syncConfigFromServer(waitForEnding = waitForEnding)
								if waitForEnding:
									self.setStatusMessage( _("Sync completed") )

					if self.event.eventConfig.cacheProducts:
						if self.opsiclientd.getCacheService().isProductCacheServiceWorking():
							logger.info("Already caching products")
						else:
							self.setStatusMessage( _("Caching products") )
							try:
								self._currentProgressSubjectProxy.attachObserver(self._detailSubjectProxy)
								waitForEnding = self.event.eventConfig.useCachedProducts
								self.opsiclientd.getCacheService().cacheProducts(
									waitForEnding           = waitForEnding,
									productProgressObserver = self._currentProgressSubjectProxy,
									overallProgressObserver = self._overallProgressSubjectProxy,
									dynamicBandwidth        = self.event.eventConfig.cacheDynamicBandwidth,
									maxBandwidth            = self.event.eventConfig.cacheMaxBandwidth
								)
								if waitForEnding:
									self.setStatusMessage(_("Products cached"))
							finally:
								self._detailSubjectProxy.setMessage("")
								try:
									self._currentProgressSubjectProxy.detachObserver(self._detailSubjectProxy)
									self._currentProgressSubjectProxy.reset()
									self._overallProgressSubjectProxy.reset()
								except Exception as err: # pylint: disable=broad-except
									logger.error(err, exc_info=True)

					if self.event.eventConfig.useCachedConfig:
						if self.opsiclientd.getCacheService().configCacheCompleted():
							logger.notice("Event '%s' uses cached config and config caching is done", self.event.eventConfig.getId())
							config.setTemporaryConfigServiceUrls(['https://localhost:4441/rpc'])
						else:
							raise Exception(f"Event '{self.event.eventConfig.getId()}' uses cached config but config caching is not done")

					if self.event.eventConfig.getConfigFromService or self.event.eventConfig.processActions:
						if not self.isConfigServiceConnected():
							self.connectConfigService()

						if self.event.eventConfig.getConfigFromService:
							config.readConfigFile()
							self.getConfigFromService()
							if self.event.eventConfig.updateConfigFile:
								config.updateConfigFile()

						if self.event.eventConfig.processActions:
							if self.event.eventConfig.actionType == 'login':
								self.processUserLoginActions()
							else:
								self.processProductActionRequests()

							# After the installation of opsi-client-agent the opsiclientd.conf needs to be updated again
							if self.event.eventConfig.getConfigFromService:
								config.readConfigFile()
								self.getConfigFromService()
								if self.event.eventConfig.updateConfigFile:
									config.updateConfigFile()

				finally:
					self._messageSubject.setMessage("")
					if self.event.eventConfig.writeLogToService:
						try:
							self.writeLogToService()
						except Exception as err: # pylint: disable=broad-except
							logger.error(err, exc_info=True)

					try:
						self.disconnectConfigService()
					except Exception as err: # pylint: disable=broad-except
						logger.error(err, exc_info=True)

					config.setTemporaryConfigServiceUrls([])

					if self.event.eventConfig.postSyncConfigToServer:
						self.setStatusMessage( _("Syncing config to server") )
						self.opsiclientd.getCacheService().syncConfigToServer(waitForEnding = True)
						self.setStatusMessage( _("Sync completed") )
					if self.event.eventConfig.postSyncConfigFromServer:
						self.setStatusMessage( _("Syncing config from server") )
						self.opsiclientd.getCacheService().syncConfigFromServer(waitForEnding = self.isShutdownRequested() or self.isRebootRequested())
						self.setStatusMessage( _("Sync completed") )

					if self.event.eventConfig.postEventCommand:
						logger.notice("Running post event command '%s'",
							self.event.eventConfig.postEventCommand
						)
						encoding = "cp850" if RUNNING_ON_WINDOWS else "utf-8"
						try:
							output = subprocess.check_output(
								self.event.eventConfig.postEventCommand,
								shell=True,
								stderr=subprocess.STDOUT
							)
							logger.info("Post event command '%s' output: %s",
								self.event.eventConfig.postEventCommand,
								output.decode(encoding, errors="replace")
							)
						except subprocess.CalledProcessError as err:
							logger.error("Post event command '%s' returned exit code %s: %s",
								self.event.eventConfig.postEventCommand,
								err.returncode,
								err.output.decode(encoding, errors="replace")
							)

					self.processShutdownRequests()

					if self.opsiclientd.isShutdownTriggered():
						self.setStatusMessage(_("Shutting down machine"))
					elif self.opsiclientd.isRebootTriggered():
						self.setStatusMessage(_("Rebooting machine"))
					else:
						self.setStatusMessage(_("Unblocking login"))

					if not self.opsiclientd.isRebootTriggered() and not self.opsiclientd.isShutdownTriggered():
						# TODO: Not needed with new opsi-login-blocker (>= 4.2.0.0), remove when released
						self.opsiclientd.setBlockLogin(False)

					self.setStatusMessage("")
					self.stopNotificationServer()
					if notifierPids:
						try:
							time.sleep(3)
							for notifierPid in notifierPids:
								System.terminateProcess(processId=notifierPid)
						except Exception: # pylint: disable=broad-except
							pass
			except Exception as err: # pylint: disable=broad-except
				logger.error("Failed to process event %s: %s", self.event, err, exc_info=True)
				timeline.addEvent(
					title=f"Failed to process event {self.event.eventConfig.getName()}",
					description=f"Failed to process event {self.event}: {err}",
					category="event_processing",
					isError=True
				)
				self.opsiclientd.setBlockLogin(False)

			self.running = False
			logger.notice(
				"============= EventProcessingThread for event '%s' ended =============",
				self.event.eventConfig.getId()
			)
			if timelineEventId:
				timeline.setEventEnd(eventId = timelineEventId)<|MERGE_RESOLUTION|>--- conflicted
+++ resolved
@@ -619,16 +619,11 @@
 				os.remove(symlink)
 			os.symlink(actionProcessorLocalFile, symlink)
 
-<<<<<<< HEAD
-	def updateActionProcessorOld(self, actionProcessorRemoteDir):
-
+	def updateActionProcessorOld(self, actionProcessorRemoteDir): # pylint: disable=no-self-use
 		if not RUNNING_ON_WINDOWS and not RUNNING_ON_LINUX:
 			logger.error("Update of action processor without installed opsi-script package not implemented on this os")
 			return
 
-=======
-	def updateActionProcessorOld(self, actionProcessorRemoteDir): # pylint: disable=no-self-use
->>>>>>> 2eff0061
 		actionProcessorFilename = config.get('action_processor', 'filename')
 		actionProcessorLocalDir = config.get('action_processor', 'local_dir')
 		actionProcessorLocalTmpDir = actionProcessorLocalDir + '.tmp'
