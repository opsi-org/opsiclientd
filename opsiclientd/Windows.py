--- conflicted
+++ resolved
@@ -30,32 +30,20 @@
 import threading
 import tempfile
 import time
-<<<<<<< HEAD
-import win32gui
-import win32con
-=======
 import win32con
 import win32gui
->>>>>>> d971e7d1
 import win32service
 import win32serviceutil
 import win32com.server.policy
 import win32com.client
 import servicemanager
 
-<<<<<<< HEAD
 #from OPSI.Logger import Logger, LOG_NONE, LOG_DEBUG, LOG_ERROR
 import opsicommon.logging
 from opsicommon.logging import logger, LOG_NONE, LOG_DEBUG, LOG_ERROR
 from OPSI.Types import forceBool, forceUnicode
 from OPSI import System
 from OPSI import __version__ as python_opsi_version
-=======
-from OPSI import __version__ as python_opsi_version
-from OPSI import System
-from OPSI.Logger import Logger, LOG_NONE, LOG_DEBUG, LOG_ERROR
-from OPSI.Types import forceBool, forceUnicode
->>>>>>> d971e7d1
 
 from opsiclientd import __version__
 from opsiclientd.Opsiclientd import Opsiclientd
@@ -118,7 +106,6 @@
 class OpsiclientdInit(object):
 	def __init__(self):
 		self._init_early_log()
-<<<<<<< HEAD
 		with opsicommon.logging.log_context({'instance', 'opsiclientd'}):
 			logger.debug("OpsiclientdInit")
 			try:
@@ -138,26 +125,6 @@
 					win32serviceutil.HandleCommandLine(OpsiclientdService)	
 			except Exception as exc:
 				logger.logException(exc)
-=======
-		logger.debug("OpsiclientdInit")
-		try:
-			# https://stackoverflow.com/questions/25770873/python-windows-service-pyinstaller-executables-error-1053
-			if len(sys.argv) == 1:
-				# Service process
-				logger.debug("OpsiclientdInit - Initialize")
-				servicemanager.Initialize()
-				servicemanager.PrepareToHostSingle(OpsiclientdService)
-				servicemanager.StartServiceCtrlDispatcher()
-			elif len(sys.argv) == 2 and sys.argv[1] == "--version":
-				#os.execvp("cmd.exe", ["/K", f"echo {__version__} [python-opsi={python_opsi_version}]"])
-				win32gui.MessageBox(None, f"{__version__} [python-opsi={python_opsi_version}]", "opsiclientd", win32con.MB_OK) 
-				sys.exit(0)
-			else:
-				logger.debug("OpsiclientdInit - HandleCommandLine")
-				win32serviceutil.HandleCommandLine(OpsiclientdService)	
-		except Exception as exc:
-			logger.logException(exc)
->>>>>>> d971e7d1
 	
 	def _init_early_log(self):
 		# Location of the main log file will be read from config file later on
@@ -203,11 +170,7 @@
 		# Wrapping because ReportServiceStatus sometimes lets windows
 		# report a crash of opsiclientd (python 2.6.5) invalid handle
 		try:
-<<<<<<< HEAD
 			logger.debug('Reporting service status: %s', serviceStatus)
-=======
-			logger.notice('Reporting service status: {}', serviceStatus)
->>>>>>> d971e7d1
 			win32serviceutil.ServiceFramework.ReportServiceStatus(
 				self,
 				serviceStatus,
@@ -216,11 +179,7 @@
 				svcExitCode=svcExitCode
 			)
 		except Exception as exc:
-<<<<<<< HEAD
 			logger.error("Failed to report service status %s: %s", serviceStatus, reportStatusError)
-=======
-			logger.error("Failed to report service status {0}: {1}", serviceStatus, exc)
->>>>>>> d971e7d1
 
 	def SvcInterrogate(self):
 		logger.notice("Handling interrogate request")
