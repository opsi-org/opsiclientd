--- conflicted
+++ resolved
@@ -1,17 +1,3 @@
-<<<<<<< HEAD
-opsiclientd (4.0.94-linux) testing; urgency=medium
-
-  * If sys.getfilesystemencoding returns None we change the value to the
-    default encoding.
-
- -- Niko Wenselowski <n.wenselowski@uib.de>  Tue, 14 Aug 2018 16:00:21 +0200
-
-opsiclientd (4.0.93.1-linux) testing; urgency=medium
-
-  * Change to / during the execution of the action processor.
-
- -- Niko Wenselowski <n.wenselowski@uib.de>  Tue, 14 Aug 2018 16:00:21 +0200
-=======
 opsiclientd (4.1.1) stable; urgency=medium
 
   [ Niko Wenselowski ]
@@ -30,7 +16,19 @@
   * Chrome-Support for timeline (info.html from the client-webserice)
 
  -- Erol Ueluekmen <e.ueluekmen@uib.de>  Tue, 04 Dec 2018 16:34:59 +0100
->>>>>>> 7728e7ea
+
+opsiclientd (4.0.94-linux) testing; urgency=medium
+
+  * If sys.getfilesystemencoding returns None we change the value to the
+    default encoding.
+
+ -- Niko Wenselowski <n.wenselowski@uib.de>  Tue, 14 Aug 2018 16:00:21 +0200
+
+opsiclientd (4.0.93.1-linux) testing; urgency=medium
+
+  * Change to / during the execution of the action processor.
+
+ -- Niko Wenselowski <n.wenselowski@uib.de>  Tue, 14 Aug 2018 16:00:21 +0200
 
 opsiclientd (4.0.93) stable; urgency=medium
 
