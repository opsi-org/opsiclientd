--- conflicted
+++ resolved
@@ -1,14 +1,9 @@
 opsiclientd (4.0.99) stable; urgency=medium
 
   * New Build on latest python version.
-<<<<<<< HEAD
-
- -- Erol Ueluekmen <e.ueluekmen@uib.de>  Wed, 04 Dec 2019 00:52:06 +0100
-=======
   * Bugfix in WorkingWindow Implementation.
 
  -- Erol Ueluekmen <e.ueluekmen@uib.de>  Wed, 7 Jan 2020 23:23:06 +0100
->>>>>>> c0d1b8d2
 
 opsiclientd (4.0.98) stable; urgency=medium
 
