--- conflicted
+++ resolved
@@ -1,3 +1,9 @@
+opsiclientd (4.1.1) UNRELEASED; urgency=medium
+
+  * Changed license to AGPLv3 in all free parts.
+
+ -- Niko Wenselowski <n.wenselowski@uib.de>  Mon, 04 Apr 2018 14:55:32 +0100
+
 opsiclientd (4.0.92) stable; urgency=medium
 
   * new version based on python-opsi 4.0.7.48-1
@@ -46,17 +52,11 @@
   * opsiclientd_shutdown_starter logs the event it should fire
   * type checking now with isinstance instead of type.
   * Improved logmessages if shutdown / reboot request is detected.
-<<<<<<< HEAD
   * new opsiclientdkiosk interface implemented
   * based on python-opsi 4.0.7.8-1
   * Fixed problem with WAN Installation without networkconnection
 
  -- Erol Ueluekmen <e.ueluekmen@uib.de>  Mon, 11 Jun 2016 14:10:51 +0200
-=======
-  * Changed license to AGPLv3 in all free parts.
-
- -- Niko Wenselowski <n.wenselowski@uib.de>  Mon, 11 Apr 2016 13:34:32 +0200
->>>>>>> 90854d24
 
 opsiclientd (4.0.85) testing; urgency=medium
 
