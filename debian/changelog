--- conflicted
+++ resolved
@@ -1,4 +1,3 @@
-<<<<<<< HEAD
 opsiclientd (4.1.1) stable; urgency=medium
 
   [ Niko Wenselowski ]
@@ -11,7 +10,7 @@
   * Fixed clientconfig.depot.user from Hostparameters (fixes #2656)
 
  -- Erol Ueluekmen <e.ueluekmen@uib.de>  Wed, 16 Jan 2019 10:34:25 +0100
-=======
+
 opsiclientd (4.0.98) stable; urgency=medium
 
   * Event Working-Window Implementation.
@@ -20,7 +19,6 @@
   * Check for TrustedInstaller configurable
 
  -- Erol Ueluekmen <e.ueluekmen@uib.de>  Mon, 28 Oct 2019 09:29:47 +0100
->>>>>>> cb86dcf3
 
 opsiclientd (4.0.97) stable; urgency=medium
 
