*~
*.pyc
*.pyo
.settings
.project
.pydevproject
*.egg-info
<<<<<<< HEAD

# Created during build
opsiclientd.tar.gz
src/build/*
*.sublime-*
=======
*.sublime-*
.idea
>>>>>>> 4fd0c413
<|MERGE_RESOLUTION|>--- conflicted
+++ resolved
@@ -5,13 +5,9 @@
 .project
 .pydevproject
 *.egg-info
-<<<<<<< HEAD
 
 # Created during build
 opsiclientd.tar.gz
 src/build/*
 *.sublime-*
-=======
-*.sublime-*
-.idea
->>>>>>> 4fd0c413
+.idea