# -*- coding: utf-8 -*-
<<<<<<< HEAD
"""
ocdlib.EventProcessing

opsiclientd is part of the desktop management solution opsi
(open pc server integration) http://www.opsi.org

Copyright (C) 2014-2017 uib GmbH
=======
>>>>>>> 90854d24

# opsiclientd is part of the desktop management solution opsi
# (open pc server integration) http://www.opsi.org
# Copyright (C) 2010-2016 uib GmbH <info@uib.de>

# This program is free software: you can redistribute it and/or modify
# it under the terms of the GNU Affero General Public License as
# published by the Free Software Foundation, either version 3 of the
# License, or (at your option) any later version.

# This program is distributed in the hope that it will be useful,
# but WITHOUT ANY WARRANTY; without even the implied warranty of
# MERCHANTABILITY or FITNESS FOR A PARTICULAR PURPOSE.  See the
# GNU Affero General Public License for more details.

# You should have received a copy of the GNU Affero General Public License
# along with this program.  If not, see <http://www.gnu.org/licenses/>.
"""
Processing of events.

:copyright: uib GmbH <info@uib.de>
:author: Jan Schneider <j.schneider@uib.de>
:author: Erol Ueluekmen <e.ueluekmen@uib.de>
:license: GNU Affero General Public License version 3
"""

# Imports
import sys, os, shutil, filecmp, base64
from hashlib import md5

# Twisted imports
from twisted.conch.ssh import keys

# OPSI imports
from OPSI.Logger import *
from OPSI.Util import *
from OPSI.Util.Message import *
from OPSI.Util.Thread import KillableThread
from OPSI.Types import *
from OPSI import System
from OPSI.Object import *

from ocdlib.Exceptions import *
from ocdlib.Events import *
from ocdlib.OpsiService import ServiceConnection
if (os.name == 'nt'):
	from ocdlib.Windows import *
if (os.name == 'posix'):
	from ocdlib.Posix import *
from ocdlib.Localization import _, setLocaleDir, getLanguage
from ocdlib.Config import Config
from ocdlib.Timeline import Timeline

logger = Logger()
config = Config()
timeline = Timeline()

# - - - - - - - - - - - - - - - - - - - - - - - - - - - - - - - - - - - - - - - - - - - - - - - - - - -
# -                                      EVENT PROCESSING THREAD                                      -
# - - - - - - - - - - - - - - - - - - - - - - - - - - - - - - - - - - - - - - - - - - - - - - - - - - -
class EventProcessingThread(KillableThread, ServiceConnection):
	def __init__(self, opsiclientd, event):
		from ocdlib.Opsiclientd import __version__
		
		moduleName = u' %-30s' % (u'event processing ' + event.eventConfig.getId())
		logger.setLogFormat(u'[%l] [%D] [' + moduleName + u'] %M   (%F|%N)', object=self)
		KillableThread.__init__(self)
		ServiceConnection.__init__(self)
		
		self.opsiclientd = opsiclientd
		self.event = event
		
		self.running = False
		self.actionCancelled = False
		self.waitCancelled = False
		
		self.shutdownCancelled = False
		self.shutdownWaitCancelled = False
		
		self._sessionId = None
		
		self._serviceConnection = None
		
		self._notificationServer = None
		
		self._depotShareMounted = False
		
		self._statusSubject = MessageSubject('status')
		self._messageSubject = MessageSubject('message')
		self._serviceUrlSubject = MessageSubject('configServiceUrl')
		self._clientIdSubject = MessageSubject('clientId')
		self._actionProcessorInfoSubject = MessageSubject('actionProcessorInfo')
		self._opsiclientdInfoSubject = MessageSubject('opsiclientdInfo')
		self._detailSubjectProxy = MessageSubjectProxy('detail')
		self._currentProgressSubjectProxy = ProgressSubjectProxy('currentProgress', fireAlways = False)
		self._overallProgressSubjectProxy = ProgressSubjectProxy('overallProgress', fireAlways = False)
		self._choiceSubject = None
		
		self._statusSubject.setMessage( _("Processing event %s") % self.event.eventConfig.getName() )
		#self._serviceUrlSubject.setMessage(config.get('config_service', 'url'))
		self._clientIdSubject.setMessage(config.get('global', 'host_id'))
		self._opsiclientdInfoSubject.setMessage("opsiclientd %s" % __version__)
		self._actionProcessorInfoSubject.setMessage("")
		
		#self.isLoginEvent = isinstance(self.event, UserLoginEvent)
		self.isLoginEvent = bool(self.event.eventConfig.actionType == 'login')
		if self.isLoginEvent:
			logger.info(u"Event is user login event")
		
		#Needed helper-exe for NT5 x64 to get Sessioninformation (WindowsAPIBug)
		self._winApiBugCommand = os.path.join(config.get('global', 'base_dir'), 'utilities\sessionhelper\getActiveSessionIds.exe')
		
		self.getSessionId()
		
		self._notificationServerPort = int(config.get('notification_server', 'start_port')) + (3 * int(self.getSessionId()))
	
	''' ServiceConnection '''
	def connectionThreadOptions(self):
		return {'statusSubject': self._statusSubject}
	
	def connectionStart(self, configServiceUrl):
		self._serviceUrlSubject.setMessage(configServiceUrl)
		try:
			cancellableAfter = forceInt(config.get('config_service', 'user_cancelable_after'))
			if self._notificationServer and (cancellableAfter >= 0):
				logger.info(u"User is allowed to cancel connection after %d seconds" % cancellableAfter)
				self._choiceSubject = ChoiceSubject(id = 'choice')
		except Exception, e:
			logger.error(e)
	
	def connectionCancelable(self, stopConnectionCallback):
		if self._notificationServer and self._choiceSubject:
			self._choiceSubject.setChoices([ 'Stop connection' ])
			self._choiceSubject.setCallbacks([ stopConnectionCallback ])
			self._notificationServer.addSubject(self._choiceSubject)
	
	def connectionTimeoutChanged(self, timeout):
		if self._detailSubjectProxy:
			self._detailSubjectProxy.setMessage( _(u'Timeout: %ds') % timeout )
	
	def connectionCanceled(self):
		if self._notificationServer and self._choiceSubject:
			self._notificationServer.removeSubject(self._choiceSubject)
		self._detailSubjectProxy.setMessage(u'')
		ServiceConnection.connectionCanceled(self)
	
	def connectionTimedOut(self):
		if self._notificationServer and self._choiceSubject:
			self._notificationServer.removeSubject(self._choiceSubject)
		self._detailSubjectProxy.setMessage(u'')
		ServiceConnection.connectionTimedOut(self)
	
	def connectionEstablished(self):
		if self._notificationServer and self._choiceSubject:
			self._notificationServer.removeSubject(self._choiceSubject)
		self._detailSubjectProxy.setMessage(u'')
		
	def connectionFailed(self, error):
		if self._notificationServer and self._choiceSubject:
			self._notificationServer.removeSubject(self._choiceSubject)
		self._detailSubjectProxy.setMessage(u'')
		ServiceConnection.connectionFailed(self, error)
		
	''' / ServiceConnection '''
	
	def setSessionId(self, sessionId):
		self._sessionId = int(sessionId)
		logger.info(u"Session id set to %s" % self._sessionId)
		
	def getSessionId(self):
		logger.debug(u"getSessionId()")
		if self._sessionId is None:
			sessionId = None
			if self.isLoginEvent:
				logger.info(u"Using session id of user '%s'" % self.event.eventInfo["User"])
				userSessionsIds = System.getUserSessionIds(self.event.eventInfo["User"], self._winApiBugCommand, onlyNewestId = True)
				if userSessionsIds:
					sessionId = userSessionsIds[0]
			if not sessionId:
				sessionId = System.getActiveSessionId(winApiBugCommand = self._winApiBugCommand)
				
			self.setSessionId(sessionId)
		return self._sessionId
		
	def setStatusMessage(self, message):
		self._statusSubject.setMessage(message)
		
	def startNotificationServer(self):
		logger.notice(u"Starting notification server on port %s" % self._notificationServerPort)
		error = None
		for i in range(3):
			try:
				self._notificationServer = NotificationServer(
								address  = config.get('notification_server', 'interface'),
								port     = self._notificationServerPort,
								subjects = [
									self._statusSubject,
									self._messageSubject,
									self._serviceUrlSubject,
									self._clientIdSubject,
									self._actionProcessorInfoSubject,
									self._opsiclientdInfoSubject,
									self._detailSubjectProxy,
									self._currentProgressSubjectProxy,
									self._overallProgressSubjectProxy ] )
				self._notificationServer.start()
				timeout = 0
				while not self._notificationServer.isListening() and not self._notificationServer.errorOccurred():
					if (timeout >= 6):
						raise Exception(u"Timed out after %d seconds while waiting for notification server to start" % timeout)
					time.sleep(1)
					timeout +=1
				
				if self._notificationServer.errorOccurred():
					raise Exception(self._notificationServer.errorOccurred())
				logger.notice(u"Notification server started")
				error = None
				break
			except Exception, e:
				error = forceUnicode(e)
				logger.error(u"Failed to start notification server: %s" % error)
				self._notificationServerPort += 1
		if error:
			raise Exception(u"Failed to start notification server: %s" % error)
		
	def stopNotificationServer(self):
		if not self._notificationServer:
			return
		try:
			logger.info(u"Stopping notification server")
			self._notificationServer.stop(stopReactor = False)
		except Exception, e:
			logger.logException(e)

	def getConfigFromService(self):
		''' Get settings from service '''
		logger.notice(u"Getting config from service")
		try:
			if not self.isConfigServiceConnected():
				logger.warning(u"Cannot get config from service: not connected")
				return
			self.setStatusMessage(_(u"Getting config from service"))
			config.getFromService(self._configService)
			self.setStatusMessage(_(u"Got config from service"))
			logger.notice(u"Reconfiguring event generators")
			reconfigureEventGenerators()
		except Exception, e:
			logger.error(u"Failed to get config from service: %s" % forceUnicode(e))
			raise
	
	def writeLogToService(self):
		logger.notice(u"Writing log to service")
		try:
			if not self.isConfigServiceConnected():
				logger.warning(u"Cannot write log to service: not connected")
				return
			self.setStatusMessage( _(u"Writing log to service") )
			f = codecs.open(config.get('global', 'log_file'), 'r', 'utf-8', 'replace')
			data = f.read()
			data += u"-------------------- submitted part of log file ends here, see the rest of log file on client --------------------\n"
			f.close()
			# Do not log jsonrpc request
			logger.setFileLevel(LOG_WARNING)
			self._configService.log_write('clientconnect', data.replace(u'\ufffd', u'?'), config.get('global', 'host_id'))
			logger.setFileLevel(config.get('global', 'log_level'))
		except Exception, e:
			logger.setFileLevel(config.get('global', 'log_level'))
			logger.error(u"Failed to write log to service: %s" % forceUnicode(e))
			raise

	def runCommandInSession(self, command, desktop=None, waitForProcessEnding=False, timeoutSeconds=0):

		sessionId = self.getSessionId()

		if not desktop or (forceUnicodeLower(desktop) == 'current'):
			if self.isLoginEvent:
				desktop = u'default'
			else:
				logger.debug(u"Getting current active desktop name")
				desktop = forceUnicodeLower(self.opsiclientd.getCurrentActiveDesktopName(sessionId))
				logger.debug(u"Got current active desktop name: %s" % desktop)
				
		if not desktop:
			desktop = u'winlogon'
		
		processId = None
		while True:
			try:
				logger.info("Running command %s in session '%s' on desktop '%s'" % (command, sessionId, desktop))
				processId = System.runCommandInSession(
						command              = command,
						sessionId            = sessionId,
						desktop              = desktop,
						waitForProcessEnding = waitForProcessEnding,
						timeoutSeconds       = timeoutSeconds)[2]
				break
			except Exception, e:
				logger.error(e)
				if (e[0] == 233) and (sys.getwindowsversion()[0] == 5) and (sessionId != 0):
					# No process is on the other end
					# Problem with pipe \\\\.\\Pipe\\TerminalServer\\SystemExecSrvr\\<sessionid>
					# After logging off from a session other than 0 csrss.exe does not create this pipe or CreateRemoteProcessW is not able to read the pipe.
					logger.info(u"Retrying to run command on winlogon desktop of session 0")
					sessionId = 0
					desktop = u'winlogon'
				else:
					raise
		
		self.setSessionId(sessionId)
		return processId
	
	def startNotifierApplication(self, command, desktop=None, notifierId=None):
		logger.notice(u"Starting notifier application in session '%s'" % self.getSessionId())
		try:
			pid = self.runCommandInSession(
				command = command.replace('%port%', forceUnicode(self._notificationServerPort)).replace('%id%', forceUnicode(notifierId)),
				desktop = desktop, waitForProcessEnding = False)
			time.sleep(3)
			return pid
		except Exception, e:
			logger.error(u"Failed to start notifier application '%s': %s" % (command, e))
	
	def closeProcessWindows(self, processId):
		command = None
		try:
			command = '%s "exit(); System.closeProcessWindows(processId = %s)"' \
					% (config.get('opsiclientd_rpc', 'command'), processId)
		except Exception, e:
			raise Exception(u"opsiclientd_rpc command not defined: %s" % forceUnicode(e))
		
		self.runCommandInSession(command = cmd, waitForProcessEnding = False)
		
	def setActionProcessorInfo(self):
		try:
			actionProcessorFilename = config.get('action_processor', 'filename')
			actionProcessorLocalDir = config.get('action_processor', 'local_dir')
			actionProcessorLocalFile = os.path.join(actionProcessorLocalDir, actionProcessorFilename)
			actionProcessorLocalFile = actionProcessorLocalFile
			info = System.getFileVersionInfo(actionProcessorLocalFile)
			version = info.get('FileVersion', u'')
			name = info.get('ProductName', u'')
			logger.info(u"Action processor name '%s', version '%s'" % (name, version))
			self._actionProcessorInfoSubject.setMessage("%s %s" % (name.encode('utf-8'), version.encode('utf-8')))
		except Exception, e:
			logger.error(u"Failed to set action processor info: %s" % forceUnicode(e))
	
	def mountDepotShare(self, impersonation):
		if self._depotShareMounted:
			logger.debug(u"Depot share already mounted")
			return
		if not config.get('depot_server', 'url'):
			raise Exception(u"Cannot mount depot share, depot_server.url undefined")
		if config.get('depot_server', 'url').split('/')[2] in ('127.0.0.1', 'localhost'):
			logger.notice(u"No need to mount depot share %s, working on local depot cache" %  config.get('depot_server', 'url'))
			return
		
		logger.notice(u"Mounting depot share %s" %  config.get('depot_server', 'url'))
		self.setStatusMessage(_(u"Mounting depot share %s") % config.get('depot_server', 'url'))
		
		try:
			depotHost = config.get('depot_server', 'url').split('/')[2]
			System.setRegistryValue(
				System.HKEY_LOCAL_MACHINE,
				u"SOFTWARE\\Microsoft\\Windows\\CurrentVersion\\Internet Settings\\ZoneMap\\Domains\\%s" % depotHost,
				u"file", 1)
			logger.info(u"Added depot '%s' to trusted domains" % depotHost)
		except Exception, e:
			logger.error(u"Failed to add depot to trusted domains: %s" % e)
		
		if impersonation:
			System.mount(config.get('depot_server', 'url'), config.getDepotDrive())
		else:
			(depotServerUsername, depotServerPassword) = config.getDepotserverCredentials(configService = self._configService)
			System.mount(config.get('depot_server', 'url'), config.getDepotDrive(), username = depotServerUsername, password = depotServerPassword)
		self._depotShareMounted = True
		
	def umountDepotShare(self):
		if not self._depotShareMounted:
			logger.debug(u"Depot share not mounted")
			return
		try:
			logger.notice(u"Unmounting depot share")
			System.umount(config.getDepotDrive())
			self._depotShareMounted = False
		except Exception, e:
			logger.warning(e)
		
	def updateActionProcessor(self):
		logger.notice(u"Updating action processor")
		self.setStatusMessage(_(u"Updating action processor"))
		
		impersonation = None
		try:
			mounted = False
			if not config.get('depot_server', 'url').split('/')[2].lower() in ('127.0.0.1', 'localhost'):
				# This logon type allows the caller to clone its current token and specify new credentials for outbound connections.
				# The new logon session has the same local identifier but uses different credentials for other network connections.
				(depotServerUsername, depotServerPassword) = config.getDepotserverCredentials(configService = self._configService)
				impersonation = System.Impersonate(username = depotServerUsername, password = depotServerPassword)
				impersonation.start(logonType = 'NEW_CREDENTIALS')
				self.mountDepotShare(impersonation)
				mounted = True
			
			actionProcessorFilename = config.get('action_processor', 'filename')
			actionProcessorLocalDir = config.get('action_processor', 'local_dir')
			actionProcessorLocalTmpDir = actionProcessorLocalDir + '.tmp'
			actionProcessorLocalFile = os.path.join(actionProcessorLocalDir, actionProcessorFilename)
			actionProcessorLocalTmpFile = os.path.join(actionProcessorLocalTmpDir, actionProcessorFilename)
			
			actionProcessorRemoteDir = None
			if config.get('depot_server', 'url').split('/')[2].lower() in ('127.0.0.1', 'localhost'):
				dirname = config.get('action_processor', 'remote_dir')
				while dirname.startswith('\\'):
					dirname = dirname.replace(u'\\', u'', 1)
				if dirname.startswith(u'install\\'):
					dirname = dirname.replace(u'install\\', u'', 1)
				while dirname.startswith('\\'):
					dirname = dirname.replace(u'\\', u'', 1)
				actionProcessorRemoteDir = os.path.join(
					self.opsiclientd.getCacheService().getProductCacheDir(),
					dirname
				)
				logger.notice(u"Updating action processor from local cache '%s'" % actionProcessorRemoteDir)
			else:
				
				match = re.search('^smb://([^/]+)/([^/]+)(.*)$', config.get('depot_server', 'url'), re.IGNORECASE)
				if not match:
					raise Exception("Bad depot-URL '%s'" % config.get('depot_server', 'url'))
				pn = match.group(3).replace('/', '\\')
				if not pn:
					pn = '\\'
				dirname = config.get('action_processor', 'remote_dir')
				while dirname.startswith('\\'):
					dirname = dirname.replace(u'\\', u'', 1)
				actionProcessorRemoteDir = os.path.join(config.getDepotDrive(), pn, dirname)
				logger.notice(u"Updating action processor from depot dir '%s'" % actionProcessorRemoteDir)
			
			actionProcessorRemoteFile = os.path.join(actionProcessorRemoteDir, actionProcessorFilename)
			
			if not os.path.exists(actionProcessorLocalFile):
				logger.notice(u"Action processor needs update because file '%s' not found" % actionProcessorLocalFile)
			elif ( abs(os.stat(actionProcessorLocalFile).st_mtime - os.stat(actionProcessorRemoteFile).st_mtime) > 10 ):
				logger.notice(u"Action processor needs update because modification time difference is more than 10 seconds")
			elif not filecmp.cmp(actionProcessorLocalFile, actionProcessorRemoteFile):
				logger.notice(u"Action processor needs update because file changed")
			else:
				logger.notice(u"Local action processor exists and seems to be up to date")
				if self.event.eventConfig.useCachedProducts:
					self._configService.productOnClient_updateObjects([
						ProductOnClient(
							productId          = u'opsi-winst',
							productType        = u'LocalbootProduct',
							clientId           = config.get('global', 'host_id'),
							installationStatus = u'installed',
							actionProgress     = u''
						)
					])
				if mounted:
					self.umountDepotShare()
				return actionProcessorLocalFile
			
			# Update files
			logger.notice(u"Start copying the action processor files")
			if os.path.exists(actionProcessorLocalTmpDir):
				logger.info(u"Deleting dir '%s'" % actionProcessorLocalTmpDir)
				shutil.rmtree(actionProcessorLocalTmpDir)
			logger.info(u"Copying from '%s' to '%s'" % (actionProcessorRemoteDir, actionProcessorLocalTmpDir))
			shutil.copytree(actionProcessorRemoteDir, actionProcessorLocalTmpDir)

			if not os.path.exists(actionProcessorLocalTmpFile):
				raise Exception(u"File '%s' does not exist after copy" % actionProcessorLocalTmpFile)

			if os.path.exists(actionProcessorLocalDir):
				logger.info(u"Deleting dir '%s'" % actionProcessorLocalDir)
				shutil.rmtree(actionProcessorLocalDir)

			logger.info(u"Moving dir '%s' to '%s'" % (actionProcessorLocalTmpDir, actionProcessorLocalDir))
			shutil.move(actionProcessorLocalTmpDir, actionProcessorLocalDir)

			logger.notice(u"Trying to set the right permissions for opsi-winst")
			setaclcmd = os.path.join(config.get('global', 'base_dir'), 'utilities', 'setacl.exe')
			winstdir = actionProcessorLocalDir.replace('\\\\','\\')
			cmd = '"%s" -on "%s" -ot file -actn ace -ace "n:S-1-5-32-544;p:full;s:y" -ace "n:S-1-5-32-545;p:read_ex;s:y" -actn clear -clr "dacl,sacl" -actn rstchldrn -rst "dacl,sacl"' \
						% (setaclcmd, winstdir)
			System.execute(cmd,shell=False)

			logger.notice(u'Local action processor successfully updated')

			productVersion = None
			packageVersion = None
			for productOnDepot in self._configService.productOnDepot_getIdents(
						productType='LocalbootProduct',
						productId='opsi-winst',
						depotId=config.get('depot_server', 'depot_id'),
						returnType='dict'):
				productVersion = productOnDepot['productVersion']
				packageVersion = productOnDepot['packageVersion']
			self._configService.productOnClient_updateObjects([
				ProductOnClient(
					productId=u'opsi-winst',
					productType=u'LocalbootProduct',
					productVersion=productVersion,
					packageVersion=packageVersion,
					clientId=config.get('global', 'host_id'),
					installationStatus=u'installed',
					actionProgress=u'',
					actionResult=u'successful'
				)
			])
			self.setActionProcessorInfo()

			if mounted:
				self.umountDepotShare()

		except Exception, e:
			logger.error(u"Failed to update action processor: %s" % forceUnicode(e))

		if impersonation:
			try:
				impersonation.end()
			except Exception, e:
				logger.warning(e)

	def processUserLoginActions(self):
		self.setStatusMessage(_(u"Processing login actions"))
		try:
			if not self._configService:
				raise Exception(u"Not connected to config service")

			productsByIdAndVersion = {}
			for product in self._configService.product_getObjects(type = 'LocalbootProduct', userLoginScript = "*.*"):
				if not productsByIdAndVersion.has_key(product.id):
					productsByIdAndVersion[product.id] = {}
				if not productsByIdAndVersion[product.id].has_key(product.productVersion):
					productsByIdAndVersion[product.id][product.productVersion] = {}
				productsByIdAndVersion[product.id][product.productVersion][product.packageVersion] = product
			
			if not productsByIdAndVersion:
				logger.notice(u"No user login script found, nothing to do")
				return
			
			clientToDepotservers = self._configService.configState_getClientToDepotserver(clientIds = config.get('global', 'host_id'))
			if not clientToDepotservers:
				raise Exception(u"Failed to get depotserver for client '%s'" % config.get('global', 'host_id'))
			depotId = clientToDepotservers[0]['depotId']
			
			productDir = os.path.join(config.getDepotDrive(), 'install')
			
			userLoginScripts = []
			productIds = []
			for productOnDepot in self._configService.productOnDepot_getIdents(
							productType = 'LocalbootProduct',
							depotId     = depotId,
							returnType  = 'dict'):
				product = productsByIdAndVersion.get(productOnDepot['productId'], {}).get(productOnDepot['productVersion'], {}).get(productOnDepot['packageVersion'])
				if not product:
					continue
				logger.info(u"User login script '%s' found for product %s_%s-%s" \
					% (product.userLoginScript, product.id, product.productVersion, product.packageVersion))
				userLoginScripts.append(os.path.join(productDir, product.userLoginScript))
				productIds.append(product.id)

			if not userLoginScripts:
				logger.notice(u"No user login script found, nothing to do")
				return

			logger.notice(u"User login scripts found, executing")
			additionalParams = ''
			#for userLoginScript in userLoginScripts:
			#	additionalParams += ' "%s"' % userLoginScript
			additionalParams = u'/usercontext %s' % self.event.eventInfo.get('User')
			self.runActions(productIds, additionalParams)

		except Exception, e:
			logger.logException(e)
			logger.error(u"Failed to process login actions: %s" % forceUnicode(e))
			self.setStatusMessage( _(u"Failed to process login actions: %s") % forceUnicode(e) )

	def processProductActionRequests(self):
		self.setStatusMessage(_(u"Getting action requests from config service"))

		try:
			bootmode = ''
			try:
				bootmode = System.getRegistryValue(System.HKEY_LOCAL_MACHINE, "SOFTWARE\\opsi.org\\general", "bootmode")
			except Exception, e:
				logger.warning(u"Failed to get bootmode from registry: %s" % forceUnicode(e))

			if not self._configService:
				raise Exception(u"Not connected to config service")

			productIds = []
			if self.event.eventConfig.actionProcessorProductIds:
				productIds = self.event.eventConfig.actionProcessorProductIds

			if not productIds:
				includeProductGroupIds = [x for x in forceList(self.event.eventConfig.includeProductGroupIds) if x != ""]
				excludeProductGroupIds = [x for x in forceList(self.event.eventConfig.excludeProductGroupIds) if x != ""]
				includeProductIds = []
				excludeProductIds = []

				if includeProductGroupIds:
					includeProductIds = [obj.objectId for obj in self._configService.objectToGroup_getObjects(
								groupType="ProductGroup",
								groupId=includeProductGroupIds)]
					logger.debug("Only products with productIds: '%s' will be cached." % includeProductIds)

				elif excludeProductGroupIds:
					excludeProductIds = [obj.objectId for obj in self._configService.objectToGroup_getObjects(
								groupType="ProductGroup",
								groupId=excludeProductGroupIds)]
					logger.debug("Products with productIds: '%s' will be excluded." % excludeProductIds)

				for productOnClient in [poc for poc in self._configService.productOnClient_getObjects(
							productType='LocalbootProduct',
							clientId=config.get('global', 'host_id'),
							actionRequest=['setup', 'uninstall', 'update', 'always', 'once', 'custom'],
							attributes=['actionRequest'],
							productId=includeProductIds) if poc.productId not in excludeProductIds]:

					if productOnClient.productId not in productIds:
						productIds.append(productOnClient.productId)
						logger.notice("   [%2s] product %-20s %s" % (len(productIds), productOnClient.productId + u':', productOnClient.actionRequest))

			if (len(productIds) == 0) and (bootmode == 'BKSTD'):
				logger.notice(u"No product action requests set")
				self.setStatusMessage( _(u"No product action requests set") )
				#set installation_pending State to False
				state.set('installation_pending','false')
				try:
					if self.event.eventConfig.useCachedConfig:
						self.opsiclientd.getCacheService().setConfigCacheObsolete()
				except Exception, e:
					logger.error(e)
			else:
				#set installation_pending State
				if not self.event.eventConfig.actionProcessorProductIds:
					state.set('installation_pending','true')
				
				logger.notice(u"Start processing action requests")
				if productIds:
					if self.event.eventConfig.useCachedProducts:
						if self.opsiclientd.getCacheService().productCacheCompleted(self._configService, productIds):
							logger.notice(u"Event '%s' uses cached products and product caching is done" % self.event.eventConfig.getId())
						else:
							raise Exception(u"Event '%s' uses cached products but product caching is not done" % self.event.eventConfig.getId())
					
				self.processActionWarningTime(productIds)
				self.runActions(productIds)
				try:
					if self.event.eventConfig.useCachedConfig and not self._configService.productOnClient_getIdents(
								productType   = 'LocalbootProduct',
								clientId      = config.get('global', 'host_id'),
								actionRequest = ['setup', 'uninstall', 'update', 'always', 'once', 'custom']):
						self.opsiclientd.getCacheService().setConfigCacheObsolete()
					if not self._configService.productOnClient_getIdents(
								productType   = 'LocalbootProduct',
								clientId      = config.get('global', 'host_id'),
								actionRequest = ['setup', 'uninstall', 'update', 'once', 'custom']):
						#set installation_pending State to false nothing to do!!!!
						logger.notice("Setting installation pending to false")
						state.set('installation_pending','false')
				except Exception, e:
					logger.error(e)
				
		except Exception, e:
			logger.logException(e)
			logger.error(u"Failed to process product action requests: %s" % forceUnicode(e))
			self.setStatusMessage( _(u"Failed to process product action requests: %s") % forceUnicode(e) )
			timeline.addEvent(
				title       = u"Failed to process product action requests",
				description = u"Failed to process product action requests: %s" % forceUnicode(e),
				category    = u"error",
				isError     = True)
		time.sleep(3)
	
	def runActions(self, productIds, additionalParams=''):
		runActionsEventId = timeline.addEvent(
			title         = u"Running actions",
			description   = u"Running actions (%s)" % u", ".join(productIds),
			category      = u"run_actions",
			durationEvent = True)
		try:
			config.selectDepotserver(configService = self._configService, event = self.event, productIds = productIds)
			if not additionalParams:
				additionalParams = ''
			if not self.event.getActionProcessorCommand():
				raise Exception(u"No action processor command defined")
			
			
			if self.event.eventConfig.getId() == 'gui_startup' and not state.get('user_logged_in', 0):
				# check for Trusted Installer before Running Action Processor
				if (os.name == 'nt') and (sys.getwindowsversion()[0] == 6):
					logger.notice(u"Getting TrustedInstaller service configuration")
					try:
						# Trusted Installer "Start" Key in Registry: 2 = automatic Start: Registry: 3 = manuell Start; Default: 3
						automaticStartup = System.getRegistryValue(System.HKEY_LOCAL_MACHINE, "SYSTEM\\CurrentControlSet\\services\\TrustedInstaller", "Start", reflection = False)
						logger.debug2(u">>> TrustedInstaller Service autmaticStartup and type: '%s' '%s'" % (automaticStartup,type(automaticStartup)))
						if (automaticStartup == 2):
							logger.notice(u"Automatic startup for service Trusted Installer is set, waiting until upgrade process is finished")
							self.setStatusMessage( _(u"Waiting for TrustedInstaller") )
							waitEventId = timeline.addEvent(
									title         = u"Waiting for TrustedInstaller",
									description   = u"Automatic startup for service Trusted Installer is set, waiting until upgrade process is finished",
									category      = u"wait",
									durationEvent = True)
							while True:
								time.sleep(3)
								logger.debug(u"Checking if automatic startup for service Trusted Installer is set")
								automaticStartup = System.getRegistryValue(System.HKEY_LOCAL_MACHINE, "SYSTEM\\CurrentControlSet\\services\\TrustedInstaller", "Start", reflection = False)
								if not (automaticStartup == 2):
									break
							timeline.setEventEnd(eventId = waitEventId)
					except Exception, e:
						logger.error(u"Failed to read TrustedInstaller service-configuration: %s" % e)
			
			self.setStatusMessage( _(u"Starting actions") )
			
			# Setting some registry values before starting action
			# Mainly for action processor winst
			System.setRegistryValue(System.HKEY_LOCAL_MACHINE, "SOFTWARE\\opsi.org\\shareinfo", "depoturl",   config.get('depot_server', 'url'))
			System.setRegistryValue(System.HKEY_LOCAL_MACHINE, "SOFTWARE\\opsi.org\\shareinfo", "depotdrive", config.getDepotDrive())
			System.setRegistryValue(System.HKEY_LOCAL_MACHINE, "SOFTWARE\\opsi.org\\shareinfo", "configurl",   "<deprecated>")
			System.setRegistryValue(System.HKEY_LOCAL_MACHINE, "SOFTWARE\\opsi.org\\shareinfo", "configdrive", "<deprecated>")
			System.setRegistryValue(System.HKEY_LOCAL_MACHINE, "SOFTWARE\\opsi.org\\shareinfo", "utilsurl",    "<deprecated>")
			System.setRegistryValue(System.HKEY_LOCAL_MACHINE, "SOFTWARE\\opsi.org\\shareinfo", "utilsdrive",  "<deprecated>")
			
			# action processor desktop can be one of current / winlogon / default
			desktop = self.event.eventConfig.actionProcessorDesktop
			
			# Choose desktop for action processor
			if not desktop or (forceUnicodeLower(desktop) == 'current'):
				if self.isLoginEvent:
					desktop = u'default'
				else:
					desktop = forceUnicodeLower(self.opsiclientd.getCurrentActiveDesktopName(self.getSessionId()))
			
			if not desktop:
				# Default desktop is winlogon
				desktop = u'winlogon'
			
			
			(depotServerUsername, depotServerPassword) = config.getDepotserverCredentials(configService = self._configService)
			
			# Update action processor
			if self.event.eventConfig.updateActionProcessor:
				self.updateActionProcessor()
			
			# Run action processor
			serviceSession = u'none'
			try:
				serviceSession = self.getConfigService().jsonrpc_getSessionId()
				if not serviceSession:
					serviceSession = u'none'
			except:
				pass

			actionProcessorUserName = u''
			actionProcessorUserPassword = u''
			if not self.isLoginEvent:
				actionProcessorUserName = self.opsiclientd._actionProcessorUserName
				actionProcessorUserPassword = self.opsiclientd._actionProcessorUserPassword

			createEnvironment = config.get('action_processor', 'create_environment')


			actionProcessorCommand = config.replace(self.event.getActionProcessorCommand())
			actionProcessorCommand = actionProcessorCommand.replace('%service_url%', self._configServiceUrl)
			actionProcessorCommand = actionProcessorCommand.replace('%service_session%', serviceSession)
			actionProcessorCommand = actionProcessorCommand.replace('%action_processor_productids%', ",".join(self.event.eventConfig.actionProcessorProductIds))
			actionProcessorCommand += u' %s' % additionalParams
			actionProcessorCommand = actionProcessorCommand.replace('"', '\\"')

			command = u'"%global.base_dir%\\action_processor_starter.exe" ' \
				+ u'"%global.host_id%" "%global.opsi_host_key%" "%control_server.port%" ' \
				+ u'"%global.log_file%" "%global.log_level%" ' \
				+ u'"%depot_server.url%" "' + config.getDepotDrive() + '" ' \
				+ u'"' + depotServerUsername + u'" "' + depotServerPassword + '" ' \
				+ u'"' + unicode(self.getSessionId()) + u'" "' + desktop + '" ' \
				+ u'"' + actionProcessorCommand + u'" ' + unicode(self.event.eventConfig.actionProcessorTimeout) + ' ' \
				+ u'"' + actionProcessorUserName + u'" "' + actionProcessorUserPassword + '" ' \
				+ unicode(createEnvironment).lower()
			
			command = config.replace(command)
			
			if self.event.eventConfig.preActionProcessorCommand:
				logger.notice(u"Starting pre action processor command '%s' in session '%s' on desktop '%s'" \
					% (self.event.eventConfig.preActionProcessorCommand, self.getSessionId(), desktop))
				self.runCommandInSession(command = self.event.eventConfig.preActionProcessorCommand, desktop = desktop, waitForProcessEnding = True)
				
			logger.notice(u"Starting action processor in session '%s' on desktop '%s'" % (self.getSessionId(), desktop))
			self.runCommandInSession(command = command, desktop = desktop, waitForProcessEnding = True)
			
			if self.event.eventConfig.postActionProcessorCommand:
				logger.notice(u"Starting post action processor command '%s' in session '%s' on desktop '%s'" \
					% (self.event.eventConfig.postActionProcessorCommand, self.getSessionId(), desktop))
				self.runCommandInSession(command = self.event.eventConfig.postActionProcessorCommand, desktop = desktop, waitForProcessEnding = True)
			
			self.setStatusMessage( _(u"Actions completed") )
		finally:
			timeline.setEventEnd(eventId = runActionsEventId)
		
	def setEnvironment(self):
		try:
			logger.debug(u"Current environment:")
			for (k, v) in os.environ.items():
				logger.debug(u"   %s=%s" % (k,v))
			logger.debug(u"Updating environment")
			hostname = os.environ['COMPUTERNAME']
			(homeDrive, homeDir) = os.environ['USERPROFILE'].split('\\')[0:2]
			# TODO: Anwendungsdaten
			os.environ['APPDATA']     = '%s\\%s\\%s\\Anwendungsdaten' % (homeDrive, homeDir, username)
			os.environ['HOMEDRIVE']   = homeDrive
			os.environ['HOMEPATH']    = '\\%s\\%s' % (homeDir, username)
			os.environ['LOGONSERVER'] = '\\\\%s' % hostname
			os.environ['SESSIONNAME'] = 'Console'
			os.environ['USERDOMAIN']  = '%s' % hostname
			os.environ['USERNAME']    = username
			os.environ['USERPROFILE'] = '%s\\%s\\%s' % (homeDrive, homeDir, username)
			logger.debug(u"Updated environment:")
			for (k, v) in os.environ.items():
				logger.debug(u"   %s=%s" % (k,v))
		except Exception, e:
			logger.error(u"Failed to set environment: %s" % forceUnicode(e))
	
	def abortActionCallback(self, choiceSubject):
		logger.notice(u"Event aborted by user")
		self.actionCancelled = True
	
	def startActionCallback(self, choiceSubject):
		logger.notice(u"Event wait cancelled by user")
		self.waitCancelled = True
	
	def processActionWarningTime(self, productIds=[]):
		if not self.event.eventConfig.actionWarningTime:
			return
		cancelCounter = state.get('action_processing_cancel_counter', 0)
		waitEventId = timeline.addEvent(
				title         = u"Action warning",
				description   = u'Notifying user of actions to process %s (%s)\n' % (self.event.eventConfig.getId(), u', '.join(productIds)) \
						+ u"actionWarningTime: %s, actionUserCancelable: %s, cancelCounter: %s" % (self.event.eventConfig.actionWarningTime, self.event.eventConfig.actionUserCancelable, cancelCounter),
				category      = u"wait",
				durationEvent = True)
		self._messageSubject.setMessage(u"%s\n%s: %s" % (self.event.eventConfig.getActionMessage(), _(u'Products'), u', '.join(productIds)) )
		choiceSubject = ChoiceSubject(id = 'choice')
		if (cancelCounter < self.event.eventConfig.actionUserCancelable):
			choiceSubject.setChoices([ _('Abort'), _('Start now') ])
			choiceSubject.setCallbacks( [ self.abortActionCallback, self.startActionCallback ] )
		else:
			choiceSubject.setChoices([ _('Start now') ])
			choiceSubject.setCallbacks( [ self.startActionCallback ] )
		self._notificationServer.addSubject(choiceSubject)
		notifierPid = None
		try:
			if self.event.eventConfig.actionNotifierCommand:
				notifierPid = self.startNotifierApplication(
						command    = self.event.eventConfig.actionNotifierCommand,
						desktop    = self.event.eventConfig.actionNotifierDesktop,
						notifierId = 'action')
				
			timeout = int(self.event.eventConfig.actionWarningTime)
			endTime = time.time() + timeout
			while (timeout > 0) and not self.actionCancelled and not self.waitCancelled:
				now = time.time()
				logger.info(u"Notifying user of actions to process %s (%s)" % (self.event, productIds))
				minutes = 0
				seconds = (endTime - now)
				if (seconds >= 60):
					minutes = int(seconds/60)
					seconds -= minutes*60
				seconds = int(seconds)
				if (minutes < 10):
					minutes = '0%d' % minutes
				if (seconds < 10):
					seconds = '0%d' % seconds
				self.setStatusMessage(_(u"Event %s: action processing will start in %s:%s") % (self.event.eventConfig.getName(), minutes, seconds))
				if ((endTime - now) <= 0):
					break
				time.sleep(1)
			
			if self.waitCancelled:
				timeline.addEvent(
					title       = u"Action processing started by user",
					description = u"Action processing wait time cancelled by user",
					category    = u"user_interaction")
			
			if self.actionCancelled:
				cancelCounter += 1
				state.set('action_processing_cancel_counter', cancelCounter)
				logger.notice(u"Action processing cancelled by user for the %d. time (max: %d)" \
					% (cancelCounter, self.event.eventConfig.actionUserCancelable))
				timeline.addEvent(
					title       = u"Action processing cancelled by user",
					description = u"Action processing cancelled by user for the %d. time (max: %d)" \
							% (cancelCounter, self.event.eventConfig.actionUserCancelable),
					category    = u"user_interaction")
				raise CanceledByUserError(u"Action processing cancelled by user")
			else:
				state.set('action_processing_cancel_counter', 0)
		finally:
			timeline.setEventEnd(waitEventId)
			try:
				if self._notificationServer:
					self._notificationServer.requestEndConnections(['action'])
					self._notificationServer.removeSubject(choiceSubject)
				if notifierPid:
					try:
						time.sleep(3)
						System.terminateProcess(processId=notifierPid)
					except Exception:
						pass
					
			except Exception, e:
				logger.logException(e)
	
	def abortShutdownCallback(self, choiceSubject):
		logger.notice(u"Shutdown aborted by user")
		self.shutdownCancelled = True
	
	def startShutdownCallback(self, choiceSubject):
		logger.notice(u"Shutdown wait cancelled by user")
		self.shutdownWaitCancelled = True
	
	def isRebootRequested(self):
		if self.event.eventConfig.reboot:
			return True
		if self.event.eventConfig.processShutdownRequests and self.opsiclientd.isRebootRequested():
			return True
		return False
		
	def isShutdownRequested(self):
		if self.event.eventConfig.shutdown:
			return True
		if self.event.eventConfig.processShutdownRequests and self.opsiclientd.isShutdownRequested():
			return True
		return False
		
	def processShutdownRequests(self):
		try:
			
			shutdown = self.isShutdownRequested()
			reboot   = self.isRebootRequested()
			if reboot or shutdown:
				if reboot:
					timeline.addEvent(title = u"Reboot requested", category = u"system")
					self.setStatusMessage(_(u"Reboot requested"))
				else:
					timeline.addEvent(title = u"Shutdown requested", category = u"system")
					self.setStatusMessage(_(u"Shutdown requested"))
				
				if self.event.eventConfig.shutdownWarningTime:
					if self._notificationServer:
						self._notificationServer.requestEndConnections()
					while True:
						shutdownCancelCounter = state.get('shutdown_cancel_counter', 0)
						waitEventId = None
						if reboot:
							logger.info(u"Notifying user of reboot")
							waitEventId = timeline.addEvent(
								title         = u"Reboot warning",
								description   = u'Notifying user of reboot\n' \
										+ u"shutdownWarningTime: %s, shutdownUserCancelable: %s, shutdownCancelCounter: %s" \
										% (self.event.eventConfig.shutdownWarningTime, self.event.eventConfig.shutdownUserCancelable, shutdownCancelCounter),
								category      = u"wait",
								durationEvent = True)
						else:
							logger.info(u"Notifying user of shutdown")
							waitEventId = timeline.addEvent(
								title         = u"Shutdown warning",
								description   = u'Notifying user of shutdown\n' \
										+ u"shutdownWarningTime: %s, shutdownUserCancelable: %s, shutdownCancelCounter: %s" \
										% (self.event.eventConfig.shutdownWarningTime, self.event.eventConfig.shutdownUserCancelable, shutdownCancelCounter),
								category      = u"wait",
								durationEvent = True)
						
						self.shutdownCancelled = False
						self.shutdownWaitCancelled = False
						
						self._messageSubject.setMessage(self.event.eventConfig.getShutdownWarningMessage())
						
						choiceSubject = ChoiceSubject(id = 'choice')
						if (shutdownCancelCounter < self.event.eventConfig.shutdownUserCancelable):
							if reboot:
								choiceSubject.setChoices([ _('Reboot now'), _('Later') ])
							else:
								choiceSubject.setChoices([ _('Shutdown now'), _('Later') ])
							choiceSubject.setCallbacks( [ self.startShutdownCallback, self.abortShutdownCallback ] )
						else:
							if reboot:
								choiceSubject.setChoices([ _('Reboot now') ])
							else:
								choiceSubject.setChoices([ _('Shutdown now') ])
							choiceSubject.setCallbacks( [ self.startShutdownCallback ] )
						self._notificationServer.addSubject(choiceSubject)
						notifierPid = None
						if self.event.eventConfig.shutdownNotifierCommand:
							notifierPid = self.startNotifierApplication(
									command    = self.event.eventConfig.shutdownNotifierCommand,
									desktop    = self.event.eventConfig.shutdownNotifierDesktop,
									notifierId = 'shutdown')
								
						timeout = int(self.event.eventConfig.shutdownWarningTime)
						endTime = time.time() + timeout
						while (timeout > 0) and not self.shutdownCancelled and not self.shutdownWaitCancelled:
							now = time.time()
							minutes = 0
							seconds = (endTime - now)
							if (seconds >= 60):
								minutes = int(seconds/60)
								seconds -= minutes*60
							seconds = int(seconds)
							if (minutes < 10):
								minutes = '0%d' % minutes
							if (seconds < 10):
								seconds = '0%d' % seconds
							if reboot:
								self.setStatusMessage(_(u"Reboot in %s:%s") % (minutes, seconds))
							else:
								self.setStatusMessage(_(u"Shutdown in %s:%s") % (minutes, seconds))
							if ((endTime - now) <= 0):
								break
							time.sleep(1)
						
						try:
							if self._notificationServer:
								self._notificationServer.requestEndConnections()
								self._notificationServer.removeSubject(choiceSubject)
							if notifierPid:
								try:
									time.sleep(3)
									System.terminateProcess(processId=notifierPid)
								except Exception:
									pass
						except Exception, e:
							logger.logException(e)
						
						self._messageSubject.setMessage(u"")
						
						timeline.setEventEnd(waitEventId)
						
						if self.shutdownWaitCancelled:
							if reboot:
								timeline.addEvent(
									title       = u"Reboot started by user",
									description = u"Reboot wait time cancelled by user",
									category    = u"user_interaction")
							else:
								timeline.addEvent(
									title       = u"Shutdown started by user",
									description = u"Shutdown wait time cancelled by user",
									category    = u"user_interaction")
						
						if self.shutdownCancelled:
							self.opsiclientd.setBlockLogin(False)
							shutdownCancelCounter += 1
							state.set('shutdown_cancel_counter', shutdownCancelCounter)
							logger.notice(u"Shutdown cancelled by user for the %d. time (max: %d)" \
								% (shutdownCancelCounter, self.event.eventConfig.shutdownUserCancelable))
							if reboot:
								timeline.addEvent(
									title       = u"Reboot cancelled by user",
									description = u"Reboot cancelled by user for the %d. time (max: %d)" \
											% (shutdownCancelCounter, self.event.eventConfig.shutdownUserCancelable),
									category    = u"user_interaction")
							else:
								timeline.addEvent(
									title       = u"Shutdown cancelled by user",
									description = u"Shutdown cancelled by user for the %d. time (max: %d)" \
											% (shutdownCancelCounter, self.event.eventConfig.shutdownUserCancelable),
									category    = u"user_interaction")
							if (self.event.eventConfig.shutdownWarningRepetitionTime >= 0):
								logger.info(u"Shutdown warning will be repeated in %d seconds" % self.event.eventConfig.shutdownWarningRepetitionTime)
								time.sleep(self.event.eventConfig.shutdownWarningRepetitionTime)
								continue
						break
				if reboot:
					timeline.addEvent(title = u"Rebooting", category = u"system")
					self.opsiclientd.rebootMachine()
				elif shutdown:
					timeline.addEvent(title = u"Shutting down", category = u"system")
					self.opsiclientd.shutdownMachine()
		except Exception, e:
			logger.logException(e)
		
	def run(self):
		timelineEventId = None
		try:
			logger.notice(u"============= EventProcessingThread for occurrcence of event '%s' started =============" % self.event.eventConfig.getId())
			timelineEventId = timeline.addEvent(
				title         = u"Processing event %s" % self.event.eventConfig.getName(),
				description   = u"EventProcessingThread for occurrcence of event '%s' started" % self.event.eventConfig.getId(),
				category      = u"event_processing",
				durationEvent = True)
			self.running = True
			self.actionCancelled = False
			self.waitCancelled = False
			if not self.event.eventConfig.blockLogin:
				self.opsiclientd.setBlockLogin(False)
			
			notifierPid = None
			try:
				config.setTemporaryDepotDrive(None)
				config.setTemporaryConfigServiceUrls([])
				
				self.startNotificationServer()
				self.setActionProcessorInfo()
				self._messageSubject.setMessage(self.event.eventConfig.getActionMessage())
				
				self.setStatusMessage(_(u"Processing event %s") % self.event.eventConfig.getName())
				
				if self.event.eventConfig.blockLogin:
					self.opsiclientd.setBlockLogin(True)
				else:
					self.opsiclientd.setBlockLogin(False)
				if self.event.eventConfig.logoffCurrentUser:
					System.logoffCurrentUser()
					time.sleep(15)
				elif self.event.eventConfig.lockWorkstation:
					System.lockWorkstation()
					time.sleep(15)
				
				if self.event.eventConfig.eventNotifierCommand:
					notifierPid = self.startNotifierApplication(
						command    = self.event.eventConfig.eventNotifierCommand,
						desktop    = self.event.eventConfig.eventNotifierDesktop,
						notifierId = 'event')
				
				if self.event.eventConfig.syncConfigToServer:
					self.setStatusMessage( _(u"Syncing config to server") )
					self.opsiclientd.getCacheService().syncConfigToServer(waitForEnding = True)
					self.setStatusMessage( _(u"Sync completed") )
				
				if self.event.eventConfig.syncConfigFromServer:
					self.setStatusMessage( _(u"Syncing config from server") )
					waitForEnding = self.event.eventConfig.useCachedConfig
					self.opsiclientd.getCacheService().syncConfigFromServer(waitForEnding = waitForEnding)
					if waitForEnding:
						self.setStatusMessage( _(u"Sync completed") )
				
				if self.event.eventConfig.cacheProducts:
					self.setStatusMessage( _(u"Caching products") )
					try:
						self._currentProgressSubjectProxy.attachObserver(self._detailSubjectProxy)
						waitForEnding = self.event.eventConfig.useCachedProducts
						self.opsiclientd.getCacheService().cacheProducts(
							waitForEnding           = waitForEnding,
							productProgressObserver = self._currentProgressSubjectProxy,
							overallProgressObserver = self._overallProgressSubjectProxy,
							dynamicBandwidth        = self.event.eventConfig.cacheDynamicBandwidth,
							maxBandwidth            = self.event.eventConfig.cacheMaxBandwidth
						)
						if waitForEnding:
							self.setStatusMessage( _(u"Products cached") )
					finally:
						self._detailSubjectProxy.setMessage(u"")
						try:
							self._currentProgressSubjectProxy.detachObserver(self._detailSubjectProxy)
							self._currentProgressSubjectProxy.reset()
							self._overallProgressSubjectProxy.reset()
						except Exception, e:
							logger.logException(e)
				
				if self.event.eventConfig.useCachedConfig:
					if self.opsiclientd.getCacheService().configCacheCompleted():
						logger.notice(u"Event '%s' uses cached config and config caching is done" % self.event.eventConfig.getId())
						config.setTemporaryConfigServiceUrls(['https://localhost:4441/rpc'])
					else:
						raise Exception(u"Event '%s' uses cached config but config caching is not done" % self.event.eventConfig.getId())
				
				if self.event.eventConfig.getConfigFromService or self.event.eventConfig.processActions:
					if not self.isConfigServiceConnected():
						self.connectConfigService()
					
					if self.event.eventConfig.getConfigFromService:
						config.readConfigFile(keepLog = True)
						self.getConfigFromService()
						if self.event.eventConfig.updateConfigFile:
							config.updateConfigFile()
					
					if self.event.eventConfig.processActions:
						if (self.event.eventConfig.actionType == 'login'):
							self.processUserLoginActions()
						else:
							self.processProductActionRequests()
					
						# After the installation of opsi-client-agent the opsiclientd.conf needs to be updated again
						if self.event.eventConfig.getConfigFromService:
							config.readConfigFile(keepLog = True)
							self.getConfigFromService()
							if self.event.eventConfig.updateConfigFile:
								config.updateConfigFile()
					
			finally:
				self._messageSubject.setMessage(u"")
				if self.event.eventConfig.writeLogToService:
					try:
						self.writeLogToService()
					except Exception, e:
						logger.logException(e)
				
				try:
					self.disconnectConfigService()
				except Exception, e:
					logger.logException(e)
				
				config.setTemporaryConfigServiceUrls([])
				
				if self.event.eventConfig.postSyncConfigToServer:
					self.setStatusMessage( _(u"Syncing config to server") )
					self.opsiclientd.getCacheService().syncConfigToServer(waitForEnding = True)
					self.setStatusMessage( _(u"Sync completed") )
				if self.event.eventConfig.postSyncConfigFromServer:
					self.setStatusMessage( _(u"Syncing config from server") )
					self.opsiclientd.getCacheService().syncConfigFromServer(waitForEnding = self.isShutdownRequested() or self.isRebootRequested())
					self.setStatusMessage( _(u"Sync completed") )
				
				self.processShutdownRequests()
				
				if self.opsiclientd.isShutdownTriggered():
					self.setStatusMessage(_("Shutting down machine"))
				elif self.opsiclientd.isRebootTriggered():
					self.setStatusMessage(_("Rebooting machine"))
				else:
					self.setStatusMessage(_("Unblocking login"))
				
				if not self.opsiclientd.isRebootTriggered() and not self.opsiclientd.isShutdownTriggered():
					self.opsiclientd.setBlockLogin(False)
				
				self.setStatusMessage(u"")
				self.stopNotificationServer()
				if notifierPid:
					try:
						time.sleep(3)
						System.terminateProcess(processId=notifierPid)
					except Exception:
						pass
		except Exception, e:
			logger.error(u"Failed to process event %s: %s" % (self.event, forceUnicode(e)))
			logger.logException(e)
			timeline.addEvent(
				title       = u"Failed to process event %s" % self.event.eventConfig.getName(),
				description = u"Failed to process event %s: %s" % (self.event, forceUnicode(e)),
				category    = u"event_processing",
				isError     = True)
			self.opsiclientd.setBlockLogin(False)
		
		self.running = False
		logger.notice(u"============= EventProcessingThread for event '%s' ended =============" % self.event.eventConfig.getId())
		if timelineEventId:
			timeline.setEventEnd(eventId = timelineEventId)
	
	



<|MERGE_RESOLUTION|>--- conflicted
+++ resolved
@@ -1,18 +1,8 @@
 # -*- coding: utf-8 -*-
-<<<<<<< HEAD
-"""
-ocdlib.EventProcessing
-
-opsiclientd is part of the desktop management solution opsi
-(open pc server integration) http://www.opsi.org
-
-Copyright (C) 2014-2017 uib GmbH
-=======
->>>>>>> 90854d24
 
 # opsiclientd is part of the desktop management solution opsi
 # (open pc server integration) http://www.opsi.org
-# Copyright (C) 2010-2016 uib GmbH <info@uib.de>
+# Copyright (C) 2010-2018 uib GmbH <info@uib.de>
 
 # This program is free software: you can redistribute it and/or modify
 # it under the terms of the GNU Affero General Public License as
@@ -72,30 +62,30 @@
 class EventProcessingThread(KillableThread, ServiceConnection):
 	def __init__(self, opsiclientd, event):
 		from ocdlib.Opsiclientd import __version__
-		
+
 		moduleName = u' %-30s' % (u'event processing ' + event.eventConfig.getId())
 		logger.setLogFormat(u'[%l] [%D] [' + moduleName + u'] %M   (%F|%N)', object=self)
 		KillableThread.__init__(self)
 		ServiceConnection.__init__(self)
-		
+
 		self.opsiclientd = opsiclientd
 		self.event = event
-		
+
 		self.running = False
 		self.actionCancelled = False
 		self.waitCancelled = False
-		
+
 		self.shutdownCancelled = False
 		self.shutdownWaitCancelled = False
-		
+
 		self._sessionId = None
-		
+
 		self._serviceConnection = None
-		
+
 		self._notificationServer = None
-		
+
 		self._depotShareMounted = False
-		
+
 		self._statusSubject = MessageSubject('status')
 		self._messageSubject = MessageSubject('message')
 		self._serviceUrlSubject = MessageSubject('configServiceUrl')
@@ -106,29 +96,29 @@
 		self._currentProgressSubjectProxy = ProgressSubjectProxy('currentProgress', fireAlways = False)
 		self._overallProgressSubjectProxy = ProgressSubjectProxy('overallProgress', fireAlways = False)
 		self._choiceSubject = None
-		
+
 		self._statusSubject.setMessage( _("Processing event %s") % self.event.eventConfig.getName() )
 		#self._serviceUrlSubject.setMessage(config.get('config_service', 'url'))
 		self._clientIdSubject.setMessage(config.get('global', 'host_id'))
 		self._opsiclientdInfoSubject.setMessage("opsiclientd %s" % __version__)
 		self._actionProcessorInfoSubject.setMessage("")
-		
+
 		#self.isLoginEvent = isinstance(self.event, UserLoginEvent)
 		self.isLoginEvent = bool(self.event.eventConfig.actionType == 'login')
 		if self.isLoginEvent:
 			logger.info(u"Event is user login event")
-		
+
 		#Needed helper-exe for NT5 x64 to get Sessioninformation (WindowsAPIBug)
 		self._winApiBugCommand = os.path.join(config.get('global', 'base_dir'), 'utilities\sessionhelper\getActiveSessionIds.exe')
-		
+
 		self.getSessionId()
-		
+
 		self._notificationServerPort = int(config.get('notification_server', 'start_port')) + (3 * int(self.getSessionId()))
-	
+
 	''' ServiceConnection '''
 	def connectionThreadOptions(self):
 		return {'statusSubject': self._statusSubject}
-	
+
 	def connectionStart(self, configServiceUrl):
 		self._serviceUrlSubject.setMessage(configServiceUrl)
 		try:
@@ -138,46 +128,46 @@
 				self._choiceSubject = ChoiceSubject(id = 'choice')
 		except Exception, e:
 			logger.error(e)
-	
+
 	def connectionCancelable(self, stopConnectionCallback):
 		if self._notificationServer and self._choiceSubject:
 			self._choiceSubject.setChoices([ 'Stop connection' ])
 			self._choiceSubject.setCallbacks([ stopConnectionCallback ])
 			self._notificationServer.addSubject(self._choiceSubject)
-	
+
 	def connectionTimeoutChanged(self, timeout):
 		if self._detailSubjectProxy:
 			self._detailSubjectProxy.setMessage( _(u'Timeout: %ds') % timeout )
-	
+
 	def connectionCanceled(self):
 		if self._notificationServer and self._choiceSubject:
 			self._notificationServer.removeSubject(self._choiceSubject)
 		self._detailSubjectProxy.setMessage(u'')
 		ServiceConnection.connectionCanceled(self)
-	
+
 	def connectionTimedOut(self):
 		if self._notificationServer and self._choiceSubject:
 			self._notificationServer.removeSubject(self._choiceSubject)
 		self._detailSubjectProxy.setMessage(u'')
 		ServiceConnection.connectionTimedOut(self)
-	
+
 	def connectionEstablished(self):
 		if self._notificationServer and self._choiceSubject:
 			self._notificationServer.removeSubject(self._choiceSubject)
 		self._detailSubjectProxy.setMessage(u'')
-		
+
 	def connectionFailed(self, error):
 		if self._notificationServer and self._choiceSubject:
 			self._notificationServer.removeSubject(self._choiceSubject)
 		self._detailSubjectProxy.setMessage(u'')
 		ServiceConnection.connectionFailed(self, error)
-		
+
 	''' / ServiceConnection '''
-	
+
 	def setSessionId(self, sessionId):
 		self._sessionId = int(sessionId)
 		logger.info(u"Session id set to %s" % self._sessionId)
-		
+
 	def getSessionId(self):
 		logger.debug(u"getSessionId()")
 		if self._sessionId is None:
@@ -189,13 +179,13 @@
 					sessionId = userSessionsIds[0]
 			if not sessionId:
 				sessionId = System.getActiveSessionId(winApiBugCommand = self._winApiBugCommand)
-				
+
 			self.setSessionId(sessionId)
 		return self._sessionId
-		
+
 	def setStatusMessage(self, message):
 		self._statusSubject.setMessage(message)
-		
+
 	def startNotificationServer(self):
 		logger.notice(u"Starting notification server on port %s" % self._notificationServerPort)
 		error = None
@@ -221,7 +211,7 @@
 						raise Exception(u"Timed out after %d seconds while waiting for notification server to start" % timeout)
 					time.sleep(1)
 					timeout +=1
-				
+
 				if self._notificationServer.errorOccurred():
 					raise Exception(self._notificationServer.errorOccurred())
 				logger.notice(u"Notification server started")
@@ -233,7 +223,7 @@
 				self._notificationServerPort += 1
 		if error:
 			raise Exception(u"Failed to start notification server: %s" % error)
-		
+
 	def stopNotificationServer(self):
 		if not self._notificationServer:
 			return
@@ -258,7 +248,7 @@
 		except Exception, e:
 			logger.error(u"Failed to get config from service: %s" % forceUnicode(e))
 			raise
-	
+
 	def writeLogToService(self):
 		logger.notice(u"Writing log to service")
 		try:
@@ -290,10 +280,10 @@
 				logger.debug(u"Getting current active desktop name")
 				desktop = forceUnicodeLower(self.opsiclientd.getCurrentActiveDesktopName(sessionId))
 				logger.debug(u"Got current active desktop name: %s" % desktop)
-				
+
 		if not desktop:
 			desktop = u'winlogon'
-		
+
 		processId = None
 		while True:
 			try:
@@ -316,10 +306,10 @@
 					desktop = u'winlogon'
 				else:
 					raise
-		
+
 		self.setSessionId(sessionId)
 		return processId
-	
+
 	def startNotifierApplication(self, command, desktop=None, notifierId=None):
 		logger.notice(u"Starting notifier application in session '%s'" % self.getSessionId())
 		try:
@@ -330,7 +320,7 @@
 			return pid
 		except Exception, e:
 			logger.error(u"Failed to start notifier application '%s': %s" % (command, e))
-	
+
 	def closeProcessWindows(self, processId):
 		command = None
 		try:
@@ -338,9 +328,9 @@
 					% (config.get('opsiclientd_rpc', 'command'), processId)
 		except Exception, e:
 			raise Exception(u"opsiclientd_rpc command not defined: %s" % forceUnicode(e))
-		
+
 		self.runCommandInSession(command = cmd, waitForProcessEnding = False)
-		
+
 	def setActionProcessorInfo(self):
 		try:
 			actionProcessorFilename = config.get('action_processor', 'filename')
@@ -354,7 +344,7 @@
 			self._actionProcessorInfoSubject.setMessage("%s %s" % (name.encode('utf-8'), version.encode('utf-8')))
 		except Exception, e:
 			logger.error(u"Failed to set action processor info: %s" % forceUnicode(e))
-	
+
 	def mountDepotShare(self, impersonation):
 		if self._depotShareMounted:
 			logger.debug(u"Depot share already mounted")
@@ -364,10 +354,10 @@
 		if config.get('depot_server', 'url').split('/')[2] in ('127.0.0.1', 'localhost'):
 			logger.notice(u"No need to mount depot share %s, working on local depot cache" %  config.get('depot_server', 'url'))
 			return
-		
+
 		logger.notice(u"Mounting depot share %s" %  config.get('depot_server', 'url'))
 		self.setStatusMessage(_(u"Mounting depot share %s") % config.get('depot_server', 'url'))
-		
+
 		try:
 			depotHost = config.get('depot_server', 'url').split('/')[2]
 			System.setRegistryValue(
@@ -377,14 +367,14 @@
 			logger.info(u"Added depot '%s' to trusted domains" % depotHost)
 		except Exception, e:
 			logger.error(u"Failed to add depot to trusted domains: %s" % e)
-		
+
 		if impersonation:
 			System.mount(config.get('depot_server', 'url'), config.getDepotDrive())
 		else:
 			(depotServerUsername, depotServerPassword) = config.getDepotserverCredentials(configService = self._configService)
 			System.mount(config.get('depot_server', 'url'), config.getDepotDrive(), username = depotServerUsername, password = depotServerPassword)
 		self._depotShareMounted = True
-		
+
 	def umountDepotShare(self):
 		if not self._depotShareMounted:
 			logger.debug(u"Depot share not mounted")
@@ -395,11 +385,11 @@
 			self._depotShareMounted = False
 		except Exception, e:
 			logger.warning(e)
-		
+
 	def updateActionProcessor(self):
 		logger.notice(u"Updating action processor")
 		self.setStatusMessage(_(u"Updating action processor"))
-		
+
 		impersonation = None
 		try:
 			mounted = False
@@ -411,13 +401,13 @@
 				impersonation.start(logonType = 'NEW_CREDENTIALS')
 				self.mountDepotShare(impersonation)
 				mounted = True
-			
+
 			actionProcessorFilename = config.get('action_processor', 'filename')
 			actionProcessorLocalDir = config.get('action_processor', 'local_dir')
 			actionProcessorLocalTmpDir = actionProcessorLocalDir + '.tmp'
 			actionProcessorLocalFile = os.path.join(actionProcessorLocalDir, actionProcessorFilename)
 			actionProcessorLocalTmpFile = os.path.join(actionProcessorLocalTmpDir, actionProcessorFilename)
-			
+
 			actionProcessorRemoteDir = None
 			if config.get('depot_server', 'url').split('/')[2].lower() in ('127.0.0.1', 'localhost'):
 				dirname = config.get('action_processor', 'remote_dir')
@@ -433,7 +423,7 @@
 				)
 				logger.notice(u"Updating action processor from local cache '%s'" % actionProcessorRemoteDir)
 			else:
-				
+
 				match = re.search('^smb://([^/]+)/([^/]+)(.*)$', config.get('depot_server', 'url'), re.IGNORECASE)
 				if not match:
 					raise Exception("Bad depot-URL '%s'" % config.get('depot_server', 'url'))
@@ -445,9 +435,9 @@
 					dirname = dirname.replace(u'\\', u'', 1)
 				actionProcessorRemoteDir = os.path.join(config.getDepotDrive(), pn, dirname)
 				logger.notice(u"Updating action processor from depot dir '%s'" % actionProcessorRemoteDir)
-			
+
 			actionProcessorRemoteFile = os.path.join(actionProcessorRemoteDir, actionProcessorFilename)
-			
+
 			if not os.path.exists(actionProcessorLocalFile):
 				logger.notice(u"Action processor needs update because file '%s' not found" % actionProcessorLocalFile)
 			elif ( abs(os.stat(actionProcessorLocalFile).st_mtime - os.stat(actionProcessorRemoteFile).st_mtime) > 10 ):
@@ -469,7 +459,7 @@
 				if mounted:
 					self.umountDepotShare()
 				return actionProcessorLocalFile
-			
+
 			# Update files
 			logger.notice(u"Start copying the action processor files")
 			if os.path.exists(actionProcessorLocalTmpDir):
@@ -545,18 +535,18 @@
 				if not productsByIdAndVersion[product.id].has_key(product.productVersion):
 					productsByIdAndVersion[product.id][product.productVersion] = {}
 				productsByIdAndVersion[product.id][product.productVersion][product.packageVersion] = product
-			
+
 			if not productsByIdAndVersion:
 				logger.notice(u"No user login script found, nothing to do")
 				return
-			
+
 			clientToDepotservers = self._configService.configState_getClientToDepotserver(clientIds = config.get('global', 'host_id'))
 			if not clientToDepotservers:
 				raise Exception(u"Failed to get depotserver for client '%s'" % config.get('global', 'host_id'))
 			depotId = clientToDepotservers[0]['depotId']
-			
+
 			productDir = os.path.join(config.getDepotDrive(), 'install')
-			
+
 			userLoginScripts = []
 			productIds = []
 			for productOnDepot in self._configService.productOnDepot_getIdents(
@@ -647,7 +637,7 @@
 				#set installation_pending State
 				if not self.event.eventConfig.actionProcessorProductIds:
 					state.set('installation_pending','true')
-				
+
 				logger.notice(u"Start processing action requests")
 				if productIds:
 					if self.event.eventConfig.useCachedProducts:
@@ -655,7 +645,7 @@
 							logger.notice(u"Event '%s' uses cached products and product caching is done" % self.event.eventConfig.getId())
 						else:
 							raise Exception(u"Event '%s' uses cached products but product caching is not done" % self.event.eventConfig.getId())
-					
+
 				self.processActionWarningTime(productIds)
 				self.runActions(productIds)
 				try:
@@ -673,7 +663,7 @@
 						state.set('installation_pending','false')
 				except Exception, e:
 					logger.error(e)
-				
+
 		except Exception, e:
 			logger.logException(e)
 			logger.error(u"Failed to process product action requests: %s" % forceUnicode(e))
@@ -684,7 +674,7 @@
 				category    = u"error",
 				isError     = True)
 		time.sleep(3)
-	
+
 	def runActions(self, productIds, additionalParams=''):
 		runActionsEventId = timeline.addEvent(
 			title         = u"Running actions",
@@ -697,8 +687,8 @@
 				additionalParams = ''
 			if not self.event.getActionProcessorCommand():
 				raise Exception(u"No action processor command defined")
-			
-			
+
+
 			if self.event.eventConfig.getId() == 'gui_startup' and not state.get('user_logged_in', 0):
 				# check for Trusted Installer before Running Action Processor
 				if (os.name == 'nt') and (sys.getwindowsversion()[0] == 6):
@@ -724,9 +714,9 @@
 							timeline.setEventEnd(eventId = waitEventId)
 					except Exception, e:
 						logger.error(u"Failed to read TrustedInstaller service-configuration: %s" % e)
-			
+
 			self.setStatusMessage( _(u"Starting actions") )
-			
+
 			# Setting some registry values before starting action
 			# Mainly for action processor winst
 			System.setRegistryValue(System.HKEY_LOCAL_MACHINE, "SOFTWARE\\opsi.org\\shareinfo", "depoturl",   config.get('depot_server', 'url'))
@@ -735,28 +725,28 @@
 			System.setRegistryValue(System.HKEY_LOCAL_MACHINE, "SOFTWARE\\opsi.org\\shareinfo", "configdrive", "<deprecated>")
 			System.setRegistryValue(System.HKEY_LOCAL_MACHINE, "SOFTWARE\\opsi.org\\shareinfo", "utilsurl",    "<deprecated>")
 			System.setRegistryValue(System.HKEY_LOCAL_MACHINE, "SOFTWARE\\opsi.org\\shareinfo", "utilsdrive",  "<deprecated>")
-			
+
 			# action processor desktop can be one of current / winlogon / default
 			desktop = self.event.eventConfig.actionProcessorDesktop
-			
+
 			# Choose desktop for action processor
 			if not desktop or (forceUnicodeLower(desktop) == 'current'):
 				if self.isLoginEvent:
 					desktop = u'default'
 				else:
 					desktop = forceUnicodeLower(self.opsiclientd.getCurrentActiveDesktopName(self.getSessionId()))
-			
+
 			if not desktop:
 				# Default desktop is winlogon
 				desktop = u'winlogon'
-			
-			
+
+
 			(depotServerUsername, depotServerPassword) = config.getDepotserverCredentials(configService = self._configService)
-			
+
 			# Update action processor
 			if self.event.eventConfig.updateActionProcessor:
 				self.updateActionProcessor()
-			
+
 			# Run action processor
 			serviceSession = u'none'
 			try:
@@ -791,26 +781,26 @@
 				+ u'"' + actionProcessorCommand + u'" ' + unicode(self.event.eventConfig.actionProcessorTimeout) + ' ' \
 				+ u'"' + actionProcessorUserName + u'" "' + actionProcessorUserPassword + '" ' \
 				+ unicode(createEnvironment).lower()
-			
+
 			command = config.replace(command)
-			
+
 			if self.event.eventConfig.preActionProcessorCommand:
 				logger.notice(u"Starting pre action processor command '%s' in session '%s' on desktop '%s'" \
 					% (self.event.eventConfig.preActionProcessorCommand, self.getSessionId(), desktop))
 				self.runCommandInSession(command = self.event.eventConfig.preActionProcessorCommand, desktop = desktop, waitForProcessEnding = True)
-				
+
 			logger.notice(u"Starting action processor in session '%s' on desktop '%s'" % (self.getSessionId(), desktop))
 			self.runCommandInSession(command = command, desktop = desktop, waitForProcessEnding = True)
-			
+
 			if self.event.eventConfig.postActionProcessorCommand:
 				logger.notice(u"Starting post action processor command '%s' in session '%s' on desktop '%s'" \
 					% (self.event.eventConfig.postActionProcessorCommand, self.getSessionId(), desktop))
 				self.runCommandInSession(command = self.event.eventConfig.postActionProcessorCommand, desktop = desktop, waitForProcessEnding = True)
-			
+
 			self.setStatusMessage( _(u"Actions completed") )
 		finally:
 			timeline.setEventEnd(eventId = runActionsEventId)
-		
+
 	def setEnvironment(self):
 		try:
 			logger.debug(u"Current environment:")
@@ -833,15 +823,15 @@
 				logger.debug(u"   %s=%s" % (k,v))
 		except Exception, e:
 			logger.error(u"Failed to set environment: %s" % forceUnicode(e))
-	
+
 	def abortActionCallback(self, choiceSubject):
 		logger.notice(u"Event aborted by user")
 		self.actionCancelled = True
-	
+
 	def startActionCallback(self, choiceSubject):
 		logger.notice(u"Event wait cancelled by user")
 		self.waitCancelled = True
-	
+
 	def processActionWarningTime(self, productIds=[]):
 		if not self.event.eventConfig.actionWarningTime:
 			return
@@ -868,7 +858,7 @@
 						command    = self.event.eventConfig.actionNotifierCommand,
 						desktop    = self.event.eventConfig.actionNotifierDesktop,
 						notifierId = 'action')
-				
+
 			timeout = int(self.event.eventConfig.actionWarningTime)
 			endTime = time.time() + timeout
 			while (timeout > 0) and not self.actionCancelled and not self.waitCancelled:
@@ -888,13 +878,13 @@
 				if ((endTime - now) <= 0):
 					break
 				time.sleep(1)
-			
+
 			if self.waitCancelled:
 				timeline.addEvent(
 					title       = u"Action processing started by user",
 					description = u"Action processing wait time cancelled by user",
 					category    = u"user_interaction")
-			
+
 			if self.actionCancelled:
 				cancelCounter += 1
 				state.set('action_processing_cancel_counter', cancelCounter)
@@ -920,35 +910,35 @@
 						System.terminateProcess(processId=notifierPid)
 					except Exception:
 						pass
-					
+
 			except Exception, e:
 				logger.logException(e)
-	
+
 	def abortShutdownCallback(self, choiceSubject):
 		logger.notice(u"Shutdown aborted by user")
 		self.shutdownCancelled = True
-	
+
 	def startShutdownCallback(self, choiceSubject):
 		logger.notice(u"Shutdown wait cancelled by user")
 		self.shutdownWaitCancelled = True
-	
+
 	def isRebootRequested(self):
 		if self.event.eventConfig.reboot:
 			return True
 		if self.event.eventConfig.processShutdownRequests and self.opsiclientd.isRebootRequested():
 			return True
 		return False
-		
+
 	def isShutdownRequested(self):
 		if self.event.eventConfig.shutdown:
 			return True
 		if self.event.eventConfig.processShutdownRequests and self.opsiclientd.isShutdownRequested():
 			return True
 		return False
-		
+
 	def processShutdownRequests(self):
 		try:
-			
+
 			shutdown = self.isShutdownRequested()
 			reboot   = self.isRebootRequested()
 			if reboot or shutdown:
@@ -958,7 +948,7 @@
 				else:
 					timeline.addEvent(title = u"Shutdown requested", category = u"system")
 					self.setStatusMessage(_(u"Shutdown requested"))
-				
+
 				if self.event.eventConfig.shutdownWarningTime:
 					if self._notificationServer:
 						self._notificationServer.requestEndConnections()
@@ -983,12 +973,12 @@
 										% (self.event.eventConfig.shutdownWarningTime, self.event.eventConfig.shutdownUserCancelable, shutdownCancelCounter),
 								category      = u"wait",
 								durationEvent = True)
-						
+
 						self.shutdownCancelled = False
 						self.shutdownWaitCancelled = False
-						
+
 						self._messageSubject.setMessage(self.event.eventConfig.getShutdownWarningMessage())
-						
+
 						choiceSubject = ChoiceSubject(id = 'choice')
 						if (shutdownCancelCounter < self.event.eventConfig.shutdownUserCancelable):
 							if reboot:
@@ -1009,7 +999,7 @@
 									command    = self.event.eventConfig.shutdownNotifierCommand,
 									desktop    = self.event.eventConfig.shutdownNotifierDesktop,
 									notifierId = 'shutdown')
-								
+
 						timeout = int(self.event.eventConfig.shutdownWarningTime)
 						endTime = time.time() + timeout
 						while (timeout > 0) and not self.shutdownCancelled and not self.shutdownWaitCancelled:
@@ -1031,7 +1021,7 @@
 							if ((endTime - now) <= 0):
 								break
 							time.sleep(1)
-						
+
 						try:
 							if self._notificationServer:
 								self._notificationServer.requestEndConnections()
@@ -1044,11 +1034,11 @@
 									pass
 						except Exception, e:
 							logger.logException(e)
-						
+
 						self._messageSubject.setMessage(u"")
-						
+
 						timeline.setEventEnd(waitEventId)
-						
+
 						if self.shutdownWaitCancelled:
 							if reboot:
 								timeline.addEvent(
@@ -1060,7 +1050,7 @@
 									title       = u"Shutdown started by user",
 									description = u"Shutdown wait time cancelled by user",
 									category    = u"user_interaction")
-						
+
 						if self.shutdownCancelled:
 							self.opsiclientd.setBlockLogin(False)
 							shutdownCancelCounter += 1
@@ -1092,7 +1082,7 @@
 					self.opsiclientd.shutdownMachine()
 		except Exception, e:
 			logger.logException(e)
-		
+
 	def run(self):
 		timelineEventId = None
 		try:
@@ -1107,18 +1097,18 @@
 			self.waitCancelled = False
 			if not self.event.eventConfig.blockLogin:
 				self.opsiclientd.setBlockLogin(False)
-			
+
 			notifierPid = None
 			try:
 				config.setTemporaryDepotDrive(None)
 				config.setTemporaryConfigServiceUrls([])
-				
+
 				self.startNotificationServer()
 				self.setActionProcessorInfo()
 				self._messageSubject.setMessage(self.event.eventConfig.getActionMessage())
-				
+
 				self.setStatusMessage(_(u"Processing event %s") % self.event.eventConfig.getName())
-				
+
 				if self.event.eventConfig.blockLogin:
 					self.opsiclientd.setBlockLogin(True)
 				else:
@@ -1129,25 +1119,25 @@
 				elif self.event.eventConfig.lockWorkstation:
 					System.lockWorkstation()
 					time.sleep(15)
-				
+
 				if self.event.eventConfig.eventNotifierCommand:
 					notifierPid = self.startNotifierApplication(
 						command    = self.event.eventConfig.eventNotifierCommand,
 						desktop    = self.event.eventConfig.eventNotifierDesktop,
 						notifierId = 'event')
-				
+
 				if self.event.eventConfig.syncConfigToServer:
 					self.setStatusMessage( _(u"Syncing config to server") )
 					self.opsiclientd.getCacheService().syncConfigToServer(waitForEnding = True)
 					self.setStatusMessage( _(u"Sync completed") )
-				
+
 				if self.event.eventConfig.syncConfigFromServer:
 					self.setStatusMessage( _(u"Syncing config from server") )
 					waitForEnding = self.event.eventConfig.useCachedConfig
 					self.opsiclientd.getCacheService().syncConfigFromServer(waitForEnding = waitForEnding)
 					if waitForEnding:
 						self.setStatusMessage( _(u"Sync completed") )
-				
+
 				if self.event.eventConfig.cacheProducts:
 					self.setStatusMessage( _(u"Caching products") )
 					try:
@@ -1170,37 +1160,37 @@
 							self._overallProgressSubjectProxy.reset()
 						except Exception, e:
 							logger.logException(e)
-				
+
 				if self.event.eventConfig.useCachedConfig:
 					if self.opsiclientd.getCacheService().configCacheCompleted():
 						logger.notice(u"Event '%s' uses cached config and config caching is done" % self.event.eventConfig.getId())
 						config.setTemporaryConfigServiceUrls(['https://localhost:4441/rpc'])
 					else:
 						raise Exception(u"Event '%s' uses cached config but config caching is not done" % self.event.eventConfig.getId())
-				
+
 				if self.event.eventConfig.getConfigFromService or self.event.eventConfig.processActions:
 					if not self.isConfigServiceConnected():
 						self.connectConfigService()
-					
+
 					if self.event.eventConfig.getConfigFromService:
 						config.readConfigFile(keepLog = True)
 						self.getConfigFromService()
 						if self.event.eventConfig.updateConfigFile:
 							config.updateConfigFile()
-					
+
 					if self.event.eventConfig.processActions:
 						if (self.event.eventConfig.actionType == 'login'):
 							self.processUserLoginActions()
 						else:
 							self.processProductActionRequests()
-					
+
 						# After the installation of opsi-client-agent the opsiclientd.conf needs to be updated again
 						if self.event.eventConfig.getConfigFromService:
 							config.readConfigFile(keepLog = True)
 							self.getConfigFromService()
 							if self.event.eventConfig.updateConfigFile:
 								config.updateConfigFile()
-					
+
 			finally:
 				self._messageSubject.setMessage(u"")
 				if self.event.eventConfig.writeLogToService:
@@ -1208,14 +1198,14 @@
 						self.writeLogToService()
 					except Exception, e:
 						logger.logException(e)
-				
+
 				try:
 					self.disconnectConfigService()
 				except Exception, e:
 					logger.logException(e)
-				
+
 				config.setTemporaryConfigServiceUrls([])
-				
+
 				if self.event.eventConfig.postSyncConfigToServer:
 					self.setStatusMessage( _(u"Syncing config to server") )
 					self.opsiclientd.getCacheService().syncConfigToServer(waitForEnding = True)
@@ -1224,19 +1214,19 @@
 					self.setStatusMessage( _(u"Syncing config from server") )
 					self.opsiclientd.getCacheService().syncConfigFromServer(waitForEnding = self.isShutdownRequested() or self.isRebootRequested())
 					self.setStatusMessage( _(u"Sync completed") )
-				
+
 				self.processShutdownRequests()
-				
+
 				if self.opsiclientd.isShutdownTriggered():
 					self.setStatusMessage(_("Shutting down machine"))
 				elif self.opsiclientd.isRebootTriggered():
 					self.setStatusMessage(_("Rebooting machine"))
 				else:
 					self.setStatusMessage(_("Unblocking login"))
-				
+
 				if not self.opsiclientd.isRebootTriggered() and not self.opsiclientd.isShutdownTriggered():
 					self.opsiclientd.setBlockLogin(False)
-				
+
 				self.setStatusMessage(u"")
 				self.stopNotificationServer()
 				if notifierPid:
@@ -1254,13 +1244,13 @@
 				category    = u"event_processing",
 				isError     = True)
 			self.opsiclientd.setBlockLogin(False)
-		
+
 		self.running = False
 		logger.notice(u"============= EventProcessingThread for event '%s' ended =============" % self.event.eventConfig.getId())
 		if timelineEventId:
 			timeline.setEventEnd(eventId = timelineEventId)
-	
-	
-
-
-
+
+
+
+
+
