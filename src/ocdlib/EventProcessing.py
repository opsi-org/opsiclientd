# -*- coding: utf-8 -*-

# opsiclientd is part of the desktop management solution opsi
# (open pc server integration) http://www.opsi.org
# Copyright (C) 2010-2018 uib GmbH <info@uib.de>

# This program is free software: you can redistribute it and/or modify
# it under the terms of the GNU Affero General Public License as
# published by the Free Software Foundation, either version 3 of the
# License, or (at your option) any later version.

# This program is distributed in the hope that it will be useful,
# but WITHOUT ANY WARRANTY; without even the implied warranty of
# MERCHANTABILITY or FITNESS FOR A PARTICULAR PURPOSE.  See the
# GNU Affero General Public License for more details.

# You should have received a copy of the GNU Affero General Public License
# along with this program.  If not, see <http://www.gnu.org/licenses/>.
"""
Processing of events.

<<<<<<< HEAD
:copyright: uib GmbH <info@uib.de>
:author: Jan Schneider <j.schneider@uib.de>
:author: Erol Ueluekmen <e.ueluekmen@uib.de>
:license: GNU Affero General Public License version 3
"""
=======
# Imports
import sys, os, shutil, filecmp, base64
from datetime import datetime as dt
from datetime import timedelta
from hashlib import md5
>>>>>>> cb86dcf3

import codecs
import sys
import os
import shutil
import filecmp

from OPSI.Logger import *
from OPSI.Util import *
from OPSI.Util.Message import *
from OPSI.Util.Thread import KillableThread
from OPSI.Types import *
from OPSI import System
from OPSI.Object import *

from ocdlib.Exceptions import *
from ocdlib.Events import *
from ocdlib.OpsiService import ServiceConnection
from ocdlib.Localization import _
from ocdlib.Config import getLogFormat, Config
from ocdlib.Timeline import Timeline


logger = Logger()
config = Config()
timeline = Timeline()


class EventProcessingThread(KillableThread, ServiceConnection):
	def __init__(self, opsiclientd, event):
		from ocdlib import __version__  # TODO: Import movable?

		logger.setLogFormat(getLogFormat(u'event processing ' + event.eventConfig.getId()), object=self)
		KillableThread.__init__(self)
		ServiceConnection.__init__(self)

		self.opsiclientd = opsiclientd
		self.event = event

		self.running = False
		self.actionCancelled = False
		self.waitCancelled = False

		self.shutdownCancelled = False
		self.shutdownWaitCancelled = False

		self._sessionId = None

		self._serviceConnection = None

		self._notificationServer = None

		self._depotShareMounted = False

		self._statusSubject = MessageSubject('status')
		self._messageSubject = MessageSubject('message')
		self._serviceUrlSubject = MessageSubject('configServiceUrl')
		self._clientIdSubject = MessageSubject('clientId')
		self._actionProcessorInfoSubject = MessageSubject('actionProcessorInfo')
		self._opsiclientdInfoSubject = MessageSubject('opsiclientdInfo')
		self._detailSubjectProxy = MessageSubjectProxy('detail')
		self._currentProgressSubjectProxy = ProgressSubjectProxy('currentProgress', fireAlways = False)
		self._overallProgressSubjectProxy = ProgressSubjectProxy('overallProgress', fireAlways = False)
		self._choiceSubject = None

		self._statusSubject.setMessage( _("Processing event %s") % self.event.eventConfig.getName() )
		#self._serviceUrlSubject.setMessage(config.get('config_service', 'url'))
		self._clientIdSubject.setMessage(config.get('global', 'host_id'))
		self._opsiclientdInfoSubject.setMessage("opsiclientd %s" % __version__)
		self._actionProcessorInfoSubject.setMessage("")

		#self.isLoginEvent = isinstance(self.event, UserLoginEvent)
		self.isLoginEvent = bool(self.event.eventConfig.actionType == 'login')
		if self.isLoginEvent:
			logger.info(u"Event is user login event")

		#Needed helper-exe for NT5 x64 to get Sessioninformation (WindowsAPIBug)
		self._winApiBugCommand = os.path.join(config.get('global', 'base_dir'), 'utilities\sessionhelper\getActiveSessionIds.exe')

		self.getSessionId()

		self._notificationServerPort = int(config.get('notification_server', 'start_port')) + (3 * int(self.getSessionId()))

	# ServiceConnection
	def connectionThreadOptions(self):
		return {'statusSubject': self._statusSubject}

	def connectionStart(self, configServiceUrl):
		self._serviceUrlSubject.setMessage(configServiceUrl)
		try:
			cancellableAfter = forceInt(config.get('config_service', 'user_cancelable_after'))
			if self._notificationServer and (cancellableAfter >= 0):
				logger.info(u"User is allowed to cancel connection after %d seconds" % cancellableAfter)
				self._choiceSubject = ChoiceSubject(id = 'choice')
		except Exception, e:
			logger.error(e)

	def connectionCancelable(self, stopConnectionCallback):
		if self._notificationServer and self._choiceSubject:
			self._choiceSubject.setChoices([ 'Stop connection' ])
			self._choiceSubject.setCallbacks([ stopConnectionCallback ])
			self._notificationServer.addSubject(self._choiceSubject)

	def connectionTimeoutChanged(self, timeout):
		if self._detailSubjectProxy:
			self._detailSubjectProxy.setMessage( _(u'Timeout: %ds') % timeout )

	def connectionCanceled(self):
		if self._notificationServer and self._choiceSubject:
			self._notificationServer.removeSubject(self._choiceSubject)
		self._detailSubjectProxy.setMessage(u'')
		ServiceConnection.connectionCanceled(self)

	def connectionTimedOut(self):
		if self._notificationServer and self._choiceSubject:
			self._notificationServer.removeSubject(self._choiceSubject)
		self._detailSubjectProxy.setMessage(u'')
		ServiceConnection.connectionTimedOut(self)

	def connectionEstablished(self):
		if self._notificationServer and self._choiceSubject:
			self._notificationServer.removeSubject(self._choiceSubject)
		self._detailSubjectProxy.setMessage(u'')

	def connectionFailed(self, error):
		if self._notificationServer and self._choiceSubject:
			self._notificationServer.removeSubject(self._choiceSubject)
		self._detailSubjectProxy.setMessage(u'')
		ServiceConnection.connectionFailed(self, error)
	# End of ServiceConnection

	def setSessionId(self, sessionId):
		self._sessionId = int(sessionId)
		logger.info(u"Session id set to %s" % self._sessionId)

	def getSessionId(self):
		logger.debug(u"getSessionId()")
		if self._sessionId is None:
			sessionId = None
			if self.isLoginEvent:
				logger.info(u"Using session id of user '%s'" % self.event.eventInfo["User"])
				userSessionsIds = System.getUserSessionIds(self.event.eventInfo["User"], self._winApiBugCommand, onlyNewestId = True)
				if userSessionsIds:
					sessionId = userSessionsIds[0]
			if not sessionId:
				sessionId = System.getActiveSessionId(winApiBugCommand = self._winApiBugCommand)

			self.setSessionId(sessionId)
		return self._sessionId

	def setStatusMessage(self, message):
		self._statusSubject.setMessage(message)

	def startNotificationServer(self):
		logger.notice(u"Starting notification server on port %s" % self._notificationServerPort)
		error = None
		for i in range(3):
			try:
				self._notificationServer = NotificationServer(
								address  = config.get('notification_server', 'interface'),
								port     = self._notificationServerPort,
								subjects = [
									self._statusSubject,
									self._messageSubject,
									self._serviceUrlSubject,
									self._clientIdSubject,
									self._actionProcessorInfoSubject,
									self._opsiclientdInfoSubject,
									self._detailSubjectProxy,
									self._currentProgressSubjectProxy,
									self._overallProgressSubjectProxy ] )
				self._notificationServer.start()
				timeout = 0
				while not self._notificationServer.isListening() and not self._notificationServer.errorOccurred():
					if (timeout >= 6):
						raise Exception(u"Timed out after %d seconds while waiting for notification server to start" % timeout)
					time.sleep(1)
					timeout +=1

				if self._notificationServer.errorOccurred():
					raise Exception(self._notificationServer.errorOccurred())
				logger.notice(u"Notification server started")
				error = None
				break
			except Exception, e:
				error = forceUnicode(e)
				logger.error(u"Failed to start notification server: %s" % error)
				self._notificationServerPort += 1
		if error:
			raise Exception(u"Failed to start notification server: %s" % error)

	def stopNotificationServer(self):
		if not self._notificationServer:
			return
		try:
			logger.info(u"Stopping notification server")
			self._notificationServer.stop(stopReactor = False)
		except Exception, e:
			logger.logException(e)

	def getConfigFromService(self):
		''' Get settings from service '''
		logger.notice(u"Getting config from service")
		try:
			if not self.isConfigServiceConnected():
				logger.warning(u"Cannot get config from service: not connected")
				return
			self.setStatusMessage(_(u"Getting config from service"))
			config.getFromService(self._configService)
			self.setStatusMessage(_(u"Got config from service"))
			logger.notice(u"Reconfiguring event generators")
			reconfigureEventGenerators()
		except Exception, e:
			logger.error(u"Failed to get config from service: %s" % forceUnicode(e))
			raise

	def writeLogToService(self):
		logger.notice(u"Writing log to service")
		try:
			if not self.isConfigServiceConnected():
				logger.warning(u"Cannot write log to service: not connected")
				return
			self.setStatusMessage( _(u"Writing log to service") )
			f = codecs.open(config.get('global', 'log_file'), 'r', 'utf-8', 'replace')
			data = f.read()
			data += u"-------------------- submitted part of log file ends here, see the rest of log file on client --------------------\n"
			f.close()
			# Do not log jsonrpc request
			logger.setFileLevel(LOG_WARNING)
			self._configService.log_write('clientconnect', data.replace(u'\ufffd', u'?'), config.get('global', 'host_id'))
			logger.setFileLevel(config.get('global', 'log_level'))
		except Exception, e:
			logger.setFileLevel(config.get('global', 'log_level'))
			logger.error(u"Failed to write log to service: %s" % forceUnicode(e))
			raise

	def runCommandInSession(self, command, desktop=None, waitForProcessEnding=False, timeoutSeconds=0):

		sessionId = self.getSessionId()

		if not desktop or (forceUnicodeLower(desktop) == 'current'):
			if self.isLoginEvent:
				desktop = u'default'
			else:
				logger.debug(u"Getting current active desktop name")
				desktop = forceUnicodeLower(self.opsiclientd.getCurrentActiveDesktopName(sessionId))
				logger.debug(u"Got current active desktop name: %s" % desktop)

		if not desktop:
			desktop = u'winlogon'

		processId = None
		while True:
			try:
				logger.info("Running command %s in session '%s' on desktop '%s'" % (command, sessionId, desktop))
				processId = System.runCommandInSession(
						command              = command,
						sessionId            = sessionId,
						desktop              = desktop,
						waitForProcessEnding = waitForProcessEnding,
						timeoutSeconds       = timeoutSeconds)[2]
				break
			except Exception, e:
				logger.error(e)
				if (e[0] == 233) and (sys.getwindowsversion()[0] == 5) and (sessionId != 0):
					# No process is on the other end
					# Problem with pipe \\\\.\\Pipe\\TerminalServer\\SystemExecSrvr\\<sessionid>
					# After logging off from a session other than 0 csrss.exe does not create this pipe or CreateRemoteProcessW is not able to read the pipe.
					logger.info(u"Retrying to run command on winlogon desktop of session 0")
					sessionId = 0
					desktop = u'winlogon'
				else:
					raise

		self.setSessionId(sessionId)
		return processId

	def startNotifierApplication(self, command, desktop=None, notifierId=None):
		logger.notice(u"Starting notifier application in session '%s'" % self.getSessionId())
		try:
			pid = self.runCommandInSession(
				command = command.replace('%port%', forceUnicode(self._notificationServerPort)).replace('%id%', forceUnicode(notifierId)),
				desktop = desktop, waitForProcessEnding = False)
			time.sleep(3)
			return pid
		except Exception, e:
			logger.error(u"Failed to start notifier application '%s': %s" % (command, e))

	def closeProcessWindows(self, processId):
		try:
			command = '%s "exit(); System.closeProcessWindows(processId = %s)"'	% (
				config.get('opsiclientd_rpc', 'command'),
				processId
			)
		except Exception as e:
			raise Exception(u"opsiclientd_rpc command not defined: %s" % forceUnicode(e))

		self.runCommandInSession(command=command, waitForProcessEnding=False)

	def setActionProcessorInfo(self):
		try:
			actionProcessorFilename = config.get('action_processor', 'filename')
			actionProcessorLocalDir = config.get('action_processor', 'local_dir')
			actionProcessorLocalFile = os.path.join(actionProcessorLocalDir, actionProcessorFilename)
			actionProcessorLocalFile = actionProcessorLocalFile
			info = System.getFileVersionInfo(actionProcessorLocalFile)
			version = info.get('FileVersion', u'')
			name = info.get('ProductName', u'')
			logger.info(u"Action processor name '%s', version '%s'" % (name, version))
			self._actionProcessorInfoSubject.setMessage("%s %s" % (name.encode('utf-8'), version.encode('utf-8')))
		except Exception, e:
			logger.error(u"Failed to set action processor info: %s" % forceUnicode(e))

	def mountDepotShare(self, impersonation):
		if self._depotShareMounted:
			logger.debug(u"Depot share already mounted")
			return
		if not config.get('depot_server', 'url'):
			raise Exception(u"Cannot mount depot share, depot_server.url undefined")
		if config.get('depot_server', 'url').split('/')[2] in ('127.0.0.1', 'localhost'):
			logger.notice(u"No need to mount depot share %s, working on local depot cache" %  config.get('depot_server', 'url'))
			return

		logger.notice(u"Mounting depot share %s" %  config.get('depot_server', 'url'))
		self.setStatusMessage(_(u"Mounting depot share %s") % config.get('depot_server', 'url'))

		try:
			depotHost = config.get('depot_server', 'url').split('/')[2]
			System.setRegistryValue(
				System.HKEY_LOCAL_MACHINE,
				u"SOFTWARE\\Microsoft\\Windows\\CurrentVersion\\Internet Settings\\ZoneMap\\Domains\\%s" % depotHost,
				u"file", 1)
			logger.info(u"Added depot '%s' to trusted domains" % depotHost)
		except Exception, e:
			logger.error(u"Failed to add depot to trusted domains: %s" % e)

		if impersonation:
			System.mount(config.get('depot_server', 'url'), config.getDepotDrive())
		else:
			(depotServerUsername, depotServerPassword) = config.getDepotserverCredentials(configService = self._configService)
			System.mount(config.get('depot_server', 'url'), config.getDepotDrive(), username = depotServerUsername, password = depotServerPassword)
		self._depotShareMounted = True

	def umountDepotShare(self):
		if not self._depotShareMounted:
			logger.debug(u"Depot share not mounted")
			return
		try:
			logger.notice(u"Unmounting depot share")
			System.umount(config.getDepotDrive())
			self._depotShareMounted = False
		except Exception, e:
			logger.warning(e)

	def updateActionProcessor(self):
		logger.notice(u"Updating action processor")
		self.setStatusMessage(_(u"Updating action processor"))

		impersonation = None
		try:
			mounted = False
			if not config.get('depot_server', 'url').split('/')[2].lower() in ('127.0.0.1', 'localhost'):
				# This logon type allows the caller to clone its current token and specify new credentials for outbound connections.
				# The new logon session has the same local identifier but uses different credentials for other network connections.
				(depotServerUsername, depotServerPassword) = config.getDepotserverCredentials(configService = self._configService)
				impersonation = System.Impersonate(username = depotServerUsername, password = depotServerPassword)
				impersonation.start(logonType = 'NEW_CREDENTIALS')
				self.mountDepotShare(impersonation)
				mounted = True

			actionProcessorFilename = config.get('action_processor', 'filename')
			actionProcessorLocalDir = config.get('action_processor', 'local_dir')
			actionProcessorLocalTmpDir = actionProcessorLocalDir + '.tmp'
			actionProcessorLocalFile = os.path.join(actionProcessorLocalDir, actionProcessorFilename)
			actionProcessorLocalTmpFile = os.path.join(actionProcessorLocalTmpDir, actionProcessorFilename)

			actionProcessorRemoteDir = None
			if config.get('depot_server', 'url').split('/')[2].lower() in ('127.0.0.1', 'localhost'):
				dirname = config.get('action_processor', 'remote_dir')
				while dirname.startswith('\\'):
					dirname = dirname.replace(u'\\', u'', 1)
				if dirname.startswith(u'install\\'):
					dirname = dirname.replace(u'install\\', u'', 1)
				while dirname.startswith('\\'):
					dirname = dirname.replace(u'\\', u'', 1)
				actionProcessorRemoteDir = os.path.join(
					self.opsiclientd.getCacheService().getProductCacheDir(),
					dirname
				)
				logger.notice(u"Updating action processor from local cache '%s'" % actionProcessorRemoteDir)
			else:

				match = re.search('^smb://([^/]+)/([^/]+)(.*)$', config.get('depot_server', 'url'), re.IGNORECASE)
				if not match:
					raise Exception("Bad depot-URL '%s'" % config.get('depot_server', 'url'))
				pn = match.group(3).replace('/', '\\')
				if not pn:
					pn = '\\'
				dirname = config.get('action_processor', 'remote_dir')
				while dirname.startswith('\\'):
					dirname = dirname.replace(u'\\', u'', 1)
				actionProcessorRemoteDir = os.path.join(config.getDepotDrive(), pn, dirname)
				logger.notice(u"Updating action processor from depot dir '%s'" % actionProcessorRemoteDir)

			actionProcessorRemoteFile = os.path.join(actionProcessorRemoteDir, actionProcessorFilename)

			if not os.path.exists(actionProcessorLocalFile):
				logger.notice(u"Action processor needs update because file '%s' not found" % actionProcessorLocalFile)
			elif ( abs(os.stat(actionProcessorLocalFile).st_mtime - os.stat(actionProcessorRemoteFile).st_mtime) > 10 ):
				logger.notice(u"Action processor needs update because modification time difference is more than 10 seconds")
			elif not filecmp.cmp(actionProcessorLocalFile, actionProcessorRemoteFile):
				logger.notice(u"Action processor needs update because file changed")
			else:
				logger.notice(u"Local action processor exists and seems to be up to date")
				if self.event.eventConfig.useCachedProducts:
					self._configService.productOnClient_updateObjects([
						ProductOnClient(
							productId          = u'opsi-winst',
							productType        = u'LocalbootProduct',
							clientId           = config.get('global', 'host_id'),
							installationStatus = u'installed',
							actionProgress     = u''
						)
					])
				if mounted:
					self.umountDepotShare()
				return actionProcessorLocalFile

			# Update files
			logger.notice(u"Start copying the action processor files")
			if os.path.exists(actionProcessorLocalTmpDir):
				logger.info(u"Deleting dir '%s'" % actionProcessorLocalTmpDir)
				shutil.rmtree(actionProcessorLocalTmpDir)
			logger.info(u"Copying from '%s' to '%s'" % (actionProcessorRemoteDir, actionProcessorLocalTmpDir))
			shutil.copytree(actionProcessorRemoteDir, actionProcessorLocalTmpDir)

			if not os.path.exists(actionProcessorLocalTmpFile):
				raise Exception(u"File '%s' does not exist after copy" % actionProcessorLocalTmpFile)

			if os.path.exists(actionProcessorLocalDir):
				logger.info(u"Deleting dir '%s'" % actionProcessorLocalDir)
				shutil.rmtree(actionProcessorLocalDir)

			logger.info(u"Moving dir '%s' to '%s'" % (actionProcessorLocalTmpDir, actionProcessorLocalDir))
			shutil.move(actionProcessorLocalTmpDir, actionProcessorLocalDir)

			logger.notice(u"Trying to set the right permissions for opsi-winst")
			setaclcmd = os.path.join(config.get('global', 'base_dir'), 'utilities', 'setacl.exe')
			winstdir = actionProcessorLocalDir.replace('\\\\','\\')
			cmd = '"%s" -on "%s" -ot file -actn ace -ace "n:S-1-5-32-544;p:full;s:y" -ace "n:S-1-5-32-545;p:read_ex;s:y" -actn clear -clr "dacl,sacl" -actn rstchldrn -rst "dacl,sacl"' \
						% (setaclcmd, winstdir)
			System.execute(cmd,shell=False)

			logger.notice(u'Local action processor successfully updated')

			productVersion = None
			packageVersion = None
			for productOnDepot in self._configService.productOnDepot_getIdents(
						productType='LocalbootProduct',
						productId='opsi-winst',
						depotId=config.get('depot_server', 'depot_id'),
						returnType='dict'):
				productVersion = productOnDepot['productVersion']
				packageVersion = productOnDepot['packageVersion']
			self._configService.productOnClient_updateObjects([
				ProductOnClient(
					productId=u'opsi-winst',
					productType=u'LocalbootProduct',
					productVersion=productVersion,
					packageVersion=packageVersion,
					clientId=config.get('global', 'host_id'),
					installationStatus=u'installed',
					actionProgress=u'',
					actionResult=u'successful'
				)
			])

			self.setActionProcessorInfo()

			if mounted:
				self.umountDepotShare()

		except Exception, e:
			logger.error(u"Failed to update action processor: %s" % forceUnicode(e))

		if impersonation:
			try:
				impersonation.end()
			except Exception, e:
				logger.warning(e)

	def processUserLoginActions(self):
		self.setStatusMessage(_(u"Processing login actions"))
		try:
			if not self._configService:
				raise Exception(u"Not connected to config service")

			productsByIdAndVersion = {}
			for product in self._configService.product_getObjects(type = 'LocalbootProduct', userLoginScript = "*.*"):
				if not productsByIdAndVersion.has_key(product.id):
					productsByIdAndVersion[product.id] = {}
				if not productsByIdAndVersion[product.id].has_key(product.productVersion):
					productsByIdAndVersion[product.id][product.productVersion] = {}
				productsByIdAndVersion[product.id][product.productVersion][product.packageVersion] = product

			if not productsByIdAndVersion:
				logger.notice(u"No user login script found, nothing to do")
				return

			clientToDepotservers = self._configService.configState_getClientToDepotserver(clientIds = config.get('global', 'host_id'))
			if not clientToDepotservers:
				raise Exception(u"Failed to get depotserver for client '%s'" % config.get('global', 'host_id'))
			depotId = clientToDepotservers[0]['depotId']

			productDir = os.path.join(config.getDepotDrive(), 'install')

			userLoginScripts = []
			productIds = []
			for productOnDepot in self._configService.productOnDepot_getIdents(
							productType = 'LocalbootProduct',
							depotId     = depotId,
							returnType  = 'dict'):
				product = productsByIdAndVersion.get(productOnDepot['productId'], {}).get(productOnDepot['productVersion'], {}).get(productOnDepot['packageVersion'])
				if not product:
					continue
				logger.info(u"User login script '%s' found for product %s_%s-%s" \
					% (product.userLoginScript, product.id, product.productVersion, product.packageVersion))
				userLoginScripts.append(os.path.join(productDir, product.userLoginScript))
				productIds.append(product.id)

			if not userLoginScripts:
				logger.notice(u"No user login script found, nothing to do")
				return

			logger.notice(u"User login scripts found, executing")
			additionalParams = ''
			#for userLoginScript in userLoginScripts:
			#	additionalParams += ' "%s"' % userLoginScript
			additionalParams = u'/usercontext %s' % self.event.eventInfo.get('User')
			self.runActions(productIds, additionalParams)

		except Exception, e:
			logger.logException(e)
			logger.error(u"Failed to process login actions: %s" % forceUnicode(e))
			self.setStatusMessage( _(u"Failed to process login actions: %s") % forceUnicode(e) )

	def processProductActionRequests(self):
		self.setStatusMessage(_(u"Getting action requests from config service"))

		try:
			bootmode = ''
			try:
				bootmode = System.getRegistryValue(System.HKEY_LOCAL_MACHINE, "SOFTWARE\\opsi.org\\general", "bootmode")
			except Exception, e:
				logger.warning(u"Failed to get bootmode from registry: %s" % forceUnicode(e))

			if not self._configService:
				raise Exception(u"Not connected to config service")

			productIds = []
			if self.event.eventConfig.actionProcessorProductIds:
				productIds = self.event.eventConfig.actionProcessorProductIds

			if not productIds:
				includeProductGroupIds = [x for x in forceList(self.event.eventConfig.includeProductGroupIds) if x != ""]
				excludeProductGroupIds = [x for x in forceList(self.event.eventConfig.excludeProductGroupIds) if x != ""]
				includeProductIds = []
				excludeProductIds = []

				if includeProductGroupIds:
					includeProductIds = [obj.objectId for obj in self._configService.objectToGroup_getObjects(
								groupType="ProductGroup",
								groupId=includeProductGroupIds)]
					logger.debug("Only products with productIds: '%s' will be cached." % includeProductIds)

				elif excludeProductGroupIds:
					excludeProductIds = [obj.objectId for obj in self._configService.objectToGroup_getObjects(
								groupType="ProductGroup",
								groupId=excludeProductGroupIds)]
					logger.debug("Products with productIds: '%s' will be excluded." % excludeProductIds)

				for productOnClient in [poc for poc in self._configService.productOnClient_getObjects(
							productType='LocalbootProduct',
							clientId=config.get('global', 'host_id'),
							actionRequest=['setup', 'uninstall', 'update', 'always', 'once', 'custom'],
							attributes=['actionRequest'],
							productId=includeProductIds) if poc.productId not in excludeProductIds]:

					if productOnClient.productId not in productIds:
						productIds.append(productOnClient.productId)
						logger.notice("   [%2s] product %-20s %s" % (len(productIds), productOnClient.productId + u':', productOnClient.actionRequest))

			if (not productIds) and bootmode == 'BKSTD':
				logger.notice(u"No product action requests set")
				self.setStatusMessage( _(u"No product action requests set") )
				#set installation_pending State to False
				state.set('installation_pending','false')
				try:
					if self.event.eventConfig.useCachedConfig:
						self.opsiclientd.getCacheService().setConfigCacheObsolete()
				except Exception, e:
					logger.error(e)
			else:
				#set installation_pending State
				if not self.event.eventConfig.actionProcessorProductIds:
					state.set('installation_pending','true')

				logger.notice(u"Start processing action requests")
				if productIds:
					if self.event.eventConfig.useCachedProducts:
						if self.opsiclientd.getCacheService().productCacheCompleted(self._configService, productIds):
							logger.notice(u"Event '%s' uses cached products and product caching is done" % self.event.eventConfig.getId())
						else:
							raise Exception(u"Event '%s' uses cached products but product caching is not done" % self.event.eventConfig.getId())

				self.processActionWarningTime(productIds)
				self.runActions(productIds)
				try:
					if self.event.eventConfig.useCachedConfig and not self._configService.productOnClient_getIdents(
								productType   = 'LocalbootProduct',
								clientId      = config.get('global', 'host_id'),
								actionRequest = ['setup', 'uninstall', 'update', 'always', 'once', 'custom']):
						self.opsiclientd.getCacheService().setConfigCacheObsolete()
					if not self._configService.productOnClient_getIdents(
								productType   = 'LocalbootProduct',
								clientId      = config.get('global', 'host_id'),
								actionRequest = ['setup', 'uninstall', 'update', 'once', 'custom']):
						#set installation_pending State to false nothing to do!!!!
						logger.notice("Setting installation pending to false")
						state.set('installation_pending','false')
				except Exception, e:
					logger.error(e)

		except Exception, e:
			logger.logException(e)
			logger.error(u"Failed to process product action requests: %s" % forceUnicode(e))
			self.setStatusMessage( _(u"Failed to process product action requests: %s") % forceUnicode(e) )
			timeline.addEvent(
				title       = u"Failed to process product action requests",
				description = u"Failed to process product action requests: %s" % forceUnicode(e),
				category    = u"error",
				isError     = True)
		time.sleep(3)

	def runActions(self, productIds, additionalParams=''):
		runActionsEventId = timeline.addEvent(
			title         = u"Running actions",
			description   = u"Running actions (%s)" % u", ".join(productIds),
			category      = u"run_actions",
			durationEvent = True)
		try:
			config.selectDepotserver(configService = self._configService, event = self.event, productIds = productIds)
			if not additionalParams:
				additionalParams = ''
			if not self.event.getActionProcessorCommand():
				raise Exception(u"No action processor command defined")

			#TODO: Deactivating Trusted Installer Detection. Have to implemented in a better way in futur versions.
			if self.event.eventConfig.getId() == 'gui_startup' and not state.get('user_logged_in', 0) and self.event.eventConfig.trustedInstallerCheck:
				# check for Trusted Installer before Running Action Processor
				if (os.name == 'nt') and (sys.getwindowsversion()[0] == 6):
					logger.notice(u"Getting TrustedInstaller service configuration")
					try:
						# Trusted Installer "Start" Key in Registry: 2 = automatic Start: Registry: 3 = manuell Start; Default: 3
						automaticStartup = System.getRegistryValue(System.HKEY_LOCAL_MACHINE, "SYSTEM\\CurrentControlSet\\services\\TrustedInstaller", "Start", reflection = False)
						logger.debug2(u">>> TrustedInstaller Service autmaticStartup and type: '%s' '%s'" % (automaticStartup,type(automaticStartup)))
						if (automaticStartup == 2):
							logger.notice(u"Automatic startup for service Trusted Installer is set, waiting until upgrade process is finished")
							self.setStatusMessage( _(u"Waiting for TrustedInstaller") )
							waitEventId = timeline.addEvent(
									title         = u"Waiting for TrustedInstaller",
									description   = u"Automatic startup for service Trusted Installer is set, waiting until upgrade process is finished",
									category      = u"wait",
									durationEvent = True)
							while True:
								time.sleep(3)
								logger.debug(u"Checking if automatic startup for service Trusted Installer is set")
								automaticStartup = System.getRegistryValue(System.HKEY_LOCAL_MACHINE, "SYSTEM\\CurrentControlSet\\services\\TrustedInstaller", "Start", reflection = False)
								if not (automaticStartup == 2):
									break
							timeline.setEventEnd(eventId = waitEventId)
					except Exception, e:
						logger.error(u"Failed to read TrustedInstaller service-configuration: %s" % e)

			self.setStatusMessage( _(u"Starting actions") )

			# Setting some registry values before starting action
			# Mainly for action processor winst
			System.setRegistryValue(System.HKEY_LOCAL_MACHINE, "SOFTWARE\\opsi.org\\shareinfo", "depoturl",   config.get('depot_server', 'url'))
			System.setRegistryValue(System.HKEY_LOCAL_MACHINE, "SOFTWARE\\opsi.org\\shareinfo", "depotdrive", config.getDepotDrive())
			System.setRegistryValue(System.HKEY_LOCAL_MACHINE, "SOFTWARE\\opsi.org\\shareinfo", "configurl",   "<deprecated>")
			System.setRegistryValue(System.HKEY_LOCAL_MACHINE, "SOFTWARE\\opsi.org\\shareinfo", "configdrive", "<deprecated>")
			System.setRegistryValue(System.HKEY_LOCAL_MACHINE, "SOFTWARE\\opsi.org\\shareinfo", "utilsurl",    "<deprecated>")
			System.setRegistryValue(System.HKEY_LOCAL_MACHINE, "SOFTWARE\\opsi.org\\shareinfo", "utilsdrive",  "<deprecated>")

			# action processor desktop can be one of current / winlogon / default
			desktop = self.event.eventConfig.actionProcessorDesktop

			# Choose desktop for action processor
			if not desktop or (forceUnicodeLower(desktop) == 'current'):
				if self.isLoginEvent:
					desktop = u'default'
				else:
					desktop = forceUnicodeLower(self.opsiclientd.getCurrentActiveDesktopName(self.getSessionId()))

			if not desktop:
				# Default desktop is winlogon
				desktop = u'winlogon'


			(depotServerUsername, depotServerPassword) = config.getDepotserverCredentials(configService = self._configService)

			# Update action processor
			if self.event.eventConfig.updateActionProcessor:
				self.updateActionProcessor()

			# Run action processor
			serviceSession = u'none'
			try:
				serviceSession = self.getConfigService().jsonrpc_getSessionId()
				if not serviceSession:
					serviceSession = u'none'
			except Exception:
				pass

			actionProcessorUserName = u''
			actionProcessorUserPassword = u''
			if not self.isLoginEvent:
				actionProcessorUserName = self.opsiclientd._actionProcessorUserName
				actionProcessorUserPassword = self.opsiclientd._actionProcessorUserPassword

			createEnvironment = config.get('action_processor', 'create_environment')


			actionProcessorCommand = config.replace(self.event.getActionProcessorCommand())
			actionProcessorCommand = actionProcessorCommand.replace('%service_url%', self._configServiceUrl)
			actionProcessorCommand = actionProcessorCommand.replace('%service_session%', serviceSession)
			actionProcessorCommand = actionProcessorCommand.replace('%action_processor_productids%', ",".join(self.event.eventConfig.actionProcessorProductIds))
			actionProcessorCommand += u' %s' % additionalParams
			actionProcessorCommand = actionProcessorCommand.replace('"', '\\"')

			command = u'"%global.base_dir%\\action_processor_starter.exe" ' \
				+ u'"%global.host_id%" "%global.opsi_host_key%" "%control_server.port%" ' \
				+ u'"%global.log_file%" "%global.log_level%" ' \
				+ u'"%depot_server.url%" "' + config.getDepotDrive() + '" ' \
				+ u'"' + depotServerUsername + u'" "' + depotServerPassword + '" ' \
				+ u'"' + unicode(self.getSessionId()) + u'" "' + desktop + '" ' \
				+ u'"' + actionProcessorCommand + u'" ' + unicode(self.event.eventConfig.actionProcessorTimeout) + ' ' \
				+ u'"' + actionProcessorUserName + u'" "' + actionProcessorUserPassword + '" ' \
				+ unicode(createEnvironment).lower()

			command = config.replace(command)

			if self.event.eventConfig.preActionProcessorCommand:
				logger.notice(u"Starting pre action processor command '%s' in session '%s' on desktop '%s'" \
					% (self.event.eventConfig.preActionProcessorCommand, self.getSessionId(), desktop))
				self.runCommandInSession(command = self.event.eventConfig.preActionProcessorCommand, desktop = desktop, waitForProcessEnding = True)

			logger.notice(u"Starting action processor in session '%s' on desktop '%s'" % (self.getSessionId(), desktop))
			self.runCommandInSession(command = command, desktop = desktop, waitForProcessEnding = True)

			if self.event.eventConfig.postActionProcessorCommand:
				logger.notice(u"Starting post action processor command '%s' in session '%s' on desktop '%s'" \
					% (self.event.eventConfig.postActionProcessorCommand, self.getSessionId(), desktop))
				self.runCommandInSession(command = self.event.eventConfig.postActionProcessorCommand, desktop = desktop, waitForProcessEnding = True)

			self.setStatusMessage( _(u"Actions completed") )
		finally:
			timeline.setEventEnd(eventId = runActionsEventId)

	def setEnvironment(self):
		try:
			logger.debug(u"Current environment:")
			for (k, v) in os.environ.items():
				logger.debug(u"   %s=%s" % (k,v))
			logger.debug(u"Updating environment")
			hostname = os.environ['COMPUTERNAME']
			(homeDrive, homeDir) = os.environ['USERPROFILE'].split('\\')[0:2]
			# TODO: Anwendungsdaten
			os.environ['APPDATA']     = '%s\\%s\\%s\\Anwendungsdaten' % (homeDrive, homeDir, username)
			os.environ['HOMEDRIVE']   = homeDrive
			os.environ['HOMEPATH']    = '\\%s\\%s' % (homeDir, username)
			os.environ['LOGONSERVER'] = '\\\\%s' % hostname
			os.environ['SESSIONNAME'] = 'Console'
			os.environ['USERDOMAIN']  = '%s' % hostname
			os.environ['USERNAME']    = username
			os.environ['USERPROFILE'] = '%s\\%s\\%s' % (homeDrive, homeDir, username)
			logger.debug(u"Updated environment:")
			for (k, v) in os.environ.items():
				logger.debug(u"   %s=%s" % (k,v))
		except Exception, e:
			logger.error(u"Failed to set environment: %s" % forceUnicode(e))

	def abortActionCallback(self, choiceSubject):
		logger.notice(u"Event aborted by user")
		self.actionCancelled = True

	def startActionCallback(self, choiceSubject):
		logger.notice(u"Event wait cancelled by user")
		self.waitCancelled = True

	def processActionWarningTime(self, productIds=[]):
		if not self.event.eventConfig.actionWarningTime:
			return
		cancelCounter = state.get('action_processing_cancel_counter', 0)
		waitEventId = timeline.addEvent(
				title         = u"Action warning",
				description   = u'Notifying user of actions to process %s (%s)\n' % (self.event.eventConfig.getId(), u', '.join(productIds)) \
						+ u"actionWarningTime: %s, actionUserCancelable: %s, cancelCounter: %s" % (self.event.eventConfig.actionWarningTime, self.event.eventConfig.actionUserCancelable, cancelCounter),
				category      = u"wait",
				durationEvent = True)
		self._messageSubject.setMessage(u"%s\n%s: %s" % (self.event.eventConfig.getActionMessage(), _(u'Products'), u', '.join(productIds)) )
		choiceSubject = ChoiceSubject(id = 'choice')
		if (cancelCounter < self.event.eventConfig.actionUserCancelable):
			choiceSubject.setChoices([ _('Abort'), _('Start now') ])
			choiceSubject.setCallbacks( [ self.abortActionCallback, self.startActionCallback ] )
		else:
			choiceSubject.setChoices([ _('Start now') ])
			choiceSubject.setCallbacks( [ self.startActionCallback ] )
		self._notificationServer.addSubject(choiceSubject)
		notifierPid = None
		try:
			if self.event.eventConfig.actionNotifierCommand:
				notifierPid = self.startNotifierApplication(
						command    = self.event.eventConfig.actionNotifierCommand,
						desktop    = self.event.eventConfig.actionNotifierDesktop,
						notifierId = 'action')

			timeout = int(self.event.eventConfig.actionWarningTime)
			endTime = time.time() + timeout
			while (timeout > 0) and not self.actionCancelled and not self.waitCancelled:
				now = time.time()
				logger.info(u"Notifying user of actions to process %s (%s)" % (self.event, productIds))
				minutes = 0
				seconds = (endTime - now)
				if (seconds >= 60):
					minutes = int(seconds/60)
					seconds -= minutes*60
				seconds = int(seconds)
				if (minutes < 10):
					minutes = '0%d' % minutes
				if (seconds < 10):
					seconds = '0%d' % seconds
				self.setStatusMessage(_(u"Event %s: action processing will start in %s:%s") % (self.event.eventConfig.getName(), minutes, seconds))
				if ((endTime - now) <= 0):
					break
				time.sleep(1)

			if self.waitCancelled:
				timeline.addEvent(
					title       = u"Action processing started by user",
					description = u"Action processing wait time cancelled by user",
					category    = u"user_interaction")

			if self.actionCancelled:
				cancelCounter += 1
				state.set('action_processing_cancel_counter', cancelCounter)
				logger.notice(u"Action processing cancelled by user for the %d. time (max: %d)" \
					% (cancelCounter, self.event.eventConfig.actionUserCancelable))
				timeline.addEvent(
					title       = u"Action processing cancelled by user",
					description = u"Action processing cancelled by user for the %d. time (max: %d)" \
							% (cancelCounter, self.event.eventConfig.actionUserCancelable),
					category    = u"user_interaction")
				raise CanceledByUserError(u"Action processing cancelled by user")
			else:
				state.set('action_processing_cancel_counter', 0)
		finally:
			timeline.setEventEnd(waitEventId)
			try:
				if self._notificationServer:
					self._notificationServer.requestEndConnections(['action'])
					self._notificationServer.removeSubject(choiceSubject)
				if notifierPid:
					try:
						time.sleep(3)
						System.terminateProcess(processId=notifierPid)
					except Exception:
						pass

			except Exception, e:
				logger.logException(e)

	def abortShutdownCallback(self, choiceSubject):
		logger.notice(u"Shutdown aborted by user")
		self.shutdownCancelled = True

	def startShutdownCallback(self, choiceSubject):
		logger.notice(u"Shutdown wait cancelled by user")
		self.shutdownWaitCancelled = True

	def isRebootRequested(self):
		if self.event.eventConfig.reboot:
			return True
		if self.event.eventConfig.processShutdownRequests and self.opsiclientd.isRebootRequested():
			return True
		return False

	def isShutdownRequested(self):
		if self.event.eventConfig.shutdown:
			return True
		if self.event.eventConfig.processShutdownRequests and self.opsiclientd.isShutdownRequested():
			return True
		return False

	def processShutdownRequests(self):
		try:

			shutdown = self.isShutdownRequested()
			reboot   = self.isRebootRequested()
			if reboot or shutdown:
				if reboot:
					timeline.addEvent(title = u"Reboot requested", category = u"system")
					self.setStatusMessage(_(u"Reboot requested"))
				else:
					timeline.addEvent(title = u"Shutdown requested", category = u"system")
					self.setStatusMessage(_(u"Shutdown requested"))

				if self.event.eventConfig.shutdownWarningTime:
					if self._notificationServer:
						self._notificationServer.requestEndConnections()
					while True:
						shutdownCancelCounter = state.get('shutdown_cancel_counter', 0)
						waitEventId = None
						if reboot:
							logger.info(u"Notifying user of reboot")
							waitEventId = timeline.addEvent(
								title         = u"Reboot warning",
								description   = u'Notifying user of reboot\n' \
										+ u"shutdownWarningTime: %s, shutdownUserCancelable: %s, shutdownCancelCounter: %s" \
										% (self.event.eventConfig.shutdownWarningTime, self.event.eventConfig.shutdownUserCancelable, shutdownCancelCounter),
								category      = u"wait",
								durationEvent = True)
						else:
							logger.info(u"Notifying user of shutdown")
							waitEventId = timeline.addEvent(
								title         = u"Shutdown warning",
								description   = u'Notifying user of shutdown\n' \
										+ u"shutdownWarningTime: %s, shutdownUserCancelable: %s, shutdownCancelCounter: %s" \
										% (self.event.eventConfig.shutdownWarningTime, self.event.eventConfig.shutdownUserCancelable, shutdownCancelCounter),
								category      = u"wait",
								durationEvent = True)

						self.shutdownCancelled = False
						self.shutdownWaitCancelled = False

						self._messageSubject.setMessage(self.event.eventConfig.getShutdownWarningMessage())

						choiceSubject = ChoiceSubject(id = 'choice')
						if (shutdownCancelCounter < self.event.eventConfig.shutdownUserCancelable):
							if reboot:
								choiceSubject.setChoices([ _('Reboot now'), _('Later') ])
							else:
								choiceSubject.setChoices([ _('Shutdown now'), _('Later') ])
							choiceSubject.setCallbacks( [ self.startShutdownCallback, self.abortShutdownCallback ] )
						else:
							if reboot:
								choiceSubject.setChoices([ _('Reboot now') ])
							else:
								choiceSubject.setChoices([ _('Shutdown now') ])
							choiceSubject.setCallbacks( [ self.startShutdownCallback ] )
						self._notificationServer.addSubject(choiceSubject)
						notifierPid = None
						if self.event.eventConfig.shutdownNotifierCommand:
							notifierPid = self.startNotifierApplication(
									command    = self.event.eventConfig.shutdownNotifierCommand,
									desktop    = self.event.eventConfig.shutdownNotifierDesktop,
									notifierId = 'shutdown')

						timeout = int(self.event.eventConfig.shutdownWarningTime)
						endTime = time.time() + timeout
						while (timeout > 0) and not self.shutdownCancelled and not self.shutdownWaitCancelled:
							now = time.time()
							minutes = 0
							seconds = (endTime - now)
							if (seconds >= 60):
								minutes = int(seconds/60)
								seconds -= minutes*60
							seconds = int(seconds)
							if (minutes < 10):
								minutes = '0%d' % minutes
							if (seconds < 10):
								seconds = '0%d' % seconds
							if reboot:
								self.setStatusMessage(_(u"Reboot in %s:%s") % (minutes, seconds))
							else:
								self.setStatusMessage(_(u"Shutdown in %s:%s") % (minutes, seconds))
							if ((endTime - now) <= 0):
								break
							time.sleep(1)

						try:
							if self._notificationServer:
								self._notificationServer.requestEndConnections()
								self._notificationServer.removeSubject(choiceSubject)
							if notifierPid:
								try:
									time.sleep(3)
									System.terminateProcess(processId=notifierPid)
								except Exception:
									pass
						except Exception, e:
							logger.logException(e)

						self._messageSubject.setMessage(u"")

						timeline.setEventEnd(waitEventId)

						if self.shutdownWaitCancelled:
							if reboot:
								timeline.addEvent(
									title       = u"Reboot started by user",
									description = u"Reboot wait time cancelled by user",
									category    = u"user_interaction")
							else:
								timeline.addEvent(
									title       = u"Shutdown started by user",
									description = u"Shutdown wait time cancelled by user",
									category    = u"user_interaction")

						if self.shutdownCancelled:
							self.opsiclientd.setBlockLogin(False)
							shutdownCancelCounter += 1
							state.set('shutdown_cancel_counter', shutdownCancelCounter)
							logger.notice(u"Shutdown cancelled by user for the %d. time (max: %d)" \
								% (shutdownCancelCounter, self.event.eventConfig.shutdownUserCancelable))
							if reboot:
								timeline.addEvent(
									title       = u"Reboot cancelled by user",
									description = u"Reboot cancelled by user for the %d. time (max: %d)" \
											% (shutdownCancelCounter, self.event.eventConfig.shutdownUserCancelable),
									category    = u"user_interaction")
							else:
								timeline.addEvent(
									title       = u"Shutdown cancelled by user",
									description = u"Shutdown cancelled by user for the %d. time (max: %d)" \
											% (shutdownCancelCounter, self.event.eventConfig.shutdownUserCancelable),
									category    = u"user_interaction")
							if (self.event.eventConfig.shutdownWarningRepetitionTime >= 0):
								logger.info(u"Shutdown warning will be repeated in %d seconds" % self.event.eventConfig.shutdownWarningRepetitionTime)
								time.sleep(self.event.eventConfig.shutdownWarningRepetitionTime)
								continue
						break
				if reboot:
					timeline.addEvent(title = u"Rebooting", category = u"system")
					self.opsiclientd.rebootMachine()
				elif shutdown:
					timeline.addEvent(title = u"Shutting down", category = u"system")
					self.opsiclientd.shutdownMachine()
		except Exception, e:
			logger.logException(e)

	def inWorkingWindow(self):
		try:
			starttime, endtime = self.event.eventConfig.workingWindow.split("-")
			s_hour, s_minute = starttime.split(":")
			e_hour, e_minute = endtime.split(":")
			now = dt.now()
			logger.notice("We have now: {0}".format(now))
			start = dt.today().replace(
						hour=int(s_hour),
						minute=int(s_minute),
						second=0,
						microsecond=0)
			end = dt.today().replace(
						hour=int(e_hour),
						minute=int(e_minute),
						second=0,
						microsecond=0)
			if now < start:
				start = start - timedelta(days=1)
			elif end < start:
				end = end + timedelta(days=1)

			if start < now < end:
				logger.notice("Working Window configuration starttime: {0} endtime: {1} systemtime now: {2}".format(start, end, now))
				logger.notice("We are in the configured working window")
				return True
			else:
				logger.notice("We are not in the configured working window, stopping Event")
				return False
		except Exception as e:
			logger.warning("Working Window processing failed: starttime: {0} endtime: {1} systemtime now: {2}".format(start, end, now))
			logger.logException(e)
			return True

	def run(self):
		timelineEventId = None
		try:
			if self.event.eventConfig.workingWindow:
				if not self.inWorkingWindow():
					return
			logger.notice(u"============= EventProcessingThread for occurrcence of event '%s' started =============" % self.event.eventConfig.getId())
			timelineEventId = timeline.addEvent(
				title         = u"Processing event %s" % self.event.eventConfig.getName(),
				description   = u"EventProcessingThread for occurrcence of event '%s' started" % self.event.eventConfig.getId(),
				category      = u"event_processing",
				durationEvent = True)
			self.running = True
			self.actionCancelled = False
			self.waitCancelled = False
			if not self.event.eventConfig.blockLogin:
				self.opsiclientd.setBlockLogin(False)

			notifierPid = None
			try:
				config.setTemporaryDepotDrive(None)
				config.setTemporaryConfigServiceUrls([])

				self.startNotificationServer()
				self.setActionProcessorInfo()
				self._messageSubject.setMessage(self.event.eventConfig.getActionMessage())

				self.setStatusMessage(_(u"Processing event %s") % self.event.eventConfig.getName())

				if self.event.eventConfig.blockLogin:
					self.opsiclientd.setBlockLogin(True)
				else:
					self.opsiclientd.setBlockLogin(False)
				if self.event.eventConfig.logoffCurrentUser:
					System.logoffCurrentUser()
					time.sleep(15)
				elif self.event.eventConfig.lockWorkstation:
					System.lockWorkstation()
					time.sleep(15)

				if self.event.eventConfig.eventNotifierCommand:
					notifierPid = self.startNotifierApplication(
						command    = self.event.eventConfig.eventNotifierCommand,
						desktop    = self.event.eventConfig.eventNotifierDesktop,
						notifierId = 'event')

				if self.event.eventConfig.syncConfigToServer:
					self.setStatusMessage( _(u"Syncing config to server") )
					self.opsiclientd.getCacheService().syncConfigToServer(waitForEnding = True)
					self.setStatusMessage( _(u"Sync completed") )

				if self.event.eventConfig.syncConfigFromServer:
					self.setStatusMessage( _(u"Syncing config from server") )
					waitForEnding = self.event.eventConfig.useCachedConfig
					self.opsiclientd.getCacheService().syncConfigFromServer(waitForEnding = waitForEnding)
					if waitForEnding:
						self.setStatusMessage( _(u"Sync completed") )

				if self.event.eventConfig.cacheProducts:
					self.setStatusMessage( _(u"Caching products") )
					try:
						self._currentProgressSubjectProxy.attachObserver(self._detailSubjectProxy)
						waitForEnding = self.event.eventConfig.useCachedProducts
						self.opsiclientd.getCacheService().cacheProducts(
							waitForEnding           = waitForEnding,
							productProgressObserver = self._currentProgressSubjectProxy,
							overallProgressObserver = self._overallProgressSubjectProxy,
							dynamicBandwidth        = self.event.eventConfig.cacheDynamicBandwidth,
							maxBandwidth            = self.event.eventConfig.cacheMaxBandwidth
						)
						if waitForEnding:
							self.setStatusMessage( _(u"Products cached") )
					finally:
						self._detailSubjectProxy.setMessage(u"")
						try:
							self._currentProgressSubjectProxy.detachObserver(self._detailSubjectProxy)
							self._currentProgressSubjectProxy.reset()
							self._overallProgressSubjectProxy.reset()
						except Exception, e:
							logger.logException(e)

				if self.event.eventConfig.useCachedConfig:
					if self.opsiclientd.getCacheService().configCacheCompleted():
						logger.notice(u"Event '%s' uses cached config and config caching is done" % self.event.eventConfig.getId())
						config.setTemporaryConfigServiceUrls(['https://localhost:4441/rpc'])
					else:
						raise Exception(u"Event '%s' uses cached config but config caching is not done" % self.event.eventConfig.getId())

				if self.event.eventConfig.getConfigFromService or self.event.eventConfig.processActions:
					if not self.isConfigServiceConnected():
						self.connectConfigService()

					if self.event.eventConfig.getConfigFromService:
						config.readConfigFile(keepLog = True)
						self.getConfigFromService()
						if self.event.eventConfig.updateConfigFile:
							config.updateConfigFile()

					if self.event.eventConfig.processActions:
						if (self.event.eventConfig.actionType == 'login'):
							self.processUserLoginActions()
						else:
							self.processProductActionRequests()

						# After the installation of opsi-client-agent the opsiclientd.conf needs to be updated again
						if self.event.eventConfig.getConfigFromService:
							config.readConfigFile(keepLog = True)
							self.getConfigFromService()
							if self.event.eventConfig.updateConfigFile:
								config.updateConfigFile()

			finally:
				self._messageSubject.setMessage(u"")
				if self.event.eventConfig.writeLogToService:
					try:
						self.writeLogToService()
					except Exception, e:
						logger.logException(e)

				try:
					self.disconnectConfigService()
				except Exception, e:
					logger.logException(e)

				config.setTemporaryConfigServiceUrls([])

				if self.event.eventConfig.postSyncConfigToServer:
					self.setStatusMessage( _(u"Syncing config to server") )
					self.opsiclientd.getCacheService().syncConfigToServer(waitForEnding = True)
					self.setStatusMessage( _(u"Sync completed") )
				if self.event.eventConfig.postSyncConfigFromServer:
					self.setStatusMessage( _(u"Syncing config from server") )
					self.opsiclientd.getCacheService().syncConfigFromServer(waitForEnding = self.isShutdownRequested() or self.isRebootRequested())
					self.setStatusMessage( _(u"Sync completed") )

				self.processShutdownRequests()

				if self.opsiclientd.isShutdownTriggered():
					self.setStatusMessage(_("Shutting down machine"))
				elif self.opsiclientd.isRebootTriggered():
					self.setStatusMessage(_("Rebooting machine"))
				else:
					self.setStatusMessage(_("Unblocking login"))

				if not self.opsiclientd.isRebootTriggered() and not self.opsiclientd.isShutdownTriggered():
					self.opsiclientd.setBlockLogin(False)

				self.setStatusMessage(u"")
				self.stopNotificationServer()
				if notifierPid:
					try:
						time.sleep(3)
						System.terminateProcess(processId=notifierPid)
					except Exception:
						pass
		except Exception, e:
			logger.error(u"Failed to process event %s: %s" % (self.event, forceUnicode(e)))
			logger.logException(e)
			timeline.addEvent(
				title       = u"Failed to process event %s" % self.event.eventConfig.getName(),
				description = u"Failed to process event %s: %s" % (self.event, forceUnicode(e)),
				category    = u"event_processing",
				isError     = True)
			self.opsiclientd.setBlockLogin(False)

		self.running = False
		logger.notice(u"============= EventProcessingThread for event '%s' ended =============" % self.event.eventConfig.getId())
		if timelineEventId:
			timeline.setEventEnd(eventId = timelineEventId)<|MERGE_RESOLUTION|>--- conflicted
+++ resolved
@@ -19,19 +19,11 @@
 """
 Processing of events.
 
-<<<<<<< HEAD
 :copyright: uib GmbH <info@uib.de>
 :author: Jan Schneider <j.schneider@uib.de>
 :author: Erol Ueluekmen <e.ueluekmen@uib.de>
 :license: GNU Affero General Public License version 3
 """
-=======
-# Imports
-import sys, os, shutil, filecmp, base64
-from datetime import datetime as dt
-from datetime import timedelta
-from hashlib import md5
->>>>>>> cb86dcf3
 
 import codecs
 import sys
