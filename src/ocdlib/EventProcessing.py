# -*- coding: utf-8 -*-

# opsiclientd is part of the desktop management solution opsi
# (open pc server integration) http://www.opsi.org
# Copyright (C) 2010-2018 uib GmbH <info@uib.de>

# This program is free software: you can redistribute it and/or modify
# it under the terms of the GNU Affero General Public License as
# published by the Free Software Foundation, either version 3 of the
# License, or (at your option) any later version.

# This program is distributed in the hope that it will be useful,
# but WITHOUT ANY WARRANTY; without even the implied warranty of
# MERCHANTABILITY or FITNESS FOR A PARTICULAR PURPOSE.  See the
# GNU Affero General Public License for more details.

# You should have received a copy of the GNU Affero General Public License
# along with this program.  If not, see <http://www.gnu.org/licenses/>.
"""
Processing of events.

:copyright: uib GmbH <info@uib.de>
:author: Jan Schneider <j.schneider@uib.de>
:author: Erol Ueluekmen <e.ueluekmen@uib.de>
:author: Niko Wenselowski <n.wenselowski@uib.de>
:license: GNU Affero General Public License version 3
"""

import codecs
import filecmp
import os
import random
import re
import shutil
import sys
import time
from contextlib import contextmanager
from datetime import datetime as dt, timedelta

from OPSI import System
from OPSI.Logger import Logger, LOG_WARNING
from OPSI.Object import ProductOnClient
from OPSI.Types import forceInt, forceList, forceUnicode, forceUnicodeLower
from OPSI.Util.Message import (
	ChoiceSubject, MessageSubject, MessageSubjectProxy, NotificationServer,
	ProgressSubjectProxy)
from OPSI.Util.Thread import KillableThread

from ocdlib import __version__
from ocdlib.Config import Config, getLogFormat
from ocdlib.Events.Utilities.Generators import reconfigureEventGenerators
from ocdlib.Exceptions import CanceledByUserError
from ocdlib.Localization import _
from ocdlib.OpsiService import ServiceConnection
from ocdlib.State import State
from ocdlib.SystemCheck import RUNNING_ON_WINDOWS
from ocdlib.Timeline import Timeline

logger = Logger()
config = Config()
state = State()
timeline = Timeline()


@contextmanager
def cd(path):
	'Change the current directory to `path` as long as the context exists.'

	old_dir = os.getcwd()
	os.chdir(path)
	try:
		yield
	finally:
		os.chdir(old_dir)


@contextmanager
def noop(_unused):
	"Dummy contextmanager. Does nothing."
	yield


class EventProcessingThread(KillableThread, ServiceConnection):
	def __init__(self, opsiclientd, event):
		logger.setLogFormat(
			getLogFormat(
				u'event processing {0}'.format(event.eventConfig.getId())
			),
			object=self
		)

		KillableThread.__init__(self)
		ServiceConnection.__init__(self)

		self.opsiclientd = opsiclientd
		self.event = event

		self.running = False
		self.actionCancelled = False
		self.waitCancelled = False

		self.shutdownCancelled = False
		self.shutdownWaitCancelled = False

		self._sessionId = None

		self._serviceConnection = None

		self._notificationServer = None

		self._depotShareMounted = False

		self._statusSubject = MessageSubject('status')
		self._messageSubject = MessageSubject('message')
		self._serviceUrlSubject = MessageSubject('configServiceUrl')
		self._clientIdSubject = MessageSubject('clientId')
		self._actionProcessorInfoSubject = MessageSubject('actionProcessorInfo')
		self._opsiclientdInfoSubject = MessageSubject('opsiclientdInfo')
		self._detailSubjectProxy = MessageSubjectProxy('detail')
		self._currentProgressSubjectProxy = ProgressSubjectProxy('currentProgress', fireAlways = False)
		self._overallProgressSubjectProxy = ProgressSubjectProxy('overallProgress', fireAlways = False)
		self._choiceSubject = None

		self._statusSubject.setMessage( _("Processing event %s") % self.event.eventConfig.getName() )
		self._clientIdSubject.setMessage(config.get('global', 'host_id'))
		self._opsiclientdInfoSubject.setMessage("opsiclientd %s" % __version__)
		self._actionProcessorInfoSubject.setMessage("")

		self.isLoginEvent = bool(self.event.eventConfig.actionType == 'login')
		if self.isLoginEvent:
			logger.info(u"Event is user login event")

		#Needed helper-exe for NT5 x64 to get Sessioninformation (WindowsAPIBug)
		self._winApiBugCommand = os.path.join(config.get('global', 'base_dir'), 'utilities\sessionhelper\getActiveSessionIds.exe')

		self.getSessionId()
		self._notificationServerPort = forceInt(config.get('notification_server', 'start_port'))
		self.setNotificationServerPort()

	def setNotificationServerPort(self, port=None):
		"""
		Set the port to be used by the notification server.

		:param port: The port to use. \
If this is `None` a random port will be chosen.
		:type port: int
		"""
		def getRandomPortViaSessionID(multiplicator=3):
			return forceInt(config.get('notification_server', 'start_port')) + (multiplicator * forceInt(self.getSessionId()))

		MAX_ALLOWED_PORT = 65536

		if port is None:
			port = getRandomPortViaSessionID()

			if port > MAX_ALLOWED_PORT:
				port = getRandomPortViaSessionID(1)
			if port > MAX_ALLOWED_PORT or not RUNNING_ON_WINDOWS:

				port = random.randrange(
					forceInt(config.get('notification_server', 'start_port')),
					MAX_ALLOWED_PORT
				)

		logger.debug('Setting port for the NotificationServer to {0}'.format(port))
		self._notificationServerPort = port

	# ServiceConnection
	def connectionThreadOptions(self):
		return {'statusSubject': self._statusSubject}

	def connectionStart(self, configServiceUrl):
		self._serviceUrlSubject.setMessage(configServiceUrl)
		try:
			cancellableAfter = forceInt(config.get('config_service', 'user_cancelable_after'))
			if self._notificationServer and (cancellableAfter >= 0):
				logger.info(u"User is allowed to cancel connection after %d seconds" % cancellableAfter)
				self._choiceSubject = ChoiceSubject(id = 'choice')
		except Exception, e:
			logger.error(e)

	def connectionCancelable(self, stopConnectionCallback):
		if self._notificationServer and self._choiceSubject:
			self._choiceSubject.setChoices([ 'Stop connection' ])
			self._choiceSubject.setCallbacks([ stopConnectionCallback ])
			self._notificationServer.addSubject(self._choiceSubject)

	def connectionTimeoutChanged(self, timeout):
		if self._detailSubjectProxy:
			self._detailSubjectProxy.setMessage( _(u'Timeout: %ds') % timeout )

	def connectionCanceled(self):
		if self._notificationServer and self._choiceSubject:
			self._notificationServer.removeSubject(self._choiceSubject)
		self._detailSubjectProxy.setMessage(u'')
		ServiceConnection.connectionCanceled(self)

	def connectionTimedOut(self):
		if self._notificationServer and self._choiceSubject:
			self._notificationServer.removeSubject(self._choiceSubject)
		self._detailSubjectProxy.setMessage(u'')
		ServiceConnection.connectionTimedOut(self)

	def connectionEstablished(self):
		if self._notificationServer and self._choiceSubject:
			self._notificationServer.removeSubject(self._choiceSubject)
		self._detailSubjectProxy.setMessage(u'')

	def connectionFailed(self, error):
		if self._notificationServer and self._choiceSubject:
			self._notificationServer.removeSubject(self._choiceSubject)
		self._detailSubjectProxy.setMessage(u'')
		ServiceConnection.connectionFailed(self, error)

	# End of ServiceConnection

	def setSessionId(self, sessionId):
		self._sessionId = int(sessionId)
		logger.info(u"Session id set to %s" % self._sessionId)

	def getSessionId(self):
		logger.debug(u"getSessionId()")
		if self._sessionId is None:
			sessionId = None

			if RUNNING_ON_WINDOWS:
				if self.isLoginEvent:
					logger.info(u"Using session id of user '%s'" % self.event.eventInfo["User"])
					userSessionsIds = System.getUserSessionIds(self.event.eventInfo["User"], self._winApiBugCommand, onlyNewestId = True)
					if userSessionsIds:
						sessionId = userSessionsIds[0]
				if not sessionId:
					sessionId = System.getActiveSessionId(winApiBugCommand = self._winApiBugCommand)
			else:
				sessionId = System.getActiveSessionId()
				logger.info(u"Using {0} as session id.".format(sessionId))

			self.setSessionId(sessionId)
		return self._sessionId

	def setStatusMessage(self, message):
		self._statusSubject.setMessage(message)

	def startNotificationServer(self):
		logger.notice(u"Starting notification server on port %s" % self._notificationServerPort)
		error = None
		for i in range(3):
			try:
				self._notificationServer = NotificationServer(
					address=config.get('notification_server', 'interface'),
					port=self._notificationServerPort,
					subjects=[
						self._statusSubject,
						self._messageSubject,
						self._serviceUrlSubject,
						self._clientIdSubject,
						self._actionProcessorInfoSubject,
						self._opsiclientdInfoSubject,
						self._detailSubjectProxy,
						self._currentProgressSubjectProxy,
						self._overallProgressSubjectProxy
					]
				)
				self._notificationServer.daemon = True
				self._notificationServer.start()
				timeout = 0
				while not self._notificationServer.isListening() and not self._notificationServer.errorOccurred():
					if (timeout >= 6):
						raise Exception(u"Timed out after %d seconds while waiting for notification server to start" % timeout)
					time.sleep(1)
					timeout +=1

				if self._notificationServer.errorOccurred():
					raise Exception(self._notificationServer.errorOccurred())
				logger.notice(u"Notification server started")
				error = None
				break
			except Exception as e:
				error = forceUnicode(e)
				logger.error(u"Failed to start notification server: %s" % error)
				self._notificationServerPort += 1

		if error:
			raise Exception(u"Failed to start notification server: %s" % error)

	def stopNotificationServer(self):
		if not self._notificationServer:
			return

		try:
			logger.info(u"Stopping notification server")
			self._notificationServer.stop(stopReactor=False)
		except Exception as e:
			logger.logException(e)

	def getConfigFromService(self):
		''' Get settings from service '''
		logger.notice(u"Getting config from service")
		try:
			if not self.isConfigServiceConnected():
				logger.warning(u"Cannot get config from service: not connected")
				return
			self.setStatusMessage(_(u"Getting config from service"))
			config.getFromService(self._configService)
			self.setStatusMessage(_(u"Got config from service"))
			logger.notice(u"Reconfiguring event generators")
			reconfigureEventGenerators()
		except Exception as e:
			logger.error(u"Failed to get config from service: %s" % forceUnicode(e))
			raise

	def writeLogToService(self):
		logger.notice(u"Writing log to service")
		try:
			if not self.isConfigServiceConnected():
				logger.warning(u"Cannot write log to service: not connected")
				return
			self.setStatusMessage(_(u"Writing log to service"))

			with codecs.open(config.get('global', 'log_file'), 'r', 'utf-8', 'replace') as f:
				data = f.read()

			data += u"-------------------- submitted part of log file ends here, see the rest of log file on client --------------------\n"
			# Do not log jsonrpc request
			logger.setFileLevel(LOG_WARNING)
			self._configService.log_write('clientconnect', data.replace(u'\ufffd', u'?'), config.get('global', 'host_id'))
			logger.setFileLevel(config.get('global', 'log_level'))
		except Exception as e:
			logger.setFileLevel(config.get('global', 'log_level'))
			logger.error(u"Failed to write log to service: %s" % forceUnicode(e))
			raise

	def runCommandInSession(self, command, desktop=None, waitForProcessEnding=False, timeoutSeconds=0):
		sessionId = self.getSessionId()

		if not desktop or (forceUnicodeLower(desktop) == 'current'):
			if self.isLoginEvent:
				desktop = u'default'
			else:
				logger.debug(u"Getting current active desktop name")
				desktop = forceUnicodeLower(self.opsiclientd.getCurrentActiveDesktopName(sessionId))
				logger.debug(u"Got current active desktop name: %s" % desktop)

		if not desktop:
			desktop = u'winlogon'

		processId = None
		while True:
			try:
				logger.info("Running command %s in session '%s' on desktop '%s'" % (command, sessionId, desktop))
				processId = System.runCommandInSession(
						command              = command,
						sessionId            = sessionId,
						desktop              = desktop,
						waitForProcessEnding = waitForProcessEnding,
						timeoutSeconds       = timeoutSeconds)[2]
				break
			except Exception, e:
				logger.error(e)
				if RUNNING_ON_WINDOWS and (e[0] == 233) and (sys.getwindowsversion()[0] == 5) and (sessionId != 0):
					# No process is on the other end
					# Problem with pipe \\\\.\\Pipe\\TerminalServer\\SystemExecSrvr\\<sessionid>
					# After logging off from a session other than 0 csrss.exe does not create this pipe or CreateRemoteProcessW is not able to read the pipe.
					logger.info(u"Retrying to run command on winlogon desktop of session 0")
					sessionId = 0
					desktop = u'winlogon'
				else:
					raise

		self.setSessionId(sessionId)
		return processId

	def startNotifierApplication(self, command, desktop=None, notifierId=None):
		"""
		Starts the notifier application and returns the process id if possible.

		:returns: Process ID of the notifier is start was successful. \
None otherwise.
		:returntype: int / None
		"""
		if RUNNING_ON_WINDOWS:
			return self._startNotifierApplicationWindows(command, desktop, notifierId)
		else:
			return self._startNotifierApplicationPosix(command, notifierId)

	def _startNotifierApplicationWindows(self, command, desktop=None, notifierId=None):
		logger.notice(u"Starting notifier application in session '%s'" % self.getSessionId())
		try:
			pid = self.runCommandInSession(
				command = command.replace('%port%', forceUnicode(self._notificationServerPort)).replace('%id%', forceUnicode(notifierId)),
				desktop = desktop, waitForProcessEnding = False)
			time.sleep(3)
			return pid
		except Exception as e:
			logger.error(u"Failed to start notifier application '%s': %s" % (command, e))

	def _startNotifierApplicationPosix(self, command, notifierId=None):
		"""
		Starting the notifier application on POSIX systems.
		"""
		logger.notice(u"Starting notifier application in session '%s'" % self.getSessionId())
		try:
			pid = self.runCommandInSession(
				# TODO: put the replacing into an command itself.
				command=command.replace('%port%', forceUnicode(self._notificationServerPort)).replace('%id%', forceUnicode(notifierId)),
				waitForProcessEnding=False
			)
			time.sleep(3)
			return pid
		except Exception as e:
			logger.error(u"Failed to start notifier application '%s': %s" % (command, e))

	def closeProcessWindows(self, processId):
		try:
			command = '{command} "exit(); System.closeProcessWindows(processId={pid})"'.format(
				command=config.get('opsiclientd_rpc', 'command'),
				pid=processId
			)
		except Exception as error:
			raise Exception(u"opsiclientd_rpc command not defined: {0}".format(forceUnicode(error)))

		self.runCommandInSession(command=command, waitForProcessEnding=False)

	def setActionProcessorInfo(self):
		try:
			actionProcessorFilename = config.get('action_processor', 'filename')
			actionProcessorLocalDir = config.get('action_processor', 'local_dir')
			actionProcessorLocalFile = os.path.join(actionProcessorLocalDir, actionProcessorFilename)
			actionProcessorLocalFile = actionProcessorLocalFile

			if RUNNING_ON_WINDOWS:
				info = System.getFileVersionInfo(actionProcessorLocalFile)

				version = info.get('FileVersion', u'')
				name = info.get('ProductName', u'')
				logger.info(u"Action processor name '%s', version '%s'" % (name, version))
				self._actionProcessorInfoSubject.setMessage("%s %s" % (name.encode('utf-8'), version.encode('utf-8')))
			else:
				logger.info(u"Action processor: {filename}".format(filename=actionProcessorLocalFile))
				self._actionProcessorInfoSubject.setMessage(u"{filename}".format(filename=os.path.basename(actionProcessorLocalFile)))
		except Exception as e:
			logger.error(u"Failed to set action processor info: %s" % forceUnicode(e))

	def mountDepotShare(self, impersonation):
		if self._depotShareMounted:
			logger.debug(u"Depot share already mounted")
			return
		if not config.get('depot_server', 'url'):
			raise Exception(u"Cannot mount depot share, depot_server.url undefined")
		if config.get('depot_server', 'url').split('/')[2] in ('127.0.0.1', 'localhost'):
			logger.notice(u"No need to mount depot share %s, working on local depot cache" %  config.get('depot_server', 'url'))
			return

		logger.notice(u"Mounting depot share %s" %  config.get('depot_server', 'url'))
		self.setStatusMessage(_(u"Mounting depot share %s") % config.get('depot_server', 'url'))

		if RUNNING_ON_WINDOWS:
			try:
				depotHost = config.get('depot_server', 'url').split('/')[2]
				System.setRegistryValue(
					System.HKEY_LOCAL_MACHINE,
					u"SOFTWARE\\Microsoft\\Windows\\CurrentVersion\\Internet Settings\\ZoneMap\\Domains\\%s" % depotHost,
					u"file", 1)
				logger.info(u"Added depot '%s' to trusted domains" % depotHost)
			except Exception, e:
				logger.error(u"Failed to add depot to trusted domains: %s" % e)

		if impersonation:
			System.mount(config.get('depot_server', 'url'), config.getDepotDrive())
		else:
			(depotServerUsername, depotServerPassword) = config.getDepotserverCredentials(configService = self._configService)
			System.mount(config.get('depot_server', 'url'), config.getDepotDrive(), username = depotServerUsername, password = depotServerPassword)

		self._depotShareMounted = True

	def umountDepotShare(self):
		if not self._depotShareMounted:
			logger.debug(u"Depot share not mounted")
			return
		try:
			logger.notice(u"Unmounting depot share")
			System.umount(config.getDepotDrive())
			self._depotShareMounted = False
		except Exception, e:
			logger.warning(e)

	def updateActionProcessor(self):
		logger.notice(u"Updating action processor")
		self.setStatusMessage(_(u"Updating action processor"))

		impersonation = None
		try:
			mounted = False
			if not config.get('depot_server', 'url').split('/')[2].lower() in ('127.0.0.1', 'localhost'):
				if RUNNING_ON_WINDOWS:
					logger.debug("Mounting with impersonation.")
					# This logon type allows the caller to clone its current token and specify new credentials for outbound connections.
					# The new logon session has the same local identifier but uses different credentials for other network connections.
					(depotServerUsername, depotServerPassword) = config.getDepotserverCredentials(configService=self._configService)
					impersonation = System.Impersonate(username=depotServerUsername, password=depotServerPassword)
					impersonation.start(logonType='NEW_CREDENTIALS')
					self.mountDepotShare(impersonation)
				else:
					logger.debug("Not on windows: mounting without impersonation.")
					self.mountDepotShare(None)
				mounted = True

			actionProcessorFilename = config.get('action_processor', 'filename')
			actionProcessorLocalDir = config.get('action_processor', 'local_dir')
			actionProcessorLocalTmpDir = actionProcessorLocalDir + '.tmp'
			actionProcessorLocalFile = os.path.join(actionProcessorLocalDir, actionProcessorFilename)
			actionProcessorLocalTmpFile = os.path.join(actionProcessorLocalTmpDir, actionProcessorFilename)

			actionProcessorRemoteDir = None
			if config.get('depot_server', 'url').split('/')[2].lower() in ('127.0.0.1', 'localhost'):
				dirname = config.get('action_processor', 'remote_dir')
				while dirname.startswith('\\'):
					dirname = dirname.replace(u'\\', u'', 1)
				if dirname.startswith(u'install\\'):
					dirname = dirname.replace(u'install\\', u'', 1)
				while dirname.startswith('\\'):
					dirname = dirname.replace(u'\\', u'', 1)
				actionProcessorRemoteDir = os.path.join(
					self.opsiclientd.getCacheService().getProductCacheDir(),
					dirname
				)
				logger.notice(u"Updating action processor from local cache '%s'" % actionProcessorRemoteDir)
			else:
				match = re.search('^smb://([^/]+)/([^/]+)(.*)$', config.get('depot_server', 'url'), re.IGNORECASE)
				if not match:
					raise Exception("Bad depot-URL '%s'" % config.get('depot_server', 'url'))
				pn = match.group(3).replace('/', '\\')
				if not pn:
					pn = '\\'
				dirname = config.get('action_processor', 'remote_dir')
				while dirname.startswith('\\'):
					dirname = dirname.replace(u'\\', u'', 1)
				actionProcessorRemoteDir = os.path.join(config.getDepotDrive(), pn, dirname)
				logger.notice(u"Updating action processor from depot dir '%s'" % actionProcessorRemoteDir)

			actionProcessorRemoteFile = os.path.join(actionProcessorRemoteDir, actionProcessorFilename)

			if not os.path.exists(actionProcessorLocalFile):
				logger.notice(u"Action processor needs update because file '%s' not found" % actionProcessorLocalFile)
			elif ( abs(os.stat(actionProcessorLocalFile).st_mtime - os.stat(actionProcessorRemoteFile).st_mtime) > 10 ):
				logger.notice(u"Action processor needs update because modification time difference is more than 10 seconds")
			elif not filecmp.cmp(actionProcessorLocalFile, actionProcessorRemoteFile):
				logger.notice(u"Action processor needs update because file changed")
			else:
				logger.notice(u"Local action processor exists and seems to be up to date")
				if self.event.eventConfig.useCachedProducts:
					self._configService.productOnClient_updateObjects([
						ProductOnClient(
							productId          = u'opsi-winst',
							productType        = u'LocalbootProduct',
							clientId           = config.get('global', 'host_id'),
							installationStatus = u'installed',
							actionProgress     = u''
						)
					])
				if mounted:
					self.umountDepotShare()
				return actionProcessorLocalFile

			# Update files
			logger.notice(u"Start copying the action processor files")
			if os.path.exists(actionProcessorLocalTmpDir):
				logger.info(u"Deleting dir '%s'" % actionProcessorLocalTmpDir)
				shutil.rmtree(actionProcessorLocalTmpDir)
			logger.info(u"Copying from '%s' to '%s'" % (actionProcessorRemoteDir, actionProcessorLocalTmpDir))
			shutil.copytree(actionProcessorRemoteDir, actionProcessorLocalTmpDir)

			if not os.path.exists(actionProcessorLocalTmpFile):
				raise Exception(u"File '%s' does not exist after copy" % actionProcessorLocalTmpFile)

			if os.path.exists(actionProcessorLocalDir):
				logger.info(u"Deleting dir '%s'" % actionProcessorLocalDir)
				shutil.rmtree(actionProcessorLocalDir)

			logger.info(u"Moving dir '%s' to '%s'" % (actionProcessorLocalTmpDir, actionProcessorLocalDir))
			shutil.move(actionProcessorLocalTmpDir, actionProcessorLocalDir)

			if RUNNING_ON_WINDOWS:
				logger.notice(u"Trying to set the right permissions for opsi-winst")
				setaclcmd = os.path.join(config.get('global', 'base_dir'), 'utilities', 'setacl.exe')
				winstdir = actionProcessorLocalDir.replace('\\\\', '\\')
				cmd = '"%s" -on "%s" -ot file -actn ace -ace "n:S-1-5-32-544;p:full;s:y" -ace "n:S-1-5-32-545;p:read_ex;s:y" -actn clear -clr "dacl,sacl" -actn rstchldrn -rst "dacl,sacl"' \
							% (setaclcmd, winstdir)
				System.execute(cmd, shell=False)

			logger.notice(u'Local action processor successfully updated')

			productVersion = None
			packageVersion = None
			for productOnDepot in self._configService.productOnDepot_getIdents(
						productType='LocalbootProduct',
						productId='opsi-winst',
						depotId=config.get('depot_server', 'depot_id'),
						returnType='dict'):
				productVersion = productOnDepot['productVersion']
				packageVersion = productOnDepot['packageVersion']
			self._configService.productOnClient_updateObjects([
				ProductOnClient(
					productId=u'opsi-winst',
					productType=u'LocalbootProduct',
					productVersion=productVersion,
					packageVersion=packageVersion,
					clientId=config.get('global', 'host_id'),
					installationStatus=u'installed',
					actionProgress=u'',
					actionResult=u'successful'
				)
			])

			self.setActionProcessorInfo()

			if mounted:
				self.umountDepotShare()

		except Exception as e:
			logger.error(u"Failed to update action processor: %s" % forceUnicode(e))
		finally:
			if impersonation:
				try:
					impersonation.end()
				except Exception as e:
					logger.warning(e)

	def processUserLoginActions(self):
		self.setStatusMessage(_(u"Processing login actions"))
		try:
			if not self._configService:
				raise Exception(u"Not connected to config service")

			productsByIdAndVersion = {}
			for product in self._configService.product_getObjects(type='LocalbootProduct', userLoginScript="*.*"):
				if product.id not in productsByIdAndVersion:
					productsByIdAndVersion[product.id] = {}
				if product.productVersion not in productsByIdAndVersion[product.id]:
					productsByIdAndVersion[product.id][product.productVersion] = {}
				productsByIdAndVersion[product.id][product.productVersion][product.packageVersion] = product

			if not productsByIdAndVersion:
				logger.notice(u"No user login script found, nothing to do")
				return

			clientToDepotservers = self._configService.configState_getClientToDepotserver(clientIds = config.get('global', 'host_id'))
			if not clientToDepotservers:
				raise Exception(u"Failed to get depotserver for client '%s'" % config.get('global', 'host_id'))
			depotId = clientToDepotservers[0]['depotId']

			productDir = os.path.join(config.getDepotDrive(), 'install')

			userLoginScripts = []
			productIds = []
			for productOnDepot in self._configService.productOnDepot_getIdents(
							productType = 'LocalbootProduct',
							depotId     = depotId,
							returnType  = 'dict'):
				product = productsByIdAndVersion.get(productOnDepot['productId'], {}).get(productOnDepot['productVersion'], {}).get(productOnDepot['packageVersion'])
				if not product:
					continue
				logger.info(u"User login script '%s' found for product %s_%s-%s" \
					% (product.userLoginScript, product.id, product.productVersion, product.packageVersion))
				userLoginScripts.append(os.path.join(productDir, product.userLoginScript))
				productIds.append(product.id)

			if not userLoginScripts:
				logger.notice(u"No user login script found, nothing to do")
				return

			logger.notice(u"User login scripts found, executing")
			additionalParams = ''
			additionalParams = u'/usercontext %s' % self.event.eventInfo.get('User')
			self.runActions(productIds, additionalParams)

		except Exception, e:
			logger.logException(e)
			logger.error(u"Failed to process login actions: %s" % forceUnicode(e))
			self.setStatusMessage( _(u"Failed to process login actions: %s") % forceUnicode(e) )

	def processProductActionRequests(self):
		self.setStatusMessage(_(u"Getting action requests from config service"))

		try:
			bootmode = ''
			try:
				bootmode = System.getRegistryValue(System.HKEY_LOCAL_MACHINE, "SOFTWARE\\opsi.org\\general", "bootmode")
			except Exception as error:
				if RUNNING_ON_WINDOWS:
					logger.warning(u"Failed to get bootmode from registry: %s" % forceUnicode(error))

			if not self._configService:
				raise Exception(u"Not connected to config service")

			productIds = []
			if self.event.eventConfig.actionProcessorProductIds:
				productIds = self.event.eventConfig.actionProcessorProductIds

			if not productIds:
				includeProductGroupIds = [x for x in forceList(self.event.eventConfig.includeProductGroupIds) if x != ""]
				excludeProductGroupIds = [x for x in forceList(self.event.eventConfig.excludeProductGroupIds) if x != ""]
				includeProductIds = []
				excludeProductIds = []

				if includeProductGroupIds:
					includeProductIds = [obj.objectId for obj in self._configService.objectToGroup_getObjects(
								groupType="ProductGroup",
								groupId=includeProductGroupIds)]
					logger.debug("Only products with productIds: '%s' will be cached." % includeProductIds)

				elif excludeProductGroupIds:
					excludeProductIds = [obj.objectId for obj in self._configService.objectToGroup_getObjects(
								groupType="ProductGroup",
								groupId=excludeProductGroupIds)]
					logger.debug("Products with productIds: '%s' will be excluded." % excludeProductIds)

				for productOnClient in [poc for poc in self._configService.productOnClient_getObjects(
							productType='LocalbootProduct',
							clientId=config.get('global', 'host_id'),
							actionRequest=['setup', 'uninstall', 'update', 'always', 'once', 'custom'],
							attributes=['actionRequest'],
							productId=includeProductIds) if poc.productId not in excludeProductIds]:

					if productOnClient.productId not in productIds:
						productIds.append(productOnClient.productId)
						logger.notice("   [%2s] product %-20s %s" % (len(productIds), productOnClient.productId + u':', productOnClient.actionRequest))

			if (not productIds) and bootmode == 'BKSTD':
				logger.notice(u"No product action requests set")
				self.setStatusMessage( _(u"No product action requests set") )
				#set installation_pending State to False
				state.set('installation_pending','false')
				try:
					if self.event.eventConfig.useCachedConfig:
						self.opsiclientd.getCacheService().setConfigCacheObsolete()
				except Exception, e:
					logger.error(e)
			else:
				#set installation_pending State
				if not self.event.eventConfig.actionProcessorProductIds:
					state.set('installation_pending','true')

				logger.notice(u"Start processing action requests")
				if productIds:
					if self.event.eventConfig.useCachedProducts:
						if self.opsiclientd.getCacheService().productCacheCompleted(self._configService, productIds):
							logger.notice(u"Event '%s' uses cached products and product caching is done" % self.event.eventConfig.getId())
						else:
							raise Exception(u"Event '%s' uses cached products but product caching is not done" % self.event.eventConfig.getId())

				self.processActionWarningTime(productIds)
				self.runActions(productIds)
				try:
					if self.event.eventConfig.useCachedConfig and not self._configService.productOnClient_getIdents(
								productType   = 'LocalbootProduct',
								clientId      = config.get('global', 'host_id'),
								actionRequest = ['setup', 'uninstall', 'update', 'always', 'once', 'custom']):
						self.opsiclientd.getCacheService().setConfigCacheObsolete()
					if not self._configService.productOnClient_getIdents(
								productType   = 'LocalbootProduct',
								clientId      = config.get('global', 'host_id'),
								actionRequest = ['setup', 'uninstall', 'update', 'once', 'custom']):
						#set installation_pending State to false nothing to do!!!!
						logger.notice("Setting installation pending to false")
						state.set('installation_pending','false')
				except Exception, e:
					logger.error(e)

		except Exception, e:
			logger.logException(e)
			logger.error(u"Failed to process product action requests: %s" % forceUnicode(e))
			self.setStatusMessage( _(u"Failed to process product action requests: %s") % forceUnicode(e) )
			timeline.addEvent(
				title       = u"Failed to process product action requests",
				description = u"Failed to process product action requests: %s" % forceUnicode(e),
				category    = u"error",
				isError     = True)
		time.sleep(3)

	def runActions(self, productIds, additionalParams=''):
		runActionsEventId = timeline.addEvent(
			title=u"Running actions",
			description=u"Running actions (%s)" % u", ".join(productIds),
			category=u"run_actions",
			durationEvent=True
		)
		try:
			config.selectDepotserver(
				configService=self._configService,
				event=self.event,
				productIds=productIds
			)
			if not additionalParams:
				additionalParams = ''
			if not self.event.getActionProcessorCommand():
				raise Exception(u"No action processor command defined")

			#TODO: Deactivating Trusted Installer Detection. Have to implemented in a better way in futur versions.
			if self.event.eventConfig.getId() == 'gui_startup' and not state.get('user_logged_in', 0) and self.event.eventConfig.trustedInstallerDetection:
				# check for Trusted Installer before Running Action Processor
				if (os.name == 'nt') and (sys.getwindowsversion()[0] == 6):
					logger.notice(u"Getting TrustedInstaller service configuration")
					try:
						# Trusted Installer "Start" Key in Registry: 2 = automatic Start: Registry: 3 = manuell Start; Default: 3
						automaticStartup = System.getRegistryValue(System.HKEY_LOCAL_MACHINE, "SYSTEM\\CurrentControlSet\\services\\TrustedInstaller", "Start", reflection=False)
						logger.debug2(u">>> TrustedInstaller Service autmaticStartup and type: '%s' '%s'" % (automaticStartup, type(automaticStartup)))
						if automaticStartup == 2:
							logger.notice(u"Automatic startup for service Trusted Installer is set, waiting until upgrade process is finished")
							self.setStatusMessage(_(u"Waiting for TrustedInstaller"))
							waitEventId = timeline.addEvent(
								title=u"Waiting for TrustedInstaller",
								description=u"Automatic startup for service Trusted Installer is set, waiting until upgrade process is finished",
								category=u"wait",
								durationEvent=True
							)

							while True:
								time.sleep(3)
								logger.debug(u"Checking if automatic startup for service Trusted Installer is set")
								automaticStartup = System.getRegistryValue(System.HKEY_LOCAL_MACHINE, "SYSTEM\\CurrentControlSet\\services\\TrustedInstaller", "Start", reflection=False)
								if not (automaticStartup == 2):
									break

							timeline.setEventEnd(eventId=waitEventId)
					except Exception as e:
						logger.error(u"Failed to read TrustedInstaller service-configuration: %s" % e)

			self.setStatusMessage(_(u"Starting actions"))

			if RUNNING_ON_WINDOWS:
				# Setting some registry values before starting action
				# Mainly for action processor winst
				System.setRegistryValue(System.HKEY_LOCAL_MACHINE, "SOFTWARE\\opsi.org\\shareinfo", "depoturl",   config.get('depot_server', 'url'))
				System.setRegistryValue(System.HKEY_LOCAL_MACHINE, "SOFTWARE\\opsi.org\\shareinfo", "depotdrive", config.getDepotDrive())
				System.setRegistryValue(System.HKEY_LOCAL_MACHINE, "SOFTWARE\\opsi.org\\shareinfo", "configurl",   "<deprecated>")
				System.setRegistryValue(System.HKEY_LOCAL_MACHINE, "SOFTWARE\\opsi.org\\shareinfo", "configdrive", "<deprecated>")
				System.setRegistryValue(System.HKEY_LOCAL_MACHINE, "SOFTWARE\\opsi.org\\shareinfo", "utilsurl",    "<deprecated>")
				System.setRegistryValue(System.HKEY_LOCAL_MACHINE, "SOFTWARE\\opsi.org\\shareinfo", "utilsdrive",  "<deprecated>")

			# action processor desktop can be one of current / winlogon / default
			desktop = self.event.eventConfig.actionProcessorDesktop

			# Choose desktop for action processor
			if not desktop or (forceUnicodeLower(desktop) == 'current'):
				if self.isLoginEvent:
					desktop = u'default'
				else:
					desktop = forceUnicodeLower(self.opsiclientd.getCurrentActiveDesktopName(self.getSessionId()))

			if not desktop:
				# Default desktop is winlogon
				desktop = u'winlogon'

			(depotServerUsername, depotServerPassword) = config.getDepotserverCredentials(configService=self._configService)

			# Update action processor
			if self.event.eventConfig.updateActionProcessor:
				if RUNNING_ON_WINDOWS:
					# Currently we do the updating of the action
					# processor on Windows. For Linux we yet have to decide
					# how we want to handle this process.
					# TODO: figure out how handling on Linux is done.
					self.updateActionProcessor()

			# Run action processor
			serviceSession = u'none'
			try:
				serviceSession = self.getConfigService().jsonrpc_getSessionId()
				if not serviceSession:
					serviceSession = u'none'
			except Exception:
				pass

			actionProcessorUserName = u''
			actionProcessorUserPassword = u''
			if not self.isLoginEvent:
				actionProcessorUserName = self.opsiclientd._actionProcessorUserName
				actionProcessorUserPassword = self.opsiclientd._actionProcessorUserPassword

			createEnvironment = config.get('action_processor', 'create_environment')

			actionProcessorCommand = config.replace(self.event.getActionProcessorCommand())
			actionProcessorCommand = actionProcessorCommand.replace('%service_url%', self._configServiceUrl)
			actionProcessorCommand = actionProcessorCommand.replace('%service_session%', serviceSession)
			actionProcessorCommand = actionProcessorCommand.replace('%action_processor_productids%', ",".join(self.event.eventConfig.actionProcessorProductIds))
			actionProcessorCommand += u' %s' % additionalParams
			actionProcessorCommand = actionProcessorCommand.replace('"', '\\"')

			if RUNNING_ON_WINDOWS:
				# TODO: string building like this is just awful. Improve it!
				command = u'"%global.base_dir%\\action_processor_starter.exe" ' \
					+ u'"%global.host_id%" "%global.opsi_host_key%" "%control_server.port%" ' \
					+ u'"%global.log_file%" "%global.log_level%" ' \
					+ u'"%depot_server.url%" "' + config.getDepotDrive() + '" ' \
					+ u'"' + depotServerUsername + u'" "' + depotServerPassword + '" ' \
					+ u'"' + unicode(self.getSessionId()) + u'" "' + desktop + '" ' \
					+ u'"' + actionProcessorCommand + u'" ' + unicode(self.event.eventConfig.actionProcessorTimeout) + ' ' \
					+ u'"' + actionProcessorUserName + u'" "' + actionProcessorUserPassword + '" ' \
					+ unicode(createEnvironment).lower()
			else:
				try:
					oss = System.which('opsiscriptstarter')
				except Exception:
					logger.warning(
						u"Failed to find executable for 'opsiscriptstarter'. "
						u"Using fallback.")
					oss = '/usr/bin/opsiscriptstarter'

				command = "{oss} --nogui".format(oss=oss)

			command = config.replace(command)

			if self.event.eventConfig.preActionProcessorCommand:
				logger.notice(u"Starting pre action processor command '%s' in session '%s' on desktop '%s'" \
					% (self.event.eventConfig.preActionProcessorCommand, self.getSessionId(), desktop))
				self.runCommandInSession(command = self.event.eventConfig.preActionProcessorCommand, desktop = desktop, waitForProcessEnding = True)

			if RUNNING_ON_WINDOWS:
				changeDirectory = noop
			else:
				changeDirectory = cd

			with changeDirectory('/'):
				logger.notice(u"Starting action processor in session '%s' on desktop '%s'" % (self.getSessionId(), desktop))
				self.runCommandInSession(
					command=command,
					desktop=desktop,
					waitForProcessEnding=True
				)

			if self.event.eventConfig.postActionProcessorCommand:
				logger.notice(u"Starting post action processor command '%s' in session '%s' on desktop '%s'" \
					% (self.event.eventConfig.postActionProcessorCommand, self.getSessionId(), desktop))
				self.runCommandInSession(command = self.event.eventConfig.postActionProcessorCommand, desktop = desktop, waitForProcessEnding = True)

			self.setStatusMessage( _(u"Actions completed") )
		finally:
			timeline.setEventEnd(eventId = runActionsEventId)

	def setEnvironment(self):
		try:
			logger.debug(u"Current environment:")
			for (k, v) in os.environ.items():
				logger.debug(u"   %s=%s" % (k,v))
			logger.debug(u"Updating environment")
			hostname = os.environ['COMPUTERNAME']
			(homeDrive, homeDir) = os.environ['USERPROFILE'].split('\\')[0:2]
			# TODO: is this correct?
			username = config.get('global', 'username')
			# TODO: Anwendungsdaten
			os.environ['APPDATA']     = '%s\\%s\\%s\\Anwendungsdaten' % (homeDrive, homeDir, username)
			os.environ['HOMEDRIVE']   = homeDrive
			os.environ['HOMEPATH']    = '\\%s\\%s' % (homeDir, username)
			os.environ['LOGONSERVER'] = '\\\\%s' % hostname
			os.environ['SESSIONNAME'] = 'Console'
			os.environ['USERDOMAIN']  = '%s' % hostname
			os.environ['USERNAME']    = username
			os.environ['USERPROFILE'] = '%s\\%s\\%s' % (homeDrive, homeDir, username)
			logger.debug(u"Updated environment:")
			for (k, v) in os.environ.items():
				logger.debug(u"   %s=%s" % (k,v))
		except Exception, e:
			logger.error(u"Failed to set environment: %s" % forceUnicode(e))

	def abortActionCallback(self, choiceSubject):
		logger.notice(u"Event aborted by user")
		self.actionCancelled = True

	def startActionCallback(self, choiceSubject):
		logger.notice(u"Event wait cancelled by user")
		self.waitCancelled = True

	def processActionWarningTime(self, productIds=[]):
		if not self.event.eventConfig.actionWarningTime:
			return
		cancelCounter = state.get('action_processing_cancel_counter', 0)
		waitEventId = timeline.addEvent(
				title         = u"Action warning",
				description   = u'Notifying user of actions to process %s (%s)\n' % (self.event.eventConfig.getId(), u', '.join(productIds)) \
						+ u"actionWarningTime: %s, actionUserCancelable: %s, cancelCounter: %s" % (self.event.eventConfig.actionWarningTime, self.event.eventConfig.actionUserCancelable, cancelCounter),
				category      = u"wait",
				durationEvent = True)
		self._messageSubject.setMessage(u"%s\n%s: %s" % (self.event.eventConfig.getActionMessage(), _(u'Products'), u', '.join(productIds)) )
		choiceSubject = ChoiceSubject(id = 'choice')
		if (cancelCounter < self.event.eventConfig.actionUserCancelable):
			choiceSubject.setChoices([ _('Abort'), _('Start now') ])
			choiceSubject.setCallbacks( [ self.abortActionCallback, self.startActionCallback ] )
		else:
			choiceSubject.setChoices([ _('Start now') ])
			choiceSubject.setCallbacks( [ self.startActionCallback ] )
		self._notificationServer.addSubject(choiceSubject)
		notifierPid = None
		try:
			if self.event.eventConfig.actionNotifierCommand:
				notifierPid = self.startNotifierApplication(
						command    = self.event.eventConfig.actionNotifierCommand,
						desktop    = self.event.eventConfig.actionNotifierDesktop,
						notifierId = 'action')

			timeout = int(self.event.eventConfig.actionWarningTime)
			endTime = time.time() + timeout
			while (timeout > 0) and not self.actionCancelled and not self.waitCancelled:
				now = time.time()
				logger.info(u"Notifying user of actions to process %s (%s)" % (self.event, productIds))
				minutes = 0
				seconds = (endTime - now)
				if (seconds >= 60):
					minutes = int(seconds/60)
					seconds -= minutes*60
				seconds = int(seconds)
				if (minutes < 10):
					minutes = '0%d' % minutes
				if (seconds < 10):
					seconds = '0%d' % seconds
				self.setStatusMessage(_(u"Event %s: action processing will start in %s:%s") % (self.event.eventConfig.getName(), minutes, seconds))
				if ((endTime - now) <= 0):
					break
				time.sleep(1)

			if self.waitCancelled:
				timeline.addEvent(
					title       = u"Action processing started by user",
					description = u"Action processing wait time cancelled by user",
					category    = u"user_interaction")

			if self.actionCancelled:
				cancelCounter += 1
				state.set('action_processing_cancel_counter', cancelCounter)
				logger.notice(u"Action processing cancelled by user for the %d. time (max: %d)" \
					% (cancelCounter, self.event.eventConfig.actionUserCancelable))
				timeline.addEvent(
					title       = u"Action processing cancelled by user",
					description = u"Action processing cancelled by user for the %d. time (max: %d)" \
							% (cancelCounter, self.event.eventConfig.actionUserCancelable),
					category    = u"user_interaction")
				raise CanceledByUserError(u"Action processing cancelled by user")
			else:
				state.set('action_processing_cancel_counter', 0)
		finally:
			timeline.setEventEnd(waitEventId)
			try:
				if self._notificationServer:
					self._notificationServer.requestEndConnections(['action'])
					self._notificationServer.removeSubject(choiceSubject)
				if notifierPid:
					try:
						time.sleep(3)
						System.terminateProcess(processId=notifierPid)
					except Exception:
						pass

			except Exception, e:
				logger.logException(e)

	def abortShutdownCallback(self, choiceSubject):
		logger.notice(u"Shutdown aborted by user")
		self.shutdownCancelled = True

	def startShutdownCallback(self, choiceSubject):
		logger.notice(u"Shutdown wait cancelled by user")
		self.shutdownWaitCancelled = True

	def isRebootRequested(self):
		if self.event.eventConfig.reboot:
			return True
		if self.event.eventConfig.processShutdownRequests and self.opsiclientd.isRebootRequested():
			return True
		return False

	def isShutdownRequested(self):
		if self.event.eventConfig.shutdown:
			return True
		if self.event.eventConfig.processShutdownRequests and self.opsiclientd.isShutdownRequested():
			return True
		return False

	def processShutdownRequests(self):
		try:
			shutdown = self.isShutdownRequested()
			reboot   = self.isRebootRequested()
			if reboot or shutdown:
				if reboot:
					timeline.addEvent(title = u"Reboot requested", category = u"system")
					self.setStatusMessage(_(u"Reboot requested"))
				else:
					timeline.addEvent(title = u"Shutdown requested", category = u"system")
					self.setStatusMessage(_(u"Shutdown requested"))

				if self.event.eventConfig.shutdownWarningTime:
					if self._notificationServer:
						self._notificationServer.requestEndConnections()
					while True:
						shutdownCancelCounter = state.get('shutdown_cancel_counter', 0)
						waitEventId = None
						if reboot:
							logger.info(u"Notifying user of reboot")
							waitEventId = timeline.addEvent(
								title         = u"Reboot warning",
								description   = u'Notifying user of reboot\n' \
										+ u"shutdownWarningTime: %s, shutdownUserCancelable: %s, shutdownCancelCounter: %s" \
										% (self.event.eventConfig.shutdownWarningTime, self.event.eventConfig.shutdownUserCancelable, shutdownCancelCounter),
								category      = u"wait",
								durationEvent = True)
						else:
							logger.info(u"Notifying user of shutdown")
							waitEventId = timeline.addEvent(
								title         = u"Shutdown warning",
								description   = u'Notifying user of shutdown\n' \
										+ u"shutdownWarningTime: %s, shutdownUserCancelable: %s, shutdownCancelCounter: %s" \
										% (self.event.eventConfig.shutdownWarningTime, self.event.eventConfig.shutdownUserCancelable, shutdownCancelCounter),
								category      = u"wait",
								durationEvent = True)

						self.shutdownCancelled = False
						self.shutdownWaitCancelled = False

						self._messageSubject.setMessage(self.event.eventConfig.getShutdownWarningMessage())

						choiceSubject = ChoiceSubject(id = 'choice')
						if (shutdownCancelCounter < self.event.eventConfig.shutdownUserCancelable):
							if reboot:
								choiceSubject.setChoices([ _('Reboot now'), _('Later') ])
							else:
								choiceSubject.setChoices([ _('Shutdown now'), _('Later') ])
							choiceSubject.setCallbacks( [ self.startShutdownCallback, self.abortShutdownCallback ] )
						else:
							if reboot:
								choiceSubject.setChoices([ _('Reboot now') ])
							else:
								choiceSubject.setChoices([ _('Shutdown now') ])
							choiceSubject.setCallbacks( [ self.startShutdownCallback ] )
						self._notificationServer.addSubject(choiceSubject)
						notifierPid = None
						if self.event.eventConfig.shutdownNotifierCommand:
							notifierPid = self.startNotifierApplication(
									command    = self.event.eventConfig.shutdownNotifierCommand,
									desktop    = self.event.eventConfig.shutdownNotifierDesktop,
									notifierId = 'shutdown')

						timeout = int(self.event.eventConfig.shutdownWarningTime)
						endTime = time.time() + timeout
						while (timeout > 0) and not self.shutdownCancelled and not self.shutdownWaitCancelled:
							now = time.time()
							minutes = 0
							seconds = (endTime - now)
							if (seconds >= 60):
								minutes = int(seconds/60)
								seconds -= minutes*60
							seconds = int(seconds)
							if (minutes < 10):
								minutes = '0%d' % minutes
							if (seconds < 10):
								seconds = '0%d' % seconds
							if reboot:
								self.setStatusMessage(_(u"Reboot in %s:%s") % (minutes, seconds))
							else:
								self.setStatusMessage(_(u"Shutdown in %s:%s") % (minutes, seconds))
							if ((endTime - now) <= 0):
								break
							time.sleep(1)

						try:
							if self._notificationServer:
								self._notificationServer.requestEndConnections()
								self._notificationServer.removeSubject(choiceSubject)
							if notifierPid:
								try:
									time.sleep(3)
									System.terminateProcess(processId=notifierPid)
								except Exception:
									pass
						except Exception, e:
							logger.logException(e)

						self._messageSubject.setMessage(u"")

						timeline.setEventEnd(waitEventId)

						if self.shutdownWaitCancelled:
							if reboot:
								timeline.addEvent(
									title       = u"Reboot started by user",
									description = u"Reboot wait time cancelled by user",
									category    = u"user_interaction")
							else:
								timeline.addEvent(
									title       = u"Shutdown started by user",
									description = u"Shutdown wait time cancelled by user",
									category    = u"user_interaction")

						if self.shutdownCancelled:
							self.opsiclientd.setBlockLogin(False)
							shutdownCancelCounter += 1
							state.set('shutdown_cancel_counter', shutdownCancelCounter)
							logger.notice(u"Shutdown cancelled by user for the %d. time (max: %d)" \
								% (shutdownCancelCounter, self.event.eventConfig.shutdownUserCancelable))
							if reboot:
								timeline.addEvent(
									title       = u"Reboot cancelled by user",
									description = u"Reboot cancelled by user for the %d. time (max: %d)" \
											% (shutdownCancelCounter, self.event.eventConfig.shutdownUserCancelable),
									category    = u"user_interaction")
							else:
								timeline.addEvent(
									title       = u"Shutdown cancelled by user",
									description = u"Shutdown cancelled by user for the %d. time (max: %d)" \
											% (shutdownCancelCounter, self.event.eventConfig.shutdownUserCancelable),
									category    = u"user_interaction")
							if (self.event.eventConfig.shutdownWarningRepetitionTime >= 0):
								logger.info(u"Shutdown warning will be repeated in %d seconds" % self.event.eventConfig.shutdownWarningRepetitionTime)
								time.sleep(self.event.eventConfig.shutdownWarningRepetitionTime)
								continue
						break
				if reboot:
					timeline.addEvent(title = u"Rebooting", category = u"system")
					if config.get('global', 'w10BitlockerSuspendOnReboot'):
						try:
							logger.notice("Trying to suspend Bitlocker before reboot")
							self.opsiclientd.suspendBitlocker()
						except Exception as e:
							logger.warning("Suspending Bitlocker Failed: '%s'" % e)
					self.opsiclientd.rebootMachine()
				elif shutdown:
					timeline.addEvent(title = u"Shutting down", category = u"system")
					self.opsiclientd.shutdownMachine()
		except Exception, e:
			logger.logException(e)

	def inWorkingWindow(self):
		def getRelativeDatetime(timestr):
			hour, minute = timestr.split(":")
			return dt.today().replace(
				hour=int(hour),
				minute=int(minute),
				second=0,
				microsecond=0
			)

		try:
			starttime, endtime = self.event.eventConfig.workingWindow.split("-")
			start = getRelativeDatetime(starttime)
			end = getRelativeDatetime(endtime)

			now = dt.now()
			start = dt.today().replace(
						hour=int(s_hour),
						minute=int(s_minute),
						second=0,
						microsecond=0)
			end = dt.today().replace(
						hour=int(e_hour),
						minute=int(e_minute),
						second=0,
						microsecond=0)
			if now < start:
				start = start - timedelta(days=1)
			elif end < start:
				end = end + timedelta(days=1)

<<<<<<< HEAD
			logger.info("Working Window from {0} until {1}".format(start, end))
			if start < now < end:
				logger.info("We are in the configured working window")
=======
			logger.notice("Working Window configuration starttime: {0} endtime: {1} systemtime now: {2}".format(start, end, now))
			if start < now < end:
				logger.notice("We are in the configured working window")
>>>>>>> 8168e4db
				return True
			else:
				logger.info("We are not in the configured working window")
				return False
		except Exception as e:
			logger.warning("Working Window processing failed: starttime: {0} endtime: {1} systemtime now: {2}".format(start, end, now))
			logger.logException(e)
			return True

	def run(self):
		timelineEventId = None
		try:
			if self.event.eventConfig.workingWindow:
				if not self.inWorkingWindow():
					logger.notice("We are not in the configured working window, stopping Event")
					return
			logger.notice(u"============= EventProcessingThread for occurrcence of event '%s' started =============" % self.event.eventConfig.getId())
			timelineEventId = timeline.addEvent(
				title=u"Processing event %s" % self.event.eventConfig.getName(),
				description=u"EventProcessingThread for occurrcence of event '%s' started" % self.event.eventConfig.getId(),
				category=u"event_processing",
				durationEvent=True
			)
			self.running = True
			self.actionCancelled = False
			self.waitCancelled = False
			if not self.event.eventConfig.blockLogin:
				self.opsiclientd.setBlockLogin(False)

			notifierPid = None
			try:
				config.setTemporaryDepotDrive(None)
				config.setTemporaryConfigServiceUrls([])

				self.startNotificationServer()
				self.setActionProcessorInfo()
				self._messageSubject.setMessage(self.event.eventConfig.getActionMessage())

				self.setStatusMessage(_(u"Processing event %s") % self.event.eventConfig.getName())

				if self.event.eventConfig.blockLogin:
					self.opsiclientd.setBlockLogin(True)
				else:
					self.opsiclientd.setBlockLogin(False)
				if self.event.eventConfig.logoffCurrentUser:
					System.logoffCurrentUser()
					time.sleep(15)
				elif self.event.eventConfig.lockWorkstation:
					System.lockWorkstation()
					time.sleep(15)

				if self.event.eventConfig.eventNotifierCommand:
					notifierPid = self.startNotifierApplication(
						command    = self.event.eventConfig.eventNotifierCommand,
						desktop    = self.event.eventConfig.eventNotifierDesktop,
						notifierId = 'event')

				if self.event.eventConfig.syncConfigToServer:
					self.setStatusMessage( _(u"Syncing config to server") )
					self.opsiclientd.getCacheService().syncConfigToServer(waitForEnding = True)
					self.setStatusMessage( _(u"Sync completed") )

				if self.event.eventConfig.syncConfigFromServer:
					self.setStatusMessage( _(u"Syncing config from server") )
					waitForEnding = self.event.eventConfig.useCachedConfig
					self.opsiclientd.getCacheService().syncConfigFromServer(waitForEnding = waitForEnding)
					if waitForEnding:
						self.setStatusMessage( _(u"Sync completed") )

				if self.event.eventConfig.cacheProducts:
					self.setStatusMessage( _(u"Caching products") )
					try:
						self._currentProgressSubjectProxy.attachObserver(self._detailSubjectProxy)
						waitForEnding = self.event.eventConfig.useCachedProducts
						self.opsiclientd.getCacheService().cacheProducts(
							waitForEnding           = waitForEnding,
							productProgressObserver = self._currentProgressSubjectProxy,
							overallProgressObserver = self._overallProgressSubjectProxy,
							dynamicBandwidth        = self.event.eventConfig.cacheDynamicBandwidth,
							maxBandwidth            = self.event.eventConfig.cacheMaxBandwidth
						)
						if waitForEnding:
							self.setStatusMessage( _(u"Products cached") )
					finally:
						self._detailSubjectProxy.setMessage(u"")
						try:
							self._currentProgressSubjectProxy.detachObserver(self._detailSubjectProxy)
							self._currentProgressSubjectProxy.reset()
							self._overallProgressSubjectProxy.reset()
						except Exception, e:
							logger.logException(e)

				if self.event.eventConfig.useCachedConfig:
					if self.opsiclientd.getCacheService().configCacheCompleted():
						logger.notice(u"Event '%s' uses cached config and config caching is done" % self.event.eventConfig.getId())
						config.setTemporaryConfigServiceUrls(['https://localhost:4441/rpc'])
					else:
						raise Exception(u"Event '%s' uses cached config but config caching is not done" % self.event.eventConfig.getId())

				if self.event.eventConfig.getConfigFromService or self.event.eventConfig.processActions:
					if not self.isConfigServiceConnected():
						self.connectConfigService()

					if self.event.eventConfig.getConfigFromService:
						config.readConfigFile(keepLog = True)
						self.getConfigFromService()
						if self.event.eventConfig.updateConfigFile:
							config.updateConfigFile()

					if self.event.eventConfig.processActions:
						if (self.event.eventConfig.actionType == 'login'):
							self.processUserLoginActions()
						else:
							self.processProductActionRequests()

						# After the installation of opsi-client-agent the opsiclientd.conf needs to be updated again
						if self.event.eventConfig.getConfigFromService:
							config.readConfigFile(keepLog = True)
							self.getConfigFromService()
							if self.event.eventConfig.updateConfigFile:
								config.updateConfigFile()

			finally:
				self._messageSubject.setMessage(u"")
				if self.event.eventConfig.writeLogToService:
					try:
						self.writeLogToService()
					except Exception as error:
						logger.logException(error)

				try:
					self.disconnectConfigService()
				except Exception as error:
					logger.logException(error)

				config.setTemporaryConfigServiceUrls([])

				if self.event.eventConfig.postSyncConfigToServer:
					self.setStatusMessage( _(u"Syncing config to server") )
					self.opsiclientd.getCacheService().syncConfigToServer(waitForEnding = True)
					self.setStatusMessage( _(u"Sync completed") )
				if self.event.eventConfig.postSyncConfigFromServer:
					self.setStatusMessage( _(u"Syncing config from server") )
					self.opsiclientd.getCacheService().syncConfigFromServer(waitForEnding = self.isShutdownRequested() or self.isRebootRequested())
					self.setStatusMessage( _(u"Sync completed") )

				self.processShutdownRequests()

				if self.opsiclientd.isShutdownTriggered():
					self.setStatusMessage(_("Shutting down machine"))
				elif self.opsiclientd.isRebootTriggered():
					self.setStatusMessage(_("Rebooting machine"))
				else:
					self.setStatusMessage(_("Unblocking login"))

				if not self.opsiclientd.isRebootTriggered() and not self.opsiclientd.isShutdownTriggered():
					self.opsiclientd.setBlockLogin(False)

				self.setStatusMessage(u"")
				self.stopNotificationServer()
				if notifierPid:
					try:
						time.sleep(3)
						System.terminateProcess(processId=notifierPid)
					except Exception:
						pass
		except Exception, e:
			logger.error(u"Failed to process event %s: %s" % (self.event, forceUnicode(e)))
			logger.logException(e)
			timeline.addEvent(
				title=u"Failed to process event %s" % self.event.eventConfig.getName(),
				description=u"Failed to process event %s: %s" % (self.event, forceUnicode(e)),
				category=u"event_processing",
				isError=True
			)
			self.opsiclientd.setBlockLogin(False)

		self.running = False
		logger.notice(u"============= EventProcessingThread for event '%s' ended =============" % self.event.eventConfig.getId())
		if timelineEventId:
			timeline.setEventEnd(eventId = timelineEventId)<|MERGE_RESOLUTION|>--- conflicted
+++ resolved
@@ -1258,15 +1258,9 @@
 			elif end < start:
 				end = end + timedelta(days=1)
 
-<<<<<<< HEAD
-			logger.info("Working Window from {0} until {1}".format(start, end))
-			if start < now < end:
-				logger.info("We are in the configured working window")
-=======
 			logger.notice("Working Window configuration starttime: {0} endtime: {1} systemtime now: {2}".format(start, end, now))
 			if start < now < end:
 				logger.notice("We are in the configured working window")
->>>>>>> 8168e4db
 				return True
 			else:
 				logger.info("We are not in the configured working window")
