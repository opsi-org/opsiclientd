# -*- coding: utf-8 -*-

# opsiclientd is part of the desktop management solution opsi
# (open pc server integration) http://www.opsi.org
# Copyright (C) 2010-2018 uib GmbH <info@uib.de>

# This program is free software: you can redistribute it and/or modify
# it under the terms of the GNU Affero General Public License as
# published by the Free Software Foundation, either version 3 of the
# License, or (at your option) any later version.

# This program is distributed in the hope that it will be useful,
# but WITHOUT ANY WARRANTY; without even the implied warranty of
# MERCHANTABILITY or FITNESS FOR A PARTICULAR PURPOSE.  See the
# GNU Affero General Public License for more details.

# You should have received a copy of the GNU Affero General Public License
# along with this program.  If not, see <http://www.gnu.org/licenses/>.
"""
Processing of events.

:copyright: uib GmbH <info@uib.de>
:author: Jan Schneider <j.schneider@uib.de>
:author: Erol Ueluekmen <e.ueluekmen@uib.de>
:author: Niko Wenselowski <n.wenselowski@uib.de>
:license: GNU Affero General Public License version 3
"""

import codecs
import filecmp
import os
import random
import re
import shutil
import sys
import time
from contextlib import contextmanager
from datetime import datetime as dt, timedelta

from OPSI import System
from OPSI.Logger import Logger, LOG_WARNING
from OPSI.Object import ProductOnClient
from OPSI.Types import forceInt, forceList, forceUnicode, forceUnicodeLower
from OPSI.Util.Message import (
	ChoiceSubject, MessageSubject, MessageSubjectProxy, NotificationServer,
	ProgressSubjectProxy)
from OPSI.Util.Thread import KillableThread

from ocdlib import __version__
from ocdlib.Config import Config, getLogFormat
from ocdlib.Events.Utilities.Generators import reconfigureEventGenerators
from ocdlib.Exceptions import CanceledByUserError
from ocdlib.Localization import _
from ocdlib.OpsiService import ServiceConnection
from ocdlib.State import State
from ocdlib.SystemCheck import RUNNING_ON_WINDOWS
from ocdlib.Timeline import Timeline

logger = Logger()
config = Config()
state = State()
timeline = Timeline()


@contextmanager
def cd(path):
	'Change the current directory to `path` as long as the context exists.'

	old_dir = os.getcwd()
	os.chdir(path)
	try:
		yield
	finally:
		os.chdir(old_dir)


@contextmanager
def noop(_unused):
	"Dummy contextmanager. Does nothing."
	yield


class EventProcessingThread(KillableThread, ServiceConnection):
	def __init__(self, opsiclientd, event):
		logger.setLogFormat(
			getLogFormat(
				u'event processing {0}'.format(event.eventConfig.getId())
			),
			object=self
		)

		KillableThread.__init__(self)
		ServiceConnection.__init__(self)

		self.opsiclientd = opsiclientd
		self.event = event

		self.running = False
		self.actionCancelled = False
		self.waitCancelled = False

		self.shutdownCancelled = False
		self.shutdownWaitCancelled = False

		self._sessionId = None

		self._serviceConnection = None

		self._notificationServer = None

		self._depotShareMounted = False

		self._statusSubject = MessageSubject('status')
		self._messageSubject = MessageSubject('message')
		self._serviceUrlSubject = MessageSubject('configServiceUrl')
		self._clientIdSubject = MessageSubject('clientId')
		self._actionProcessorInfoSubject = MessageSubject('actionProcessorInfo')
		self._opsiclientdInfoSubject = MessageSubject('opsiclientdInfo')
		self._detailSubjectProxy = MessageSubjectProxy('detail')
		self._currentProgressSubjectProxy = ProgressSubjectProxy('currentProgress', fireAlways = False)
		self._overallProgressSubjectProxy = ProgressSubjectProxy('overallProgress', fireAlways = False)
		self._choiceSubject = None

		self._statusSubject.setMessage( _("Processing event %s") % self.event.eventConfig.getName() )
		self._clientIdSubject.setMessage(config.get('global', 'host_id'))
		self._opsiclientdInfoSubject.setMessage("opsiclientd %s" % __version__)
		self._actionProcessorInfoSubject.setMessage("")

		self.isLoginEvent = bool(self.event.eventConfig.actionType == 'login')
		if self.isLoginEvent:
			logger.info(u"Event is user login event")

		#Needed helper-exe for NT5 x64 to get Sessioninformation (WindowsAPIBug)
		self._winApiBugCommand = os.path.join(config.get('global', 'base_dir'), 'utilities\sessionhelper\getActiveSessionIds.exe')

		self.getSessionId()
		self._notificationServerPort = forceInt(config.get('notification_server', 'start_port'))
		self.setNotificationServerPort()

	def setNotificationServerPort(self, port=None):
		"""
		Set the port to be used by the notification server.

		:param port: The port to use. \
If this is `None` a random port will be chosen.
		:type port: int
		"""
		def getRandomPortViaSessionID(multiplicator=3):
			return forceInt(config.get('notification_server', 'start_port')) + (multiplicator * forceInt(self.getSessionId()))

		MAX_ALLOWED_PORT = 65536

		if port is None:
			port = getRandomPortViaSessionID()

			if port > MAX_ALLOWED_PORT:
				port = getRandomPortViaSessionID(1)
			if port > MAX_ALLOWED_PORT or not RUNNING_ON_WINDOWS:

				port = random.randrange(
					forceInt(config.get('notification_server', 'start_port')),
					MAX_ALLOWED_PORT
				)

		logger.debug('Setting port for the NotificationServer to {0}'.format(port))
		self._notificationServerPort = port

	# ServiceConnection
	def connectionThreadOptions(self):
		return {'statusSubject': self._statusSubject}

	def connectionStart(self, configServiceUrl):
		self._serviceUrlSubject.setMessage(configServiceUrl)
		try:
			cancellableAfter = forceInt(config.get('config_service', 'user_cancelable_after'))
			if self._notificationServer and (cancellableAfter >= 0):
				logger.info(u"User is allowed to cancel connection after %d seconds" % cancellableAfter)
				self._choiceSubject = ChoiceSubject(id = 'choice')
		except Exception, e:
			logger.error(e)

	def connectionCancelable(self, stopConnectionCallback):
		if self._notificationServer and self._choiceSubject:
			self._choiceSubject.setChoices([ 'Stop connection' ])
			self._choiceSubject.setCallbacks([ stopConnectionCallback ])
			self._notificationServer.addSubject(self._choiceSubject)

	def connectionTimeoutChanged(self, timeout):
		if self._detailSubjectProxy:
			self._detailSubjectProxy.setMessage( _(u'Timeout: %ds') % timeout )

	def connectionCanceled(self):
		if self._notificationServer and self._choiceSubject:
			self._notificationServer.removeSubject(self._choiceSubject)
		self._detailSubjectProxy.setMessage(u'')
		ServiceConnection.connectionCanceled(self)

	def connectionTimedOut(self):
		if self._notificationServer and self._choiceSubject:
			self._notificationServer.removeSubject(self._choiceSubject)
		self._detailSubjectProxy.setMessage(u'')
		ServiceConnection.connectionTimedOut(self)

	def connectionEstablished(self):
		if self._notificationServer and self._choiceSubject:
			self._notificationServer.removeSubject(self._choiceSubject)
		self._detailSubjectProxy.setMessage(u'')

	def connectionFailed(self, error):
		if self._notificationServer and self._choiceSubject:
			self._notificationServer.removeSubject(self._choiceSubject)
		self._detailSubjectProxy.setMessage(u'')
		ServiceConnection.connectionFailed(self, error)

	# End of ServiceConnection

	def setSessionId(self, sessionId):
		self._sessionId = int(sessionId)
		logger.info(u"Session id set to %s" % self._sessionId)

	def getSessionId(self):
		logger.debug(u"getSessionId()")
		if self._sessionId is None:
			sessionId = None

			if RUNNING_ON_WINDOWS:
				if self.isLoginEvent:
					logger.info(u"Using session id of user '%s'" % self.event.eventInfo["User"])
					userSessionsIds = System.getUserSessionIds(self.event.eventInfo["User"], self._winApiBugCommand, onlyNewestId = True)
					if userSessionsIds:
						sessionId = userSessionsIds[0]
				if not sessionId:
					sessionId = System.getActiveSessionId(winApiBugCommand = self._winApiBugCommand)
			else:
				sessionId = System.getActiveSessionId()
				logger.info(u"Using {0} as session id.".format(sessionId))

			self.setSessionId(sessionId)
		return self._sessionId

	def setStatusMessage(self, message):
		self._statusSubject.setMessage(message)

	def startNotificationServer(self):
		logger.notice(u"Starting notification server on port %s" % self._notificationServerPort)
		error = None
		for i in range(3):
			try:
				self._notificationServer = NotificationServer(
					address=config.get('notification_server', 'interface'),
					port=self._notificationServerPort,
					subjects=[
						self._statusSubject,
						self._messageSubject,
						self._serviceUrlSubject,
						self._clientIdSubject,
						self._actionProcessorInfoSubject,
						self._opsiclientdInfoSubject,
						self._detailSubjectProxy,
						self._currentProgressSubjectProxy,
						self._overallProgressSubjectProxy
					]
				)
				self._notificationServer.daemon = True
				self._notificationServer.start()
				timeout = 0
				while not self._notificationServer.isListening() and not self._notificationServer.errorOccurred():
					if (timeout >= 6):
						raise Exception(u"Timed out after %d seconds while waiting for notification server to start" % timeout)
					time.sleep(1)
					timeout +=1

				if self._notificationServer.errorOccurred():
					raise Exception(self._notificationServer.errorOccurred())
				logger.notice(u"Notification server started")
				error = None
				break
			except Exception as e:
				error = forceUnicode(e)
				logger.error(u"Failed to start notification server: %s" % error)
				self._notificationServerPort += 1

		if error:
			raise Exception(u"Failed to start notification server: %s" % error)

	def stopNotificationServer(self):
		if not self._notificationServer:
			return

		try:
			logger.info(u"Stopping notification server")
			self._notificationServer.stop(stopReactor=False)
		except Exception as e:
			logger.logException(e)

	def getConfigFromService(self):
		''' Get settings from service '''
		logger.notice(u"Getting config from service")
		try:
			if not self.isConfigServiceConnected():
				logger.warning(u"Cannot get config from service: not connected")
				return
			self.setStatusMessage(_(u"Getting config from service"))
			config.getFromService(self._configService)
			self.setStatusMessage(_(u"Got config from service"))
			logger.notice(u"Reconfiguring event generators")
			reconfigureEventGenerators()
		except Exception as e:
			logger.error(u"Failed to get config from service: %s" % forceUnicode(e))
			raise

	def writeLogToService(self):
		logger.notice(u"Writing log to service")
		try:
			if not self.isConfigServiceConnected():
				logger.warning(u"Cannot write log to service: not connected")
				return
			self.setStatusMessage(_(u"Writing log to service"))

			with codecs.open(config.get('global', 'log_file'), 'r', 'utf-8', 'replace') as f:
				data = f.read()

			data += u"-------------------- submitted part of log file ends here, see the rest of log file on client --------------------\n"
			# Do not log jsonrpc request
			logger.setFileLevel(LOG_WARNING)
			self._configService.log_write('clientconnect', data.replace(u'\ufffd', u'?'), config.get('global', 'host_id'))
			logger.setFileLevel(config.get('global', 'log_level'))
		except Exception as e:
			logger.setFileLevel(config.get('global', 'log_level'))
			logger.error(u"Failed to write log to service: %s" % forceUnicode(e))
			raise

	def runCommandInSession(self, command, desktop=None, waitForProcessEnding=False, timeoutSeconds=0):
		sessionId = self.getSessionId()

		if not desktop or (forceUnicodeLower(desktop) == 'current'):
			if self.isLoginEvent:
				desktop = u'default'
			else:
				logger.debug(u"Getting current active desktop name")
				desktop = forceUnicodeLower(self.opsiclientd.getCurrentActiveDesktopName(sessionId))
				logger.debug(u"Got current active desktop name: %s" % desktop)

		if not desktop:
			desktop = u'winlogon'

		processId = None
		while True:
			try:
				logger.info("Running command %s in session '%s' on desktop '%s'" % (command, sessionId, desktop))
				processId = System.runCommandInSession(
						command              = command,
						sessionId            = sessionId,
						desktop              = desktop,
						waitForProcessEnding = waitForProcessEnding,
						timeoutSeconds       = timeoutSeconds)[2]
				break
			except Exception, e:
				logger.error(e)
				if RUNNING_ON_WINDOWS and (e[0] == 233) and (sys.getwindowsversion()[0] == 5) and (sessionId != 0):
					# No process is on the other end
					# Problem with pipe \\\\.\\Pipe\\TerminalServer\\SystemExecSrvr\\<sessionid>
					# After logging off from a session other than 0 csrss.exe does not create this pipe or CreateRemoteProcessW is not able to read the pipe.
					logger.info(u"Retrying to run command on winlogon desktop of session 0")
					sessionId = 0
					desktop = u'winlogon'
				else:
					raise

		self.setSessionId(sessionId)
		return processId

	def startNotifierApplication(self, command, desktop=None, notifierId=None):
		"""
		Starts the notifier application and returns the process id if possible.

		:returns: Process ID of the notifier is start was successful. \
None otherwise.
		:returntype: int / None
		"""
		if RUNNING_ON_WINDOWS:
			return self._startNotifierApplicationWindows(command, desktop, notifierId)
		else:
			return self._startNotifierApplicationPosix(command, notifierId)

	def _startNotifierApplicationWindows(self, command, desktop=None, notifierId=None):
		logger.notice(u"Starting notifier application in session '%s'" % self.getSessionId())
		try:
			pid = self.runCommandInSession(
				command = command.replace('%port%', forceUnicode(self._notificationServerPort)).replace('%id%', forceUnicode(notifierId)),
				desktop = desktop, waitForProcessEnding = False)
			time.sleep(3)
			return pid
		except Exception as e:
			logger.error(u"Failed to start notifier application '%s': %s" % (command, e))

	def _startNotifierApplicationPosix(self, command, notifierId=None):
		"""
		Starting the notifier application on POSIX systems.
		"""
		logger.notice(u"Starting notifier application in session '%s'" % self.getSessionId())
		try:
			pid = self.runCommandInSession(
				# TODO: put the replacing into an command itself.
				command=command.replace('%port%', forceUnicode(self._notificationServerPort)).replace('%id%', forceUnicode(notifierId)),
				waitForProcessEnding=False
			)
			time.sleep(3)
			return pid
		except Exception as e:
			logger.error(u"Failed to start notifier application '%s': %s" % (command, e))

	def closeProcessWindows(self, processId):
		try:
			command = '{command} "exit(); System.closeProcessWindows(processId={pid})"'.format(
				command=config.get('opsiclientd_rpc', 'command'),
				pid=processId
			)
		except Exception as error:
			raise Exception(u"opsiclientd_rpc command not defined: {0}".format(forceUnicode(error)))

		self.runCommandInSession(command=command, waitForProcessEnding=False)

	def setActionProcessorInfo(self):
		try:
			actionProcessorFilename = config.get('action_processor', 'filename')
			actionProcessorLocalDir = config.get('action_processor', 'local_dir')
			actionProcessorLocalFile = os.path.join(actionProcessorLocalDir, actionProcessorFilename)
			actionProcessorLocalFile = actionProcessorLocalFile

			if RUNNING_ON_WINDOWS:
				info = System.getFileVersionInfo(actionProcessorLocalFile)

				version = info.get('FileVersion', u'')
				name = info.get('ProductName', u'')
				logger.info(u"Action processor name '%s', version '%s'" % (name, version))
				self._actionProcessorInfoSubject.setMessage("%s %s" % (name.encode('utf-8'), version.encode('utf-8')))
			else:
				logger.info(u"Action processor: {filename}".format(filename=actionProcessorLocalFile))
				self._actionProcessorInfoSubject.setMessage(u"{filename}".format(filename=os.path.basename(actionProcessorLocalFile)))
		except Exception as e:
			logger.error(u"Failed to set action processor info: %s" % forceUnicode(e))

	def mountDepotShare(self, impersonation):
		if self._depotShareMounted:
			logger.debug(u"Depot share already mounted")
			return
		if not config.get('depot_server', 'url'):
			raise Exception(u"Cannot mount depot share, depot_server.url undefined")
		if config.get('depot_server', 'url').split('/')[2] in ('127.0.0.1', 'localhost'):
			logger.notice(u"No need to mount depot share %s, working on local depot cache" %  config.get('depot_server', 'url'))
			return

		logger.notice(u"Mounting depot share %s" %  config.get('depot_server', 'url'))
		self.setStatusMessage(_(u"Mounting depot share %s") % config.get('depot_server', 'url'))

		if RUNNING_ON_WINDOWS:
			try:
				depotHost = config.get('depot_server', 'url').split('/')[2]
				System.setRegistryValue(
					System.HKEY_LOCAL_MACHINE,
					u"SOFTWARE\\Microsoft\\Windows\\CurrentVersion\\Internet Settings\\ZoneMap\\Domains\\%s" % depotHost,
					u"file", 1)
				logger.info(u"Added depot '%s' to trusted domains" % depotHost)
			except Exception, e:
				logger.error(u"Failed to add depot to trusted domains: %s" % e)

		if impersonation:
			System.mount(config.get('depot_server', 'url'), config.getDepotDrive())
		else:
			(depotServerUsername, depotServerPassword) = config.getDepotserverCredentials(configService = self._configService)
			System.mount(config.get('depot_server', 'url'), config.getDepotDrive(), username = depotServerUsername, password = depotServerPassword)

		self._depotShareMounted = True

	def umountDepotShare(self):
		if not self._depotShareMounted:
			logger.debug(u"Depot share not mounted")
			return
		try:
			logger.notice(u"Unmounting depot share")
			System.umount(config.getDepotDrive())
			self._depotShareMounted = False
		except Exception, e:
			logger.warning(e)

	def updateActionProcessor(self):
		logger.notice(u"Updating action processor")
		self.setStatusMessage(_(u"Updating action processor"))

		impersonation = None
		try:
			mounted = False
			if not config.get('depot_server', 'url').split('/')[2].lower() in ('127.0.0.1', 'localhost'):
				if RUNNING_ON_WINDOWS:
					logger.debug("Mounting with impersonation.")
					# This logon type allows the caller to clone its current token and specify new credentials for outbound connections.
					# The new logon session has the same local identifier but uses different credentials for other network connections.
					(depotServerUsername, depotServerPassword) = config.getDepotserverCredentials(configService=self._configService)
					impersonation = System.Impersonate(username=depotServerUsername, password=depotServerPassword)
					impersonation.start(logonType='NEW_CREDENTIALS')
					self.mountDepotShare(impersonation)
				else:
					logger.debug("Not on windows: mounting without impersonation.")
					self.mountDepotShare(None)
				mounted = True

			actionProcessorFilename = config.get('action_processor', 'filename')
			actionProcessorLocalDir = config.get('action_processor', 'local_dir')
			actionProcessorLocalTmpDir = actionProcessorLocalDir + '.tmp'
			actionProcessorLocalFile = os.path.join(actionProcessorLocalDir, actionProcessorFilename)
			actionProcessorLocalTmpFile = os.path.join(actionProcessorLocalTmpDir, actionProcessorFilename)

			actionProcessorRemoteDir = None
			if config.get('depot_server', 'url').split('/')[2].lower() in ('127.0.0.1', 'localhost'):
				dirname = config.get('action_processor', 'remote_dir')
				while dirname.startswith('\\'):
					dirname = dirname.replace(u'\\', u'', 1)
				if dirname.startswith(u'install\\'):
					dirname = dirname.replace(u'install\\', u'', 1)
				while dirname.startswith('\\'):
					dirname = dirname.replace(u'\\', u'', 1)
				actionProcessorRemoteDir = os.path.join(
					self.opsiclientd.getCacheService().getProductCacheDir(),
					dirname
				)
				logger.notice(u"Updating action processor from local cache '%s'" % actionProcessorRemoteDir)
			else:
				match = re.search('^smb://([^/]+)/([^/]+)(.*)$', config.get('depot_server', 'url'), re.IGNORECASE)
				if not match:
					raise Exception("Bad depot-URL '%s'" % config.get('depot_server', 'url'))
				pn = match.group(3).replace('/', '\\')
				if not pn:
					pn = '\\'
				dirname = config.get('action_processor', 'remote_dir')
				while dirname.startswith('\\'):
					dirname = dirname.replace(u'\\', u'', 1)
				actionProcessorRemoteDir = os.path.join(config.getDepotDrive(), pn, dirname)
				logger.notice(u"Updating action processor from depot dir '%s'" % actionProcessorRemoteDir)

			actionProcessorRemoteFile = os.path.join(actionProcessorRemoteDir, actionProcessorFilename)

			if not os.path.exists(actionProcessorLocalFile):
				logger.notice(u"Action processor needs update because file '%s' not found" % actionProcessorLocalFile)
			elif ( abs(os.stat(actionProcessorLocalFile).st_mtime - os.stat(actionProcessorRemoteFile).st_mtime) > 10 ):
				logger.notice(u"Action processor needs update because modification time difference is more than 10 seconds")
			elif not filecmp.cmp(actionProcessorLocalFile, actionProcessorRemoteFile):
				logger.notice(u"Action processor needs update because file changed")
			else:
				logger.notice(u"Local action processor exists and seems to be up to date")
				if self.event.eventConfig.useCachedProducts:
					self._configService.productOnClient_updateObjects([
						ProductOnClient(
							productId          = u'opsi-winst',
							productType        = u'LocalbootProduct',
							clientId           = config.get('global', 'host_id'),
							installationStatus = u'installed',
							actionProgress     = u''
						)
					])
				if mounted:
					self.umountDepotShare()
				return actionProcessorLocalFile

			# Update files
			logger.notice(u"Start copying the action processor files")
			if os.path.exists(actionProcessorLocalTmpDir):
				logger.info(u"Deleting dir '%s'" % actionProcessorLocalTmpDir)
				shutil.rmtree(actionProcessorLocalTmpDir)
			logger.info(u"Copying from '%s' to '%s'" % (actionProcessorRemoteDir, actionProcessorLocalTmpDir))
			shutil.copytree(actionProcessorRemoteDir, actionProcessorLocalTmpDir)

			if not os.path.exists(actionProcessorLocalTmpFile):
				raise Exception(u"File '%s' does not exist after copy" % actionProcessorLocalTmpFile)

			if os.path.exists(actionProcessorLocalDir):
				logger.info(u"Deleting dir '%s'" % actionProcessorLocalDir)
				shutil.rmtree(actionProcessorLocalDir)

			logger.info(u"Moving dir '%s' to '%s'" % (actionProcessorLocalTmpDir, actionProcessorLocalDir))
			shutil.move(actionProcessorLocalTmpDir, actionProcessorLocalDir)

			if RUNNING_ON_WINDOWS:
				logger.notice(u"Trying to set the right permissions for opsi-winst")
				setaclcmd = os.path.join(config.get('global', 'base_dir'), 'utilities', 'setacl.exe')
				winstdir = actionProcessorLocalDir.replace('\\\\', '\\')
				cmd = '"%s" -on "%s" -ot file -actn ace -ace "n:S-1-5-32-544;p:full;s:y" -ace "n:S-1-5-32-545;p:read_ex;s:y" -actn clear -clr "dacl,sacl" -actn rstchldrn -rst "dacl,sacl"' \
							% (setaclcmd, winstdir)
				System.execute(cmd, shell=False)

			logger.notice(u'Local action processor successfully updated')

			productVersion = None
			packageVersion = None
			for productOnDepot in self._configService.productOnDepot_getIdents(
						productType='LocalbootProduct',
						productId='opsi-winst',
						depotId=config.get('depot_server', 'depot_id'),
						returnType='dict'):
				productVersion = productOnDepot['productVersion']
				packageVersion = productOnDepot['packageVersion']
			self._configService.productOnClient_updateObjects([
				ProductOnClient(
					productId=u'opsi-winst',
					productType=u'LocalbootProduct',
					productVersion=productVersion,
					packageVersion=packageVersion,
					clientId=config.get('global', 'host_id'),
					installationStatus=u'installed',
					actionProgress=u'',
					actionResult=u'successful'
				)
			])

			self.setActionProcessorInfo()

			if mounted:
				self.umountDepotShare()

		except Exception as e:
			logger.error(u"Failed to update action processor: %s" % forceUnicode(e))
		finally:
			if impersonation:
				try:
					impersonation.end()
				except Exception as e:
					logger.warning(e)

	def processUserLoginActions(self):
		self.setStatusMessage(_(u"Processing login actions"))
		try:
			if not self._configService:
				raise Exception(u"Not connected to config service")

			productsByIdAndVersion = {}
			for product in self._configService.product_getObjects(type='LocalbootProduct', userLoginScript="*.*"):
				if product.id not in productsByIdAndVersion:
					productsByIdAndVersion[product.id] = {}
				if product.productVersion not in productsByIdAndVersion[product.id]:
					productsByIdAndVersion[product.id][product.productVersion] = {}
				productsByIdAndVersion[product.id][product.productVersion][product.packageVersion] = product

			if not productsByIdAndVersion:
				logger.notice(u"No user login script found, nothing to do")
				return

			clientToDepotservers = self._configService.configState_getClientToDepotserver(clientIds = config.get('global', 'host_id'))
			if not clientToDepotservers:
				raise Exception(u"Failed to get depotserver for client '%s'" % config.get('global', 'host_id'))
			depotId = clientToDepotservers[0]['depotId']

			productDir = os.path.join(config.getDepotDrive(), 'install')

			userLoginScripts = []
			productIds = []
			for productOnDepot in self._configService.productOnDepot_getIdents(
							productType = 'LocalbootProduct',
							depotId     = depotId,
							returnType  = 'dict'):
				product = productsByIdAndVersion.get(productOnDepot['productId'], {}).get(productOnDepot['productVersion'], {}).get(productOnDepot['packageVersion'])
				if not product:
					continue
				logger.info(u"User login script '%s' found for product %s_%s-%s" \
					% (product.userLoginScript, product.id, product.productVersion, product.packageVersion))
				userLoginScripts.append(os.path.join(productDir, product.userLoginScript))
				productIds.append(product.id)

			if not userLoginScripts:
				logger.notice(u"No user login script found, nothing to do")
				return

			logger.notice(u"User login scripts found, executing")
			additionalParams = ''
			additionalParams = u'/usercontext %s' % self.event.eventInfo.get('User')
			self.runActions(productIds, additionalParams)

		except Exception, e:
			logger.logException(e)
			logger.error(u"Failed to process login actions: %s" % forceUnicode(e))
			self.setStatusMessage( _(u"Failed to process login actions: %s") % forceUnicode(e) )

	def processProductActionRequests(self):
		self.setStatusMessage(_(u"Getting action requests from config service"))

		try:
			bootmode = ''
			try:
				bootmode = System.getRegistryValue(System.HKEY_LOCAL_MACHINE, "SOFTWARE\\opsi.org\\general", "bootmode")
			except Exception as error:
				if RUNNING_ON_WINDOWS:
					logger.warning(u"Failed to get bootmode from registry: %s" % forceUnicode(error))

			if not self._configService:
				raise Exception(u"Not connected to config service")

			productIds = []
			if self.event.eventConfig.actionProcessorProductIds:
				productIds = self.event.eventConfig.actionProcessorProductIds

			if not productIds:
				includeProductGroupIds = [x for x in forceList(self.event.eventConfig.includeProductGroupIds) if x != ""]
				excludeProductGroupIds = [x for x in forceList(self.event.eventConfig.excludeProductGroupIds) if x != ""]
				includeProductIds = []
				excludeProductIds = []

				if includeProductGroupIds:
					includeProductIds = [obj.objectId for obj in self._configService.objectToGroup_getObjects(
								groupType="ProductGroup",
								groupId=includeProductGroupIds)]
					logger.debug("Only products with productIds: '%s' will be cached." % includeProductIds)

				elif excludeProductGroupIds:
					excludeProductIds = [obj.objectId for obj in self._configService.objectToGroup_getObjects(
								groupType="ProductGroup",
								groupId=excludeProductGroupIds)]
					logger.debug("Products with productIds: '%s' will be excluded." % excludeProductIds)

				for productOnClient in [poc for poc in self._configService.productOnClient_getObjects(
							productType='LocalbootProduct',
							clientId=config.get('global', 'host_id'),
							actionRequest=['setup', 'uninstall', 'update', 'always', 'once', 'custom'],
							attributes=['actionRequest'],
							productId=includeProductIds) if poc.productId not in excludeProductIds]:

					if productOnClient.productId not in productIds:
						productIds.append(productOnClient.productId)
						logger.notice("   [%2s] product %-20s %s" % (len(productIds), productOnClient.productId + u':', productOnClient.actionRequest))

			if (not productIds) and bootmode == 'BKSTD':
				logger.notice(u"No product action requests set")
				self.setStatusMessage( _(u"No product action requests set") )
				#set installation_pending State to False
				state.set('installation_pending','false')
				try:
					if self.event.eventConfig.useCachedConfig:
						self.opsiclientd.getCacheService().setConfigCacheObsolete()
				except Exception, e:
					logger.error(e)
			else:
				#set installation_pending State
				if not self.event.eventConfig.actionProcessorProductIds:
					state.set('installation_pending','true')

				logger.notice(u"Start processing action requests")
				if productIds:
					if self.event.eventConfig.useCachedProducts:
						if self.opsiclientd.getCacheService().productCacheCompleted(self._configService, productIds):
							logger.notice(u"Event '%s' uses cached products and product caching is done" % self.event.eventConfig.getId())
						else:
							raise Exception(u"Event '%s' uses cached products but product caching is not done" % self.event.eventConfig.getId())

				self.processActionWarningTime(productIds)
				self.runActions(productIds)
				try:
					if self.event.eventConfig.useCachedConfig and not self._configService.productOnClient_getIdents(
								productType   = 'LocalbootProduct',
								clientId      = config.get('global', 'host_id'),
								actionRequest = ['setup', 'uninstall', 'update', 'always', 'once', 'custom']):
						self.opsiclientd.getCacheService().setConfigCacheObsolete()
					if not self._configService.productOnClient_getIdents(
								productType   = 'LocalbootProduct',
								clientId      = config.get('global', 'host_id'),
								actionRequest = ['setup', 'uninstall', 'update', 'once', 'custom']):
						#set installation_pending State to false nothing to do!!!!
						logger.notice("Setting installation pending to false")
						state.set('installation_pending','false')
				except Exception, e:
					logger.error(e)

		except Exception, e:
			logger.logException(e)
			logger.error(u"Failed to process product action requests: %s" % forceUnicode(e))
			self.setStatusMessage( _(u"Failed to process product action requests: %s") % forceUnicode(e) )
			timeline.addEvent(
				title       = u"Failed to process product action requests",
				description = u"Failed to process product action requests: %s" % forceUnicode(e),
				category    = u"error",
				isError     = True)
		time.sleep(3)

	def runActions(self, productIds, additionalParams=''):
		runActionsEventId = timeline.addEvent(
			title=u"Running actions",
			description=u"Running actions (%s)" % u", ".join(productIds),
			category=u"run_actions",
			durationEvent=True
		)
		try:
			config.selectDepotserver(
				configService=self._configService,
				event=self.event,
				productIds=productIds
			)
			if not additionalParams:
				additionalParams = ''
			if not self.event.getActionProcessorCommand():
				raise Exception(u"No action processor command defined")

			#TODO: Deactivating Trusted Installer Detection. Have to implemented in a better way in futur versions.
			if self.event.eventConfig.getId() == 'gui_startup' and not state.get('user_logged_in', 0) and self.event.eventConfig.trustedInstallerDetection:
				# check for Trusted Installer before Running Action Processor
				if (os.name == 'nt') and (sys.getwindowsversion()[0] == 6):
					logger.notice(u"Getting TrustedInstaller service configuration")
					try:
						# Trusted Installer "Start" Key in Registry: 2 = automatic Start: Registry: 3 = manuell Start; Default: 3
						automaticStartup = System.getRegistryValue(System.HKEY_LOCAL_MACHINE, "SYSTEM\\CurrentControlSet\\services\\TrustedInstaller", "Start", reflection=False)
						logger.debug2(u">>> TrustedInstaller Service autmaticStartup and type: '%s' '%s'" % (automaticStartup, type(automaticStartup)))
						if automaticStartup == 2:
							logger.notice(u"Automatic startup for service Trusted Installer is set, waiting until upgrade process is finished")
							self.setStatusMessage(_(u"Waiting for TrustedInstaller"))
							waitEventId = timeline.addEvent(
								title=u"Waiting for TrustedInstaller",
								description=u"Automatic startup for service Trusted Installer is set, waiting until upgrade process is finished",
								category=u"wait",
								durationEvent=True
							)

							while True:
								time.sleep(3)
								logger.debug(u"Checking if automatic startup for service Trusted Installer is set")
								automaticStartup = System.getRegistryValue(System.HKEY_LOCAL_MACHINE, "SYSTEM\\CurrentControlSet\\services\\TrustedInstaller", "Start", reflection=False)
								if not (automaticStartup == 2):
									break

							timeline.setEventEnd(eventId=waitEventId)
					except Exception as e:
						logger.error(u"Failed to read TrustedInstaller service-configuration: %s" % e)

			self.setStatusMessage(_(u"Starting actions"))

			if RUNNING_ON_WINDOWS:
				# Setting some registry values before starting action
				# Mainly for action processor winst
				System.setRegistryValue(System.HKEY_LOCAL_MACHINE, "SOFTWARE\\opsi.org\\shareinfo", "depoturl",   config.get('depot_server', 'url'))
				System.setRegistryValue(System.HKEY_LOCAL_MACHINE, "SOFTWARE\\opsi.org\\shareinfo", "depotdrive", config.getDepotDrive())
				System.setRegistryValue(System.HKEY_LOCAL_MACHINE, "SOFTWARE\\opsi.org\\shareinfo", "configurl",   "<deprecated>")
				System.setRegistryValue(System.HKEY_LOCAL_MACHINE, "SOFTWARE\\opsi.org\\shareinfo", "configdrive", "<deprecated>")
				System.setRegistryValue(System.HKEY_LOCAL_MACHINE, "SOFTWARE\\opsi.org\\shareinfo", "utilsurl",    "<deprecated>")
				System.setRegistryValue(System.HKEY_LOCAL_MACHINE, "SOFTWARE\\opsi.org\\shareinfo", "utilsdrive",  "<deprecated>")

			# action processor desktop can be one of current / winlogon / default
			desktop = self.event.eventConfig.actionProcessorDesktop

			# Choose desktop for action processor
			if not desktop or (forceUnicodeLower(desktop) == 'current'):
				if self.isLoginEvent:
					desktop = u'default'
				else:
					desktop = forceUnicodeLower(self.opsiclientd.getCurrentActiveDesktopName(self.getSessionId()))

			if not desktop:
				# Default desktop is winlogon
				desktop = u'winlogon'

			(depotServerUsername, depotServerPassword) = config.getDepotserverCredentials(configService=self._configService)

			# Update action processor
			if self.event.eventConfig.updateActionProcessor:
				if RUNNING_ON_WINDOWS:
					# Currently we do the updating of the action
					# processor on Windows. For Linux we yet have to decide
					# how we want to handle this process.
					# TODO: figure out how handling on Linux is done.
					self.updateActionProcessor()

			# Run action processor
			serviceSession = u'none'
			try:
				serviceSession = self.getConfigService().jsonrpc_getSessionId()
				if not serviceSession:
					serviceSession = u'none'
			except Exception:
				pass

			actionProcessorUserName = u''
			actionProcessorUserPassword = u''
			if not self.isLoginEvent:
				actionProcessorUserName = self.opsiclientd._actionProcessorUserName
				actionProcessorUserPassword = self.opsiclientd._actionProcessorUserPassword

			createEnvironment = config.get('action_processor', 'create_environment')

			actionProcessorCommand = config.replace(self.event.getActionProcessorCommand())
			actionProcessorCommand = actionProcessorCommand.replace('%service_url%', self._configServiceUrl)
			actionProcessorCommand = actionProcessorCommand.replace('%service_session%', serviceSession)
			actionProcessorCommand = actionProcessorCommand.replace('%action_processor_productids%', ",".join(self.event.eventConfig.actionProcessorProductIds))
			actionProcessorCommand += u' %s' % additionalParams
			actionProcessorCommand = actionProcessorCommand.replace('"', '\\"')

			if RUNNING_ON_WINDOWS:
				# TODO: string building like this is just awful. Improve it!
				command = u'"%global.base_dir%\\action_processor_starter.exe" ' \
					+ u'"%global.host_id%" "%global.opsi_host_key%" "%control_server.port%" ' \
					+ u'"%global.log_file%" "%global.log_level%" ' \
					+ u'"%depot_server.url%" "' + config.getDepotDrive() + '" ' \
					+ u'"' + depotServerUsername + u'" "' + depotServerPassword + '" ' \
					+ u'"' + unicode(self.getSessionId()) + u'" "' + desktop + '" ' \
					+ u'"' + actionProcessorCommand + u'" ' + unicode(self.event.eventConfig.actionProcessorTimeout) + ' ' \
					+ u'"' + actionProcessorUserName + u'" "' + actionProcessorUserPassword + '" ' \
					+ unicode(createEnvironment).lower()
			else:
				try:
					oss = System.which('opsiscriptstarter')
				except Exception:
					logger.warning(
						u"Failed to find executable for 'opsiscriptstarter'. "
						u"Using fallback.")
					oss = '/usr/bin/opsiscriptstarter'

				command = "{oss} --nogui".format(oss=oss)

			command = config.replace(command)

			if self.event.eventConfig.preActionProcessorCommand:
				logger.notice(u"Starting pre action processor command '%s' in session '%s' on desktop '%s'" \
					% (self.event.eventConfig.preActionProcessorCommand, self.getSessionId(), desktop))
				self.runCommandInSession(command = self.event.eventConfig.preActionProcessorCommand, desktop = desktop, waitForProcessEnding = True)

			if RUNNING_ON_WINDOWS:
				changeDirectory = noop
			else:
				changeDirectory = cd

			with changeDirectory('/'):
				logger.notice(u"Starting action processor in session '%s' on desktop '%s'" % (self.getSessionId(), desktop))
				self.runCommandInSession(
					command=command,
					desktop=desktop,
					waitForProcessEnding=True
				)

			if self.event.eventConfig.postActionProcessorCommand:
				logger.notice(u"Starting post action processor command '%s' in session '%s' on desktop '%s'" \
					% (self.event.eventConfig.postActionProcessorCommand, self.getSessionId(), desktop))
				self.runCommandInSession(command = self.event.eventConfig.postActionProcessorCommand, desktop = desktop, waitForProcessEnding = True)

			self.setStatusMessage( _(u"Actions completed") )
		finally:
			timeline.setEventEnd(eventId = runActionsEventId)

	def setEnvironment(self):
		try:
			logger.debug(u"Current environment:")
			for (k, v) in os.environ.items():
				logger.debug(u"   %s=%s" % (k,v))
			logger.debug(u"Updating environment")
			hostname = os.environ['COMPUTERNAME']
			(homeDrive, homeDir) = os.environ['USERPROFILE'].split('\\')[0:2]
			# TODO: is this correct?
			username = config.get('global', 'username')
			# TODO: Anwendungsdaten
			os.environ['APPDATA']     = '%s\\%s\\%s\\Anwendungsdaten' % (homeDrive, homeDir, username)
			os.environ['HOMEDRIVE']   = homeDrive
			os.environ['HOMEPATH']    = '\\%s\\%s' % (homeDir, username)
			os.environ['LOGONSERVER'] = '\\\\%s' % hostname
			os.environ['SESSIONNAME'] = 'Console'
			os.environ['USERDOMAIN']  = '%s' % hostname
			os.environ['USERNAME']    = username
			os.environ['USERPROFILE'] = '%s\\%s\\%s' % (homeDrive, homeDir, username)
			logger.debug(u"Updated environment:")
			for (k, v) in os.environ.items():
				logger.debug(u"   %s=%s" % (k,v))
		except Exception, e:
			logger.error(u"Failed to set environment: %s" % forceUnicode(e))

	def abortActionCallback(self, choiceSubject):
		logger.notice(u"Event aborted by user")
		self.actionCancelled = True

	def startActionCallback(self, choiceSubject):
		logger.notice(u"Event wait cancelled by user")
		self.waitCancelled = True

	def processActionWarningTime(self, productIds=[]):
		if not self.event.eventConfig.actionWarningTime:
			return
		cancelCounter = state.get('action_processing_cancel_counter', 0)
		waitEventId = timeline.addEvent(
				title         = u"Action warning",
				description   = u'Notifying user of actions to process %s (%s)\n' % (self.event.eventConfig.getId(), u', '.join(productIds)) \
						+ u"actionWarningTime: %s, actionUserCancelable: %s, cancelCounter: %s" % (self.event.eventConfig.actionWarningTime, self.event.eventConfig.actionUserCancelable, cancelCounter),
				category      = u"wait",
				durationEvent = True)
		self._messageSubject.setMessage(u"%s\n%s: %s" % (self.event.eventConfig.getActionMessage(), _(u'Products'), u', '.join(productIds)) )
		choiceSubject = ChoiceSubject(id = 'choice')
		if (cancelCounter < self.event.eventConfig.actionUserCancelable):
			choiceSubject.setChoices([ _('Abort'), _('Start now') ])
			choiceSubject.setCallbacks( [ self.abortActionCallback, self.startActionCallback ] )
		else:
			choiceSubject.setChoices([ _('Start now') ])
			choiceSubject.setCallbacks( [ self.startActionCallback ] )
		self._notificationServer.addSubject(choiceSubject)
		notifierPid = None
		try:
			if self.event.eventConfig.actionNotifierCommand:
				notifierPid = self.startNotifierApplication(
						command    = self.event.eventConfig.actionNotifierCommand,
						desktop    = self.event.eventConfig.actionNotifierDesktop,
						notifierId = 'action')

			timeout = int(self.event.eventConfig.actionWarningTime)
			endTime = time.time() + timeout
			while (timeout > 0) and not self.actionCancelled and not self.waitCancelled:
				now = time.time()
				logger.info(u"Notifying user of actions to process %s (%s)" % (self.event, productIds))
				minutes = 0
				seconds = (endTime - now)
				if (seconds >= 60):
					minutes = int(seconds/60)
					seconds -= minutes*60
				seconds = int(seconds)
				if (minutes < 10):
					minutes = '0%d' % minutes
				if (seconds < 10):
					seconds = '0%d' % seconds
				self.setStatusMessage(_(u"Event %s: action processing will start in %s:%s") % (self.event.eventConfig.getName(), minutes, seconds))
				if ((endTime - now) <= 0):
					break
				time.sleep(1)

			if self.waitCancelled:
				timeline.addEvent(
					title       = u"Action processing started by user",
					description = u"Action processing wait time cancelled by user",
					category    = u"user_interaction")

			if self.actionCancelled:
				cancelCounter += 1
				state.set('action_processing_cancel_counter', cancelCounter)
				logger.notice(u"Action processing cancelled by user for the %d. time (max: %d)" \
					% (cancelCounter, self.event.eventConfig.actionUserCancelable))
				timeline.addEvent(
					title       = u"Action processing cancelled by user",
					description = u"Action processing cancelled by user for the %d. time (max: %d)" \
							% (cancelCounter, self.event.eventConfig.actionUserCancelable),
					category    = u"user_interaction")
				raise CanceledByUserError(u"Action processing cancelled by user")
			else:
				state.set('action_processing_cancel_counter', 0)
		finally:
			timeline.setEventEnd(waitEventId)
			try:
				if self._notificationServer:
					self._notificationServer.requestEndConnections(['action'])
					self._notificationServer.removeSubject(choiceSubject)
				if notifierPid:
					try:
						time.sleep(3)
						System.terminateProcess(processId=notifierPid)
					except Exception:
						pass

			except Exception, e:
				logger.logException(e)

	def abortShutdownCallback(self, choiceSubject):
		logger.notice(u"Shutdown aborted by user")
		self.shutdownCancelled = True

	def startShutdownCallback(self, choiceSubject):
		logger.notice(u"Shutdown wait cancelled by user")
		self.shutdownWaitCancelled = True

	def isRebootRequested(self):
		if self.event.eventConfig.reboot:
			return True
		if self.event.eventConfig.processShutdownRequests and self.opsiclientd.isRebootRequested():
			return True
		return False

	def isShutdownRequested(self):
		if self.event.eventConfig.shutdown:
			return True
		if self.event.eventConfig.processShutdownRequests and self.opsiclientd.isShutdownRequested():
			return True
		return False

	def processShutdownRequests(self):
		try:
			shutdown = self.isShutdownRequested()
			reboot   = self.isRebootRequested()
			if reboot or shutdown:
				if reboot:
					timeline.addEvent(title = u"Reboot requested", category = u"system")
					self.setStatusMessage(_(u"Reboot requested"))
				else:
					timeline.addEvent(title = u"Shutdown requested", category = u"system")
					self.setStatusMessage(_(u"Shutdown requested"))

				if self.event.eventConfig.shutdownWarningTime:
					if self._notificationServer:
						self._notificationServer.requestEndConnections()
					while True:
						shutdownCancelCounter = state.get('shutdown_cancel_counter', 0)
						waitEventId = None
						if reboot:
							logger.info(u"Notifying user of reboot")
							waitEventId = timeline.addEvent(
								title         = u"Reboot warning",
								description   = u'Notifying user of reboot\n' \
										+ u"shutdownWarningTime: %s, shutdownUserCancelable: %s, shutdownCancelCounter: %s" \
										% (self.event.eventConfig.shutdownWarningTime, self.event.eventConfig.shutdownUserCancelable, shutdownCancelCounter),
								category      = u"wait",
								durationEvent = True)
						else:
							logger.info(u"Notifying user of shutdown")
							waitEventId = timeline.addEvent(
								title         = u"Shutdown warning",
								description   = u'Notifying user of shutdown\n' \
										+ u"shutdownWarningTime: %s, shutdownUserCancelable: %s, shutdownCancelCounter: %s" \
										% (self.event.eventConfig.shutdownWarningTime, self.event.eventConfig.shutdownUserCancelable, shutdownCancelCounter),
								category      = u"wait",
								durationEvent = True)

						self.shutdownCancelled = False
						self.shutdownWaitCancelled = False

						self._messageSubject.setMessage(self.event.eventConfig.getShutdownWarningMessage())

						choiceSubject = ChoiceSubject(id = 'choice')
						if (shutdownCancelCounter < self.event.eventConfig.shutdownUserCancelable):
							if reboot:
								choiceSubject.setChoices([ _('Reboot now'), _('Later') ])
							else:
								choiceSubject.setChoices([ _('Shutdown now'), _('Later') ])
							choiceSubject.setCallbacks( [ self.startShutdownCallback, self.abortShutdownCallback ] )
						else:
							if reboot:
								choiceSubject.setChoices([ _('Reboot now') ])
							else:
								choiceSubject.setChoices([ _('Shutdown now') ])
							choiceSubject.setCallbacks( [ self.startShutdownCallback ] )
						self._notificationServer.addSubject(choiceSubject)
						notifierPid = None
						if self.event.eventConfig.shutdownNotifierCommand:
							notifierPid = self.startNotifierApplication(
									command    = self.event.eventConfig.shutdownNotifierCommand,
									desktop    = self.event.eventConfig.shutdownNotifierDesktop,
									notifierId = 'shutdown')

						timeout = int(self.event.eventConfig.shutdownWarningTime)
						endTime = time.time() + timeout
						while (timeout > 0) and not self.shutdownCancelled and not self.shutdownWaitCancelled:
							now = time.time()
							minutes = 0
							seconds = (endTime - now)
							if (seconds >= 60):
								minutes = int(seconds/60)
								seconds -= minutes*60
							seconds = int(seconds)
							if (minutes < 10):
								minutes = '0%d' % minutes
							if (seconds < 10):
								seconds = '0%d' % seconds
							if reboot:
								self.setStatusMessage(_(u"Reboot in %s:%s") % (minutes, seconds))
							else:
								self.setStatusMessage(_(u"Shutdown in %s:%s") % (minutes, seconds))
							if ((endTime - now) <= 0):
								break
							time.sleep(1)

						try:
							if self._notificationServer:
								self._notificationServer.requestEndConnections()
								self._notificationServer.removeSubject(choiceSubject)
							if notifierPid:
								try:
									time.sleep(3)
									System.terminateProcess(processId=notifierPid)
								except Exception:
									pass
						except Exception, e:
							logger.logException(e)

						self._messageSubject.setMessage(u"")

						timeline.setEventEnd(waitEventId)

						if self.shutdownWaitCancelled:
							if reboot:
								timeline.addEvent(
									title       = u"Reboot started by user",
									description = u"Reboot wait time cancelled by user",
									category    = u"user_interaction")
							else:
								timeline.addEvent(
									title       = u"Shutdown started by user",
									description = u"Shutdown wait time cancelled by user",
									category    = u"user_interaction")

						if self.shutdownCancelled:
							self.opsiclientd.setBlockLogin(False)
							shutdownCancelCounter += 1
							state.set('shutdown_cancel_counter', shutdownCancelCounter)
							logger.notice(u"Shutdown cancelled by user for the %d. time (max: %d)" \
								% (shutdownCancelCounter, self.event.eventConfig.shutdownUserCancelable))
							if reboot:
								timeline.addEvent(
									title       = u"Reboot cancelled by user",
									description = u"Reboot cancelled by user for the %d. time (max: %d)" \
											% (shutdownCancelCounter, self.event.eventConfig.shutdownUserCancelable),
									category    = u"user_interaction")
							else:
								timeline.addEvent(
									title       = u"Shutdown cancelled by user",
									description = u"Shutdown cancelled by user for the %d. time (max: %d)" \
											% (shutdownCancelCounter, self.event.eventConfig.shutdownUserCancelable),
									category    = u"user_interaction")
							if (self.event.eventConfig.shutdownWarningRepetitionTime >= 0):
								logger.info(u"Shutdown warning will be repeated in %d seconds" % self.event.eventConfig.shutdownWarningRepetitionTime)
								time.sleep(self.event.eventConfig.shutdownWarningRepetitionTime)
								continue
						break
				if reboot:
					timeline.addEvent(title = u"Rebooting", category = u"system")
					self.opsiclientd.rebootMachine()
				elif shutdown:
					timeline.addEvent(title = u"Shutting down", category = u"system")
					self.opsiclientd.shutdownMachine()
		except Exception, e:
			logger.logException(e)

	def inWorkingWindow(self):
		def getRelativeDatetime(timestr):
			hour, minute = timestr.split(":")
			return dt.today().replace(
				hour=int(hour),
				minute=int(minute),
				second=0,
				microsecond=0
			)

		try:
			starttime, endtime = self.event.eventConfig.workingWindow.split("-")
			start = getRelativeDatetime(starttime)
			end = getRelativeDatetime(endtime)

			now = dt.now()
<<<<<<< HEAD
			logger.info("Current time: {0}".format(now))

			if now < start:
				start = start - timedelta(days=1)
			elif end < start:
=======
			logger.notice("We have now: {0}".format(now))
			start = dt.today().replace(
						hour=int(s_hour),
						minute=int(s_minute),
						second=0,
						microsecond=0)
			end = dt.today().replace(
						hour=int(e_hour),
						minute=int(e_minute),
						second=0,
						microsecond=0)
			if end < start:
>>>>>>> a896fd72
				end = end + timedelta(days=1)

			logger.info("Working Window from {0} until {1}".format(start, end))
			if start < now < end:
				logger.info("We are in the configured working window")
				return True
			else:
				logger.info("We are not in the configured working window")
				return False
		except Exception as e:
			logger.warning("Working Window processing failed: starttime: {0} endtime: {1} systemtime now: {2}".format(start, end, now))
			logger.logException(e)
			return True

	def run(self):
		timelineEventId = None
		try:
			if self.event.eventConfig.workingWindow:
				if not self.inWorkingWindow():
					logger.notice("We are not in the configured working window, stopping Event")
					return
			logger.notice(u"============= EventProcessingThread for occurrcence of event '%s' started =============" % self.event.eventConfig.getId())
			timelineEventId = timeline.addEvent(
				title=u"Processing event %s" % self.event.eventConfig.getName(),
				description=u"EventProcessingThread for occurrcence of event '%s' started" % self.event.eventConfig.getId(),
				category=u"event_processing",
				durationEvent=True
			)
			self.running = True
			self.actionCancelled = False
			self.waitCancelled = False
			if not self.event.eventConfig.blockLogin:
				self.opsiclientd.setBlockLogin(False)

			notifierPid = None
			try:
				config.setTemporaryDepotDrive(None)
				config.setTemporaryConfigServiceUrls([])

				self.startNotificationServer()
				self.setActionProcessorInfo()
				self._messageSubject.setMessage(self.event.eventConfig.getActionMessage())

				self.setStatusMessage(_(u"Processing event %s") % self.event.eventConfig.getName())

				if self.event.eventConfig.blockLogin:
					self.opsiclientd.setBlockLogin(True)
				else:
					self.opsiclientd.setBlockLogin(False)
				if self.event.eventConfig.logoffCurrentUser:
					System.logoffCurrentUser()
					time.sleep(15)
				elif self.event.eventConfig.lockWorkstation:
					System.lockWorkstation()
					time.sleep(15)

				if self.event.eventConfig.eventNotifierCommand:
					notifierPid = self.startNotifierApplication(
						command    = self.event.eventConfig.eventNotifierCommand,
						desktop    = self.event.eventConfig.eventNotifierDesktop,
						notifierId = 'event')

				if self.event.eventConfig.syncConfigToServer:
					self.setStatusMessage( _(u"Syncing config to server") )
					self.opsiclientd.getCacheService().syncConfigToServer(waitForEnding = True)
					self.setStatusMessage( _(u"Sync completed") )

				if self.event.eventConfig.syncConfigFromServer:
					self.setStatusMessage( _(u"Syncing config from server") )
					waitForEnding = self.event.eventConfig.useCachedConfig
					self.opsiclientd.getCacheService().syncConfigFromServer(waitForEnding = waitForEnding)
					if waitForEnding:
						self.setStatusMessage( _(u"Sync completed") )

				if self.event.eventConfig.cacheProducts:
					self.setStatusMessage( _(u"Caching products") )
					try:
						self._currentProgressSubjectProxy.attachObserver(self._detailSubjectProxy)
						waitForEnding = self.event.eventConfig.useCachedProducts
						self.opsiclientd.getCacheService().cacheProducts(
							waitForEnding           = waitForEnding,
							productProgressObserver = self._currentProgressSubjectProxy,
							overallProgressObserver = self._overallProgressSubjectProxy,
							dynamicBandwidth        = self.event.eventConfig.cacheDynamicBandwidth,
							maxBandwidth            = self.event.eventConfig.cacheMaxBandwidth
						)
						if waitForEnding:
							self.setStatusMessage( _(u"Products cached") )
					finally:
						self._detailSubjectProxy.setMessage(u"")
						try:
							self._currentProgressSubjectProxy.detachObserver(self._detailSubjectProxy)
							self._currentProgressSubjectProxy.reset()
							self._overallProgressSubjectProxy.reset()
						except Exception, e:
							logger.logException(e)

				if self.event.eventConfig.useCachedConfig:
					if self.opsiclientd.getCacheService().configCacheCompleted():
						logger.notice(u"Event '%s' uses cached config and config caching is done" % self.event.eventConfig.getId())
						config.setTemporaryConfigServiceUrls(['https://localhost:4441/rpc'])
					else:
						raise Exception(u"Event '%s' uses cached config but config caching is not done" % self.event.eventConfig.getId())

				if self.event.eventConfig.getConfigFromService or self.event.eventConfig.processActions:
					if not self.isConfigServiceConnected():
						self.connectConfigService()

					if self.event.eventConfig.getConfigFromService:
						config.readConfigFile(keepLog = True)
						self.getConfigFromService()
						if self.event.eventConfig.updateConfigFile:
							config.updateConfigFile()

					if self.event.eventConfig.processActions:
						if (self.event.eventConfig.actionType == 'login'):
							self.processUserLoginActions()
						else:
							self.processProductActionRequests()

						# After the installation of opsi-client-agent the opsiclientd.conf needs to be updated again
						if self.event.eventConfig.getConfigFromService:
							config.readConfigFile(keepLog = True)
							self.getConfigFromService()
							if self.event.eventConfig.updateConfigFile:
								config.updateConfigFile()

			finally:
				self._messageSubject.setMessage(u"")
				if self.event.eventConfig.writeLogToService:
					try:
						self.writeLogToService()
					except Exception as error:
						logger.logException(error)

				try:
					self.disconnectConfigService()
				except Exception as error:
					logger.logException(error)

				config.setTemporaryConfigServiceUrls([])

				if self.event.eventConfig.postSyncConfigToServer:
					self.setStatusMessage( _(u"Syncing config to server") )
					self.opsiclientd.getCacheService().syncConfigToServer(waitForEnding = True)
					self.setStatusMessage( _(u"Sync completed") )
				if self.event.eventConfig.postSyncConfigFromServer:
					self.setStatusMessage( _(u"Syncing config from server") )
					self.opsiclientd.getCacheService().syncConfigFromServer(waitForEnding = self.isShutdownRequested() or self.isRebootRequested())
					self.setStatusMessage( _(u"Sync completed") )

				self.processShutdownRequests()

				if self.opsiclientd.isShutdownTriggered():
					self.setStatusMessage(_("Shutting down machine"))
				elif self.opsiclientd.isRebootTriggered():
					self.setStatusMessage(_("Rebooting machine"))
				else:
					self.setStatusMessage(_("Unblocking login"))

				if not self.opsiclientd.isRebootTriggered() and not self.opsiclientd.isShutdownTriggered():
					self.opsiclientd.setBlockLogin(False)

				self.setStatusMessage(u"")
				self.stopNotificationServer()
				if notifierPid:
					try:
						time.sleep(3)
						System.terminateProcess(processId=notifierPid)
					except Exception:
						pass
		except Exception, e:
			logger.error(u"Failed to process event %s: %s" % (self.event, forceUnicode(e)))
			logger.logException(e)
			timeline.addEvent(
				title=u"Failed to process event %s" % self.event.eventConfig.getName(),
				description=u"Failed to process event %s: %s" % (self.event, forceUnicode(e)),
				category=u"event_processing",
				isError=True
			)
			self.opsiclientd.setBlockLogin(False)

		self.running = False
		logger.notice(u"============= EventProcessingThread for event '%s' ended =============" % self.event.eventConfig.getId())
		if timelineEventId:
			timeline.setEventEnd(eventId = timelineEventId)<|MERGE_RESOLUTION|>--- conflicted
+++ resolved
@@ -1237,13 +1237,6 @@
 			end = getRelativeDatetime(endtime)
 
 			now = dt.now()
-<<<<<<< HEAD
-			logger.info("Current time: {0}".format(now))
-
-			if now < start:
-				start = start - timedelta(days=1)
-			elif end < start:
-=======
 			logger.notice("We have now: {0}".format(now))
 			start = dt.today().replace(
 						hour=int(s_hour),
@@ -1256,7 +1249,6 @@
 						second=0,
 						microsecond=0)
 			if end < start:
->>>>>>> a896fd72
 				end = end + timedelta(days=1)
 
 			logger.info("Working Window from {0} until {1}".format(start, end))
