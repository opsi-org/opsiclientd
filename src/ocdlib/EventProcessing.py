# -*- coding: utf-8 -*-
"""
ocdlib.EventProcessing

opsiclientd is part of the desktop management solution opsi
(open pc server integration) http://www.opsi.org

<<<<<<< HEAD
Copyright (C) 2010-2014 uib GmbH
=======
Copyright (C) 2014 uib GmbH
>>>>>>> a3325f90

http://www.uib.de/

All rights reserved.

<<<<<<< HEAD
This program is free software; you can redistribute it and/or modify
it under the terms of the GNU General Public License version 2 as
published by the Free Software Foundation.

This program is distributed in the hope that it will be useful,
but WITHOUT ANY WARRANTY; without even the implied warranty of
MERCHANTABILITY or FITNESS FOR A PARTICULAR PURPOSE.  See the
GNU General Public License for more details.
=======
This program is free software: you can redistribute it and/or modify
it under the terms of the GNU Affero General Public License, version 3
as published by the Free Software Foundation.

This program is distributed in the hope that it will be useful, but
WITHOUT ANY WARRANTY; without even the implied warranty of
MERCHANTABILITY or FITNESS FOR A PARTICULAR PURPOSE.  See the GNU
Affero General Public License for more details.

You should have received a copy of the GNU General Public License
along with this program.  If not, see <http://www.gnu.org/licenses/>.

@copyright: uib GmbH <info@uib.de>
@author: Jan Schneider <j.schneider@uib.de>
@author: Erol Ueluekmen <e.ueluekmen@uib.de>
@license: GNU Affero GPL version 3
"""
>>>>>>> a3325f90

You should have received a copy of the GNU General Public License
along with this program; if not, write to the Free Software
Foundation, Inc., 51 Franklin St, Fifth Floor, Boston, MA  02110-1301  USA

@copyright:	uib GmbH <info@uib.de>
@author: Jan Schneider <j.schneider@uib.de>
@author: Erol Ueluekmen <e.ueluekmen@uib.de>
@license: GNU General Public License version 2
"""

import codecs
import filecmp
import os
import random
import re
import shutil
import sys
import time

from OPSI.Logger import Logger, LOG_WARNING
from OPSI.Object import ProductOnClient
from OPSI.Util.Thread import KillableThread
from OPSI.Util.Message import (MessageSubject, MessageSubjectProxy,
	ProgressSubjectProxy, ChoiceSubject, NotificationServer)
from OPSI.Types import forceInt, forceUnicode, forceUnicodeLower
from OPSI import System

from ocdlib import __version__
from ocdlib.Config import Config, getLogFormat
from ocdlib.Events import state, reconfigureEventGenerators
from ocdlib.Exceptions import CanceledByUserError
from ocdlib.Localization import _
from ocdlib.OpsiService import ServiceConnection
from ocdlib.SystemCheck import RUNNING_ON_WINDOWS
from ocdlib.Timeline import Timeline

logger = Logger()
config = Config()
timeline = Timeline()


class EventProcessingThread(KillableThread, ServiceConnection):
	def __init__(self, opsiclientd, event):
		logger.setLogFormat(
			getLogFormat(
				u'event processing {0}'.format(event.eventConfig.getId())
			),
			object=self
		)
		KillableThread.__init__(self)
		ServiceConnection.__init__(self)

		self.opsiclientd = opsiclientd
		self.event = event

		self.running = False
		self.actionCancelled = False
		self.waitCancelled = False

		self.shutdownCancelled = False
		self.shutdownWaitCancelled = False

		self._sessionId = None

		self._serviceConnection = None

		self._notificationServer = None

		self._depotShareMounted = False

		self._statusSubject = MessageSubject('status')
		self._messageSubject = MessageSubject('message')
		self._serviceUrlSubject = MessageSubject('configServiceUrl')
		self._clientIdSubject = MessageSubject('clientId')
		self._actionProcessorInfoSubject = MessageSubject('actionProcessorInfo')
		self._opsiclientdInfoSubject = MessageSubject('opsiclientdInfo')
		self._detailSubjectProxy = MessageSubjectProxy('detail')
		self._currentProgressSubjectProxy = ProgressSubjectProxy('currentProgress', fireAlways = False)
		self._overallProgressSubjectProxy = ProgressSubjectProxy('overallProgress', fireAlways = False)
		self._choiceSubject = None

		self._statusSubject.setMessage( _("Processing event %s") % self.event.eventConfig.getName() )
		self._clientIdSubject.setMessage(config.get('global', 'host_id'))
		self._opsiclientdInfoSubject.setMessage("opsiclientd %s" % __version__)
		self._actionProcessorInfoSubject.setMessage("")

		self.isLoginEvent = bool(self.event.eventConfig.actionType == 'login')
		if self.isLoginEvent:
			logger.info(u"Event is user login event")

		#Needed helper-exe for NT5 x64 to get Sessioninformation (WindowsAPIBug)
		self._winApiBugCommand = os.path.join(config.get('global', 'base_dir'), 'utilities\sessionhelper\getActiveSessionIds.exe')

		self.getSessionId()

		self._notificationServerPort = forceInt(config.get('notification_server', 'start_port'))
		self.setNotificationServerPort()

	def setNotificationServerPort(self, port=None):
		"""
		Set the port to be used by the notification server.

		:param port: The port to use. \
If this is `None` a random port will be chosen.
		:type port: int
		"""
		def getRandomPortViaSessionID(multiplicator=3):
			return forceInt(config.get('notification_server', 'start_port')) + (multiplicator * forceInt(self.getSessionId()))

		MAX_ALLOWED_PORT = 65536

		if port is None:
			port = getRandomPortViaSessionID()

			if port > MAX_ALLOWED_PORT:
				port = getRandomPortViaSessionID(1)
			if port > MAX_ALLOWED_PORT or not RUNNING_ON_WINDOWS:

				port = random.randrange(
					forceInt(config.get('notification_server', 'start_port')),
					MAX_ALLOWED_PORT
				)

		logger.debug('Setting port for the NotificationServer to {0}'.format(port))
		self._notificationServerPort = port

	# ServiceConnection
	def connectionThreadOptions(self):
		return {'statusSubject': self._statusSubject}

	def connectionStart(self, configServiceUrl):
		self._serviceUrlSubject.setMessage(configServiceUrl)
		try:
			cancellableAfter = forceInt(config.get('config_service', 'user_cancelable_after'))
			if self._notificationServer and (cancellableAfter >= 0):
				logger.info(u"User is allowed to cancel connection after %d seconds" % cancellableAfter)
				self._choiceSubject = ChoiceSubject(id = 'choice')
		except Exception, e:
			logger.error(e)

	def connectionCancelable(self, stopConnectionCallback):
		if self._notificationServer and self._choiceSubject:
			self._choiceSubject.setChoices([ 'Stop connection' ])
			self._choiceSubject.setCallbacks([ stopConnectionCallback ])
			self._notificationServer.addSubject(self._choiceSubject)

	def connectionTimeoutChanged(self, timeout):
		if self._detailSubjectProxy:
			self._detailSubjectProxy.setMessage( _(u'Timeout: %ds') % timeout )

	def connectionCanceled(self):
		if self._notificationServer and self._choiceSubject:
			self._notificationServer.removeSubject(self._choiceSubject)
		self._detailSubjectProxy.setMessage(u'')
		ServiceConnection.connectionCanceled(self)

	def connectionTimedOut(self):
		if self._notificationServer and self._choiceSubject:
			self._notificationServer.removeSubject(self._choiceSubject)
		self._detailSubjectProxy.setMessage(u'')
		ServiceConnection.connectionTimedOut(self)

	def connectionEstablished(self):
		if self._notificationServer and self._choiceSubject:
			self._notificationServer.removeSubject(self._choiceSubject)
		self._detailSubjectProxy.setMessage(u'')

	def connectionFailed(self, error):
		if self._notificationServer and self._choiceSubject:
			self._notificationServer.removeSubject(self._choiceSubject)
		self._detailSubjectProxy.setMessage(u'')
		ServiceConnection.connectionFailed(self, error)

	# / ServiceConnection

	def setSessionId(self, sessionId):
		self._sessionId = int(sessionId)
		logger.info(u"Session id set to %s" % self._sessionId)

	def getSessionId(self):
		logger.debug(u"getSessionId()")
		if self._sessionId is None:
			sessionId = None

			if RUNNING_ON_WINDOWS:
				if self.isLoginEvent:
					logger.info(u"Using session id of user '%s'" % self.event.eventInfo["User"])
					userSessionsIds = System.getUserSessionIds(self.event.eventInfo["User"], self._winApiBugCommand, onlyNewestId = True)
					if userSessionsIds:
						sessionId = userSessionsIds[0]
				if not sessionId:
					sessionId = System.getActiveSessionId(winApiBugCommand = self._winApiBugCommand)
			else:
				sessionId = System.getActiveSessionId()
				logger.info(u"Using {0} as session id.".format(sessionId))

			self.setSessionId(sessionId)
		return self._sessionId

	def setStatusMessage(self, message):
		self._statusSubject.setMessage(message)

	def startNotificationServer(self):
		logger.notice(u"Starting notification server on port %s" % self._notificationServerPort)
		error = None
		for i in range(3):
			try:
				self._notificationServer = NotificationServer(
					address=config.get('notification_server', 'interface'),
					port=self._notificationServerPort,
					subjects=[
						self._statusSubject,
						self._messageSubject,
						self._serviceUrlSubject,
						self._clientIdSubject,
						self._actionProcessorInfoSubject,
						self._opsiclientdInfoSubject,
						self._detailSubjectProxy,
						self._currentProgressSubjectProxy,
						self._overallProgressSubjectProxy
					]
				)
				self._notificationServer.daemon = True
				self._notificationServer.start()
				timeout = 0
				while not self._notificationServer.isListening() and not self._notificationServer.errorOccurred():
					if (timeout >= 6):
						raise Exception(u"Timed out after %d seconds while waiting for notification server to start" % timeout)
					time.sleep(1)
					timeout +=1

				if self._notificationServer.errorOccurred():
					raise Exception(self._notificationServer.errorOccurred())
				logger.notice(u"Notification server started")
				error = None
				break
			except Exception as e:
				error = forceUnicode(e)
				logger.error(u"Failed to start notification server: %s" % error)
				self._notificationServerPort += 1

		if error:
			raise Exception(u"Failed to start notification server: %s" % error)

	def stopNotificationServer(self):
		if not self._notificationServer:
			return

		try:
			logger.info(u"Stopping notification server")
			self._notificationServer.stop(stopReactor=False)
		except Exception as e:
			logger.logException(e)

	def getConfigFromService(self):
		''' Get settings from service '''
		logger.notice(u"Getting config from service")
		try:
			if not self.isConfigServiceConnected():
				logger.warning(u"Cannot get config from service: not connected")
				return
			self.setStatusMessage(_(u"Getting config from service"))
			config.getFromService(self._configService)
			self.setStatusMessage(_(u"Got config from service"))
			logger.notice(u"Reconfiguring event generators")
			reconfigureEventGenerators()
		except Exception as e:
			logger.error(u"Failed to get config from service: %s" % forceUnicode(e))
			raise

	def writeLogToService(self):
		logger.notice(u"Writing log to service")
		try:
			if not self.isConfigServiceConnected():
				logger.warning(u"Cannot write log to service: not connected")
				return
			self.setStatusMessage( _(u"Writing log to service") )
			with codecs.open(config.get('global', 'log_file'), 'r', 'utf-8', 'replace') as f:
				data = f.read()
			data += u"-------------------- submitted part of log file ends here, see the rest of log file on client --------------------\n"

			# Do not log jsonrpc request
			logger.setFileLevel(LOG_WARNING)
			if self._configService.isLegacyOpsi():
				self._configService.writeLog('clientconnect', data.replace(u'\ufffd', u'?'), config.get('global', 'host_id'))
			else:
				self._configService.log_write('clientconnect', data.replace(u'\ufffd', u'?'), config.get('global', 'host_id'))
			logger.setFileLevel(config.get('global', 'log_level'))
		except Exception as e:
			logger.setFileLevel(config.get('global', 'log_level'))
			logger.error(u"Failed to write log to service: %s" % forceUnicode(e))
			raise

	def runCommandInSession(self, command, desktop=None, waitForProcessEnding=False, timeoutSeconds=0):
		sessionId = self.getSessionId()

		if not desktop or (forceUnicodeLower(desktop) == 'current'):
			if self.isLoginEvent:
				desktop = u'default'
			else:
				logger.debug(u"Getting current active desktop name")
				desktop = forceUnicodeLower(self.opsiclientd.getCurrentActiveDesktopName(sessionId))
				logger.debug(u"Got current active desktop name: %s" % desktop)

		if not desktop:
			desktop = u'winlogon'

		processId = None
		while True:
			try:
				logger.info("Running command %s in session '%s' on desktop '%s'" % (command, sessionId, desktop))
				processId = System.runCommandInSession(
						command              = command,
						sessionId            = sessionId,
						desktop              = desktop,
						waitForProcessEnding = waitForProcessEnding,
						timeoutSeconds       = timeoutSeconds)[2]
				break
			except Exception, e:
				logger.error(e)
				if RUNNING_ON_WINDOWS and (e[0] == 233) and (sys.getwindowsversion()[0] == 5) and (sessionId != 0):
					# No process is on the other end
					# Problem with pipe \\\\.\\Pipe\\TerminalServer\\SystemExecSrvr\\<sessionid>
					# After logging off from a session other than 0 csrss.exe does not create this pipe or CreateRemoteProcessW is not able to read the pipe.
					logger.info(u"Retrying to run command on winlogon desktop of session 0")
					sessionId = 0
					desktop = u'winlogon'
				else:
					raise

		self.setSessionId(sessionId)
		return processId

	def startNotifierApplication(self, command, desktop=None, notifierId=None):
		"""
		Starts the notifier application and returns the process id if possible.

		:returns: Process ID of the notifier is start was successful. \
None otherwise.
		:returntype: int / None
		"""
		if RUNNING_ON_WINDOWS:
			return self._startNotifierApplicationWindows(command, desktop, notifierId)
		else:
			return self._startNotifierApplicationPosix(command, notifierId)

	def _startNotifierApplicationWindows(self, command, desktop=None, notifierId=None):
		logger.notice(u"Starting notifier application in session '%s'" % self.getSessionId())
		try:
			pid = self.runCommandInSession(
				command = command.replace('%port%', forceUnicode(self._notificationServerPort)).replace('%id%', forceUnicode(notifierId)),
				desktop = desktop, waitForProcessEnding = False)
			time.sleep(3)
			return pid
		except Exception as e:
			logger.error(u"Failed to start notifier application '%s': %s" % (command, e))

	def _startNotifierApplicationPosix(self, command, notifierId=None):
		"""
		Starting the notifier application on POSIX systems.
		"""
		logger.notice(u"Starting notifier application in session '%s'" % self.getSessionId())
		try:
			pid = self.runCommandInSession(
				# TODO: put the replacing into an command itself.
				command=command.replace('%port%', forceUnicode(self._notificationServerPort)).replace('%id%', forceUnicode(notifierId)),
				waitForProcessEnding=False
			)
			time.sleep(3)
			return pid
		except Exception as e:
			logger.error(u"Failed to start notifier application '%s': %s" % (command, e))

	def closeProcessWindows(self, processId):
		command = None
		try:
			command = '{command} "exit(); System.closeProcessWindows(processId={pid})"'.format(
				command=config.get('opsiclientd_rpc', 'command'),
				pid=processId
			)
		except Exception as error:
			raise Exception(u"opsiclientd_rpc command not defined: {0}".format(forceUnicode(error)))

		self.runCommandInSession(command=command, waitForProcessEnding=False)

	def setActionProcessorInfo(self):
		try:
			actionProcessorFilename = config.get('action_processor', 'filename')
			actionProcessorLocalDir = config.get('action_processor', 'local_dir')
			actionProcessorLocalFile = os.path.join(actionProcessorLocalDir, actionProcessorFilename)
			actionProcessorLocalFile = actionProcessorLocalFile

			if RUNNING_ON_WINDOWS:
				info = System.getFileVersionInfo(actionProcessorLocalFile)

				version = info.get('FileVersion', u'')
				name = info.get('ProductName', u'')
				logger.info(u"Action processor name '%s', version '%s'" % (name, version))
				self._actionProcessorInfoSubject.setMessage("%s %s" % (name.encode('utf-8'), version.encode('utf-8')))
			else:
				logger.info(u"Action processor: {filename}".format(filename=actionProcessorLocalFile))
				self._actionProcessorInfoSubject.setMessage(u"{filename}".format(filename=os.path.basename(actionProcessorLocalFile)))
		except Exception as e:
			logger.error(u"Failed to set action processor info: %s" % forceUnicode(e))

	def mountDepotShare(self, impersonation):
		if self._depotShareMounted:
			logger.debug(u"Depot share already mounted")
			return
		if not config.get('depot_server', 'url'):
			raise Exception(u"Cannot mount depot share, depot_server.url undefined")
		if config.get('depot_server', 'url').split('/')[2] in ('127.0.0.1', 'localhost'):
			logger.notice(u"No need to mount depot share %s, working on local depot cache" %  config.get('depot_server', 'url'))
			return

		logger.notice(u"Mounting depot share %s" %  config.get('depot_server', 'url'))
		self.setStatusMessage(_(u"Mounting depot share %s") % config.get('depot_server', 'url'))

		if RUNNING_ON_WINDOWS:
			try:
				depotHost = config.get('depot_server', 'url').split('/')[2]
				System.setRegistryValue(
					System.HKEY_LOCAL_MACHINE,
					u"SOFTWARE\\Microsoft\\Windows\\CurrentVersion\\Internet Settings\\ZoneMap\\Domains\\%s" % depotHost,
					u"file", 1)
				logger.info(u"Added depot '%s' to trusted domains" % depotHost)
			except Exception as error:
				logger.error(u"Failed to add depot to trusted domains: %s" % error)

		if impersonation:
			System.mount(config.get('depot_server', 'url'), config.getDepotDrive())
		else:
			(depotServerUsername, depotServerPassword) = config.getDepotserverCredentials(configService = self._configService)
			System.mount(config.get('depot_server', 'url'), config.getDepotDrive(), username = depotServerUsername, password = depotServerPassword)

		self._depotShareMounted = True

	def umountDepotShare(self):
		if not self._depotShareMounted:
			logger.debug(u"Depot share not mounted")
			return
		try:
			logger.notice(u"Unmounting depot share")
			System.umount(config.getDepotDrive())
			self._depotShareMounted = False
		except Exception, e:
			logger.warning(e)

	def updateActionProcessor(self):
		logger.notice(u"Updating action processor")
		self.setStatusMessage(_(u"Updating action processor"))

		impersonation = None
		try:
			mounted = False
			if not config.get('depot_server', 'url').split('/')[2].lower() in ('127.0.0.1', 'localhost'):
				if RUNNING_ON_WINDOWS:
					logger.debug("Mounting with impersonation.")
					# This logon type allows the caller to clone its current token and specify new credentials for outbound connections.
					# The new logon session has the same local identifier but uses different credentials for other network connections.
					(depotServerUsername, depotServerPassword) = config.getDepotserverCredentials(configService=self._configService)
					impersonation = System.Impersonate(username=depotServerUsername, password=depotServerPassword)
					impersonation.start(logonType='NEW_CREDENTIALS')
					self.mountDepotShare(impersonation)
				else:
					logger.debug("Not on windows: mounting without impersonation.")
					self.mountDepotShare(None)
				mounted = True

			actionProcessorFilename = config.get('action_processor', 'filename')
			actionProcessorLocalDir = config.get('action_processor', 'local_dir')
			actionProcessorLocalTmpDir = actionProcessorLocalDir + '.tmp'
			actionProcessorLocalFile = os.path.join(actionProcessorLocalDir, actionProcessorFilename)
			actionProcessorLocalTmpFile = os.path.join(actionProcessorLocalTmpDir, actionProcessorFilename)

			actionProcessorRemoteDir = None
			if config.get('depot_server', 'url').split('/')[2].lower() in ('127.0.0.1', 'localhost'):
				dirname = config.get('action_processor', 'remote_dir')
				while dirname.startswith('\\'):
					dirname = dirname.replace(u'\\', u'', 1)
				if dirname.startswith(u'install\\'):
					dirname = dirname.replace(u'install\\', u'', 1)
				while dirname.startswith('\\'):
					dirname = dirname.replace(u'\\', u'', 1)
				actionProcessorRemoteDir = os.path.join(
					self.opsiclientd.getCacheService().getProductCacheDir(),
					dirname
				)
				logger.notice(u"Updating action processor from local cache '%s'" % actionProcessorRemoteDir)
			else:
				match = re.search('^smb://([^/]+)/([^/]+)(.*)$', config.get('depot_server', 'url'), re.IGNORECASE)
				if not match:
					raise Exception("Bad depot-URL '%s'" % config.get('depot_server', 'url'))
				pn = match.group(3).replace('/', '\\')
				if not pn:
					pn = '\\'
				dirname = config.get('action_processor', 'remote_dir')
				while dirname.startswith('\\'):
					dirname = dirname.replace(u'\\', u'', 1)
				actionProcessorRemoteDir = os.path.join(config.getDepotDrive(), pn, dirname)
				logger.notice(u"Updating action processor from depot dir '%s'" % actionProcessorRemoteDir)

			actionProcessorRemoteFile = os.path.join(actionProcessorRemoteDir, actionProcessorFilename)

			if not os.path.exists(actionProcessorLocalFile):
				logger.notice(u"Action processor needs update because file '%s' not found" % actionProcessorLocalFile)
			elif ( abs(os.stat(actionProcessorLocalFile).st_mtime - os.stat(actionProcessorRemoteFile).st_mtime) > 10 ):
				logger.notice(u"Action processor needs update because modification time difference is more than 10 seconds")
			elif not filecmp.cmp(actionProcessorLocalFile, actionProcessorRemoteFile):
				logger.notice(u"Action processor needs update because file changed")
			else:
				logger.notice(u"Local action processor exists and seems to be up to date")
				if self.event.eventConfig.useCachedProducts:
					self._configService.productOnClient_updateObjects([
						ProductOnClient(
							productId          = u'opsi-winst',
							productType        = u'LocalbootProduct',
							clientId           = config.get('global', 'host_id'),
							installationStatus = u'installed',
							actionProgress     = u''
						)
					])
				if mounted:
					self.umountDepotShare()
				return actionProcessorLocalFile

			# Update files
			logger.notice(u"Start copying the action processor files")
			if os.path.exists(actionProcessorLocalTmpDir):
				logger.info(u"Deleting dir '%s'" % actionProcessorLocalTmpDir)
				shutil.rmtree(actionProcessorLocalTmpDir)
			logger.info(u"Copying from '%s' to '%s'" % (actionProcessorRemoteDir, actionProcessorLocalTmpDir))
			shutil.copytree(actionProcessorRemoteDir, actionProcessorLocalTmpDir)

			if not os.path.exists(actionProcessorLocalTmpFile):
				raise Exception(u"File '%s' does not exist after copy" % actionProcessorLocalTmpFile)

			if os.path.exists(actionProcessorLocalDir):
				logger.info(u"Deleting dir '%s'" % actionProcessorLocalDir)
				shutil.rmtree(actionProcessorLocalDir)

			logger.info(u"Moving dir '%s' to '%s'" % (actionProcessorLocalTmpDir, actionProcessorLocalDir))
			shutil.move(actionProcessorLocalTmpDir, actionProcessorLocalDir)
<<<<<<< HEAD

			######### disable this feature for first 4.0.3 Release, because this don't work on win7-x64 properly.
			#logger.notice(u"Trying to set the right permissions for opsi-winst")
			#setaclcommand = os.path.join(config.get('global', 'base_dir'), 'utilities\\setacl.exe')
			#logger.notice(u"make the dacl not inherited")
			#cmd = '"%s" -on "%s" -ot file -actn clear -actn setprot -op "dacl:p_c;sacl:nc" -rec cont_obj' % (setaclcommand,  actionProcessorLocalDir)
			#logger.debug("Try to execute '%s'" % cmd)
			#System.execute(cmd, shell=False)
			#logger.notice(u"therefore remove users from dacl")
			#cmd = '"%s" -on "%s" -ot file -actn trustee -trst n1:S-1-5-32-545;s1:y;ta:remtrst;w:dacl"' % (setaclcommand,  actionProcessorLocalDir)
			#logger.debug("Try to execute '%s'" % cmd)
			#System.execute(cmd,  shell=False)
			#logger.notice(u"therefore set new rights")
			#cmd = '"%s" -on "%s" -ot file -actn ace -ace "n:S-1-5-32-544;p:full;s:y" -ace "n:S-1-5-32-545;p:read_ex;s:y" -actn clear -clr "dacl,sacl" -actn rstchldrn -rst "dacl,sacl"' % (setaclcommand,  actionProcessorLocalDir)
			#logger.debug("Try to execute '%s'" % cmd)
			#System.execute(cmd,  shell=False)


=======
			
			logger.notice(u"Trying to set the right permissions for opsi-winst")
			setaclcmd = os.path.join(config.get('global', 'base_dir'), 'utilities', 'setacl.exe')
			winstdir = actionProcessorLocalDir.replace('\\\\','\\')
			cmd = '"%s" -on "%s" -ot file -actn ace -ace "n:S-1-5-32-544;p:full;s:y" -ace "n:S-1-5-32-545;p:read_ex;s:y" -actn clear -clr "dacl,sacl" -actn rstchldrn -rst "dacl,sacl"' \
						% (setaclcmd, winstdir)
			System.execute(cmd,shell=False)
			
>>>>>>> a3325f90
			logger.notice(u'Local action processor successfully updated')

			if self._configService.isLegacyOpsi():
				self._configService.setProductInstallationStatus(
							'opsi-winst',
							config.get('global', 'host_id'),
							'installed')
			else:
				productVersion = None
				packageVersion = None
				for productOnDepot in self._configService.productOnDepot_getIdents(
							productType = 'LocalbootProduct',
							productId   = 'opsi-winst',
							depotId     = config.get('depot_server', 'depot_id'),
							returnType  = 'dict'):
					productVersion = productOnDepot['productVersion']
					packageVersion = productOnDepot['packageVersion']
				self._configService.productOnClient_updateObjects([
					ProductOnClient(
						productId          = u'opsi-winst',
						productType        = u'LocalbootProduct',
						productVersion     = productVersion,
						packageVersion     = packageVersion,
						clientId           = config.get('global', 'host_id'),
						installationStatus = u'installed',
						actionProgress     = u'',
						actionResult       = u'successful'
					)
				])
			self.setActionProcessorInfo()

			if mounted:
				self.umountDepotShare()

		except Exception as e:
			logger.error(u"Failed to update action processor: %s" % forceUnicode(e))
		finally:
			if impersonation:
				try:
					impersonation.end()
				except Exception as e:
					logger.warning(e)

	def processUserLoginActions(self):
		self.setStatusMessage(_(u"Processing login actions"))
		try:
			if not self._configService:
				raise Exception(u"Not connected to config service")

			if self._configService.isLegacyOpsi():
				raise Exception(u"Opsi >= 4.0 needed")

			productsByIdAndVersion = {}
			for product in self._configService.product_getObjects(type = 'LocalbootProduct', userLoginScript = "*.*"):
				if not productsByIdAndVersion.has_key(product.id):
					productsByIdAndVersion[product.id] = {}
				if not productsByIdAndVersion[product.id].has_key(product.productVersion):
					productsByIdAndVersion[product.id][product.productVersion] = {}
				productsByIdAndVersion[product.id][product.productVersion][product.packageVersion] = product

			if not productsByIdAndVersion:
				logger.notice(u"No user login script found, nothing to do")
				return

			clientToDepotservers = self._configService.configState_getClientToDepotserver(clientIds = config.get('global', 'host_id'))
			if not clientToDepotservers:
				raise Exception(u"Failed to get depotserver for client '%s'" % config.get('global', 'host_id'))
			depotId = clientToDepotservers[0]['depotId']

			productDir = os.path.join(config.getDepotDrive(), 'install')

			userLoginScripts = []
			productIds = []
			for productOnDepot in self._configService.productOnDepot_getIdents(
							productType = 'LocalbootProduct',
							depotId     = depotId,
							returnType  = 'dict'):
				product = productsByIdAndVersion.get(productOnDepot['productId'], {}).get(productOnDepot['productVersion'], {}).get(productOnDepot['packageVersion'])
				if not product:
					continue
				logger.info(u"User login script '%s' found for product %s_%s-%s" \
					% (product.userLoginScript, product.id, product.productVersion, product.packageVersion))
				userLoginScripts.append(os.path.join(productDir, product.userLoginScript))
				productIds.append(product.id)

			if not userLoginScripts:
				logger.notice(u"No user login script found, nothing to do")
				return

			logger.notice(u"User login scripts found, executing")
			additionalParams = ''
			additionalParams = u'/usercontext %s' % self.event.eventInfo.get('User')
			self.runActions(productIds, additionalParams)

		except Exception, e:
			logger.logException(e)
			logger.error(u"Failed to process login actions: %s" % forceUnicode(e))
			self.setStatusMessage( _(u"Failed to process login actions: %s") % forceUnicode(e) )

	def processProductActionRequests(self):
		self.setStatusMessage(_(u"Getting action requests from config service"))

		try:
			bootmode = ''
			try:
				bootmode = System.getRegistryValue(System.HKEY_LOCAL_MACHINE, "SOFTWARE\\opsi.org\\general", "bootmode")
			except Exception as error:
				if RUNNING_ON_WINDOWS:
					logger.warning(u"Failed to get bootmode from registry: %s" % forceUnicode(error))

			if not self._configService:
				raise Exception(u"Not connected to config service")

			productIds = []
			if self.event.eventConfig.actionProcessorProductIds:
				productIds = self.event.eventConfig.actionProcessorProductIds
			if self._configService.isLegacyOpsi():
				productStates = self._configService.getLocalBootProductStates_hash(config.get('global', 'host_id'))
				productStates = productStates.get(config.get('global', 'host_id'), [])

				logger.notice(u"Got product action requests from configservice")

				for productState in productStates:
					if (productState['actionRequest'] not in ('none', 'undefined')):
						productIds.append(productState['productId'])
						logger.notice("   [%2s] product %-20s %s" % (len(productIds), productState['productId'] + ':', productState['actionRequest']))
			else:
				if not productIds:
					includeProductGroupIds = [ x for x in forceList(self.event.eventConfig.includeProductGroupIds) if x != "" ]
					excludeProductGroupIds = [ x for x in forceList(self.event.eventConfig.excludeProductGroupIds) if x != "" ]
					includeProductIds = []
					excludeProductIds = []
					
					if includeProductGroupIds:
						includeProductIds = [ obj.objectId for obj in self._configService.objectToGroup_getObjects(
									groupType="ProductGroup",
									groupId=includeProductGroupIds) ]
						logger.debug("Only products with productIds: '%s' will be cached." % includeProductIds)
					
					elif excludeProductGroupIds:
						excludeProductIds = [ obj.objectId for obj in self._configService.objectToGroup_getObjects(
									groupType="ProductGroup",
									groupId=excludeProductGroupIds) ]
						logger.debug("Products with productIds: '%s' will be excluded." % excludeProductIds)
			
					for productOnClient in [ poc for poc in self._configService.productOnClient_getObjects(
								productType   = 'LocalbootProduct',
								clientId      = config.get('global', 'host_id'),
								actionRequest = ['setup', 'uninstall', 'update', 'always', 'once', 'custom'],
								attributes    = ['actionRequest'],
								productId     = includeProductIds) if poc.productId not in excludeProductIds ]:
						
						if not productOnClient.productId in productIds:
							productIds.append(productOnClient.productId)
							logger.notice("   [%2s] product %-20s %s" % (len(productIds), productOnClient.productId + u':', productOnClient.actionRequest))

			if (len(productIds) == 0) and (bootmode == 'BKSTD'):
				logger.notice(u"No product action requests set")
				self.setStatusMessage( _(u"No product action requests set") )
				#set installation_pending State to False
				state.set('installation_pending','false')
				try:
					if self.event.eventConfig.useCachedConfig:
						self.opsiclientd.getCacheService().setConfigCacheObsolete()
				except Exception, e:
					logger.error(e)
			else:
				#set installation_pending State
				if not self.event.eventConfig.actionProcessorProductIds:
					state.set('installation_pending','true')

				logger.notice(u"Start processing action requests")
				if productIds:
					if self.event.eventConfig.useCachedProducts:
						if self.opsiclientd.getCacheService().productCacheCompleted(self._configService, productIds):
							logger.notice(u"Event '%s' uses cached products and product caching is done" % self.event.eventConfig.getId())
						else:
							raise Exception(u"Event '%s' uses cached products but product caching is not done" % self.event.eventConfig.getId())

				self.processActionWarningTime(productIds)
				self.runActions(productIds)
				try:
					if self.event.eventConfig.useCachedConfig and not self._configService.productOnClient_getIdents(
								productType   = 'LocalbootProduct',
								clientId      = config.get('global', 'host_id'),
								actionRequest = ['setup', 'uninstall', 'update', 'always', 'once', 'custom']):
						self.opsiclientd.getCacheService().setConfigCacheObsolete()
					if not self._configService.productOnClient_getIdents(
								productType   = 'LocalbootProduct',
								clientId      = config.get('global', 'host_id'),
								actionRequest = ['setup', 'uninstall', 'update', 'once', 'custom']):
						#set installation_pending State to false nothing to do!!!!
						logger.notice("Setting installation pending to false")
						state.set('installation_pending','false')
				except Exception, e:
					logger.error(e)

		except Exception, e:
			logger.logException(e)
			logger.error(u"Failed to process product action requests: %s" % forceUnicode(e))
			self.setStatusMessage( _(u"Failed to process product action requests: %s") % forceUnicode(e) )
			timeline.addEvent(
				title       = u"Failed to process product action requests",
				description = u"Failed to process product action requests: %s" % forceUnicode(e),
				category    = u"error",
				isError     = True)
		time.sleep(3)

	def runActions(self, productIds, additionalParams=''):
		runActionsEventId = timeline.addEvent(
			title         = u"Running actions",
			description   = u"Running actions (%s)" % u", ".join(productIds),
			category      = u"run_actions",
			durationEvent = True)
		try:
			config.selectDepotserver(configService = self._configService, event = self.event, productIds = productIds)
			if not additionalParams:
				additionalParams = ''
			if not self.event.getActionProcessorCommand():
				raise Exception(u"No action processor command defined")


			if self.event.eventConfig.getId() == 'gui_startup' and not state.get('user_logged_in', 0):
				# check for Trusted Installer before Running Action Processor
				if (os.name == 'nt') and (sys.getwindowsversion()[0] == 6):
					logger.notice(u"Getting TrustedInstaller service configuration")
					try:
						# Trusted Installer "Start" Key in Registry: 2 = automatic Start: Registry: 3 = manuell Start; Default: 3
						automaticStartup = System.getRegistryValue(System.HKEY_LOCAL_MACHINE, "SYSTEM\\CurrentControlSet\\services\\TrustedInstaller", "Start", reflection = False)
						logger.debug2(u">>> TrustedInstaller Service autmaticStartup and type: '%s' '%s'" % (automaticStartup,type(automaticStartup)))
						if (automaticStartup == 2):
							logger.notice(u"Automatic startup for service Trusted Installer is set, waiting until upgrade process is finished")
							self.setStatusMessage( _(u"Waiting for TrustedInstaller") )
							waitEventId = timeline.addEvent(
									title         = u"Waiting for TrustedInstaller",
									description   = u"Automatic startup for service Trusted Installer is set, waiting until upgrade process is finished",
									category      = u"wait",
									durationEvent = True)
							while True:
								time.sleep(3)
								logger.debug(u"Checking if automatic startup for service Trusted Installer is set")
								automaticStartup = System.getRegistryValue(System.HKEY_LOCAL_MACHINE, "SYSTEM\\CurrentControlSet\\services\\TrustedInstaller", "Start", reflection = False)
								if not (automaticStartup == 2):
									break
							timeline.setEventEnd(eventId = waitEventId)
					except Exception, e:
						logger.error(u"Failed to read TrustedInstaller service-configuration: %s" % e)

			self.setStatusMessage( _(u"Starting actions") )

			if RUNNING_ON_WINDOWS:
				# Setting some registry values before starting action
				# Mainly for action processor winst
				System.setRegistryValue(System.HKEY_LOCAL_MACHINE, "SOFTWARE\\opsi.org\\shareinfo", "depoturl",   config.get('depot_server', 'url'))
				System.setRegistryValue(System.HKEY_LOCAL_MACHINE, "SOFTWARE\\opsi.org\\shareinfo", "depotdrive", config.getDepotDrive())
				System.setRegistryValue(System.HKEY_LOCAL_MACHINE, "SOFTWARE\\opsi.org\\shareinfo", "configurl",   "<deprecated>")
				System.setRegistryValue(System.HKEY_LOCAL_MACHINE, "SOFTWARE\\opsi.org\\shareinfo", "configdrive", "<deprecated>")
				System.setRegistryValue(System.HKEY_LOCAL_MACHINE, "SOFTWARE\\opsi.org\\shareinfo", "utilsurl",    "<deprecated>")
				System.setRegistryValue(System.HKEY_LOCAL_MACHINE, "SOFTWARE\\opsi.org\\shareinfo", "utilsdrive",  "<deprecated>")

			# action processor desktop can be one of current / winlogon / default
			desktop = self.event.eventConfig.actionProcessorDesktop

			# Choose desktop for action processor
			if not desktop or (forceUnicodeLower(desktop) == 'current'):
				if self.isLoginEvent:
					desktop = u'default'
				else:
					desktop = forceUnicodeLower(self.opsiclientd.getCurrentActiveDesktopName(self.getSessionId()))

			if not desktop:
				# Default desktop is winlogon
				desktop = u'winlogon'


			(depotServerUsername, depotServerPassword) = config.getDepotserverCredentials(configService = self._configService)

			# Update action processor
			if self.event.eventConfig.updateActionProcessor:
				if RUNNING_ON_WINDOWS:
					# Currently we do the updating of the action
					# processor on Windows. For Linux we yet have to decide
					# how we want to handle this process.
					# TODO: figure out how handling on Linux is done.
					self.updateActionProcessor()

			# Run action processor
			serviceSession = u'none'
			try:
				serviceSession = self.getConfigService().jsonrpc_getSessionId()
				if not serviceSession:
					serviceSession = u'none'
			except Exception:
				pass

			actionProcessorUserName = u''
			actionProcessorUserPassword = u''
			if not self.isLoginEvent:
				actionProcessorUserName = self.opsiclientd._actionProcessorUserName
				actionProcessorUserPassword = self.opsiclientd._actionProcessorUserPassword

			createEnvironment = config.get('action_processor', 'create_environment')

<<<<<<< HEAD
=======

>>>>>>> a3325f90
			actionProcessorCommand = config.replace(self.event.getActionProcessorCommand())
			actionProcessorCommand = actionProcessorCommand.replace('%service_url%', self._configServiceUrl)
			actionProcessorCommand = actionProcessorCommand.replace('%service_session%', serviceSession)
			actionProcessorCommand = actionProcessorCommand.replace('%action_processor_productids%', ",".join(self.event.eventConfig.actionProcessorProductIds))
			actionProcessorCommand += u' %s' % additionalParams
			actionProcessorCommand = actionProcessorCommand.replace('"', '\\"')

<<<<<<< HEAD
			if RUNNING_ON_WINDOWS:
				# TODO: string building like this is just awful. Improve it!
				command = u'%global.base_dir%\\action_processor_starter.exe ' \
					+ u'"%global.host_id%" "%global.opsi_host_key%" "%control_server.port%" ' \
					+ u'"%global.log_file%" "%global.log_level%" ' \
					+ u'"%depot_server.url%" "' + config.getDepotDrive() + '" ' \
					+ u'"' + depotServerUsername + u'" "' + depotServerPassword + '" ' \
					+ u'"' + unicode(self.getSessionId()) + u'" "' + desktop + '" ' \
					+ u'"' + actionProcessorCommand + u'" ' + unicode(self.event.eventConfig.actionProcessorTimeout) + ' ' \
					+ u'"' + actionProcessorUserName + u'" "' + actionProcessorUserPassword + '" ' \
					+ unicode(createEnvironment).lower()
			else:
				try:
					oss = System.which('opsiscriptstarter')
				except Exception:
					logger.warning(
						u"Failed to find executable for 'opsiscriptstarter'. "
						u"Using fallback.")
					oss = '/usr/bin/opsiscriptstarter'

				command = "{oss} --nogui".format(oss=oss)

=======
			command = u'"%global.base_dir%\\action_processor_starter.exe" ' \
				+ u'"%global.host_id%" "%global.opsi_host_key%" "%control_server.port%" ' \
				+ u'"%global.log_file%" "%global.log_level%" ' \
				+ u'"%depot_server.url%" "' + config.getDepotDrive() + '" ' \
				+ u'"' + depotServerUsername + u'" "' + depotServerPassword + '" ' \
				+ u'"' + unicode(self.getSessionId()) + u'" "' + desktop + '" ' \
				+ u'"' + actionProcessorCommand + u'" ' + unicode(self.event.eventConfig.actionProcessorTimeout) + ' ' \
				+ u'"' + actionProcessorUserName + u'" "' + actionProcessorUserPassword + '" ' \
				+ unicode(createEnvironment).lower()
			
>>>>>>> a3325f90
			command = config.replace(command)

			if self.event.eventConfig.preActionProcessorCommand:
				logger.notice(u"Starting pre action processor command '%s' in session '%s' on desktop '%s'" \
					% (self.event.eventConfig.preActionProcessorCommand, self.getSessionId(), desktop))
				self.runCommandInSession(command = self.event.eventConfig.preActionProcessorCommand, desktop = desktop, waitForProcessEnding = True)

			logger.notice(u"Starting action processor in session '%s' on desktop '%s'" % (self.getSessionId(), desktop))
			self.runCommandInSession(command = command, desktop = desktop, waitForProcessEnding = True)

			if self.event.eventConfig.postActionProcessorCommand:
				logger.notice(u"Starting post action processor command '%s' in session '%s' on desktop '%s'" \
					% (self.event.eventConfig.postActionProcessorCommand, self.getSessionId(), desktop))
				self.runCommandInSession(command = self.event.eventConfig.postActionProcessorCommand, desktop = desktop, waitForProcessEnding = True)

			self.setStatusMessage( _(u"Actions completed") )
		finally:
			timeline.setEventEnd(eventId = runActionsEventId)

	def setEnvironment(self):
		try:
			logger.debug(u"Current environment:")
			for (k, v) in os.environ.items():
				logger.debug(u"   %s=%s" % (k,v))
			logger.debug(u"Updating environment")
			hostname = os.environ['COMPUTERNAME']
			(homeDrive, homeDir) = os.environ['USERPROFILE'].split('\\')[0:2]
			# TODO: is this correct?
			username = config.get('global', 'username')
			# TODO: Anwendungsdaten
			os.environ['APPDATA']     = '%s\\%s\\%s\\Anwendungsdaten' % (homeDrive, homeDir, username)
			os.environ['HOMEDRIVE']   = homeDrive
			os.environ['HOMEPATH']    = '\\%s\\%s' % (homeDir, username)
			os.environ['LOGONSERVER'] = '\\\\%s' % hostname
			os.environ['SESSIONNAME'] = 'Console'
			os.environ['USERDOMAIN']  = '%s' % hostname
			os.environ['USERNAME']    = username
			os.environ['USERPROFILE'] = '%s\\%s\\%s' % (homeDrive, homeDir, username)
			logger.debug(u"Updated environment:")
			for (k, v) in os.environ.items():
				logger.debug(u"   %s=%s" % (k,v))
		except Exception, e:
			logger.error(u"Failed to set environment: %s" % forceUnicode(e))

	def abortActionCallback(self, choiceSubject):
		logger.notice(u"Event aborted by user")
		self.actionCancelled = True

	def startActionCallback(self, choiceSubject):
		logger.notice(u"Event wait cancelled by user")
		self.waitCancelled = True

	def processActionWarningTime(self, productIds=[]):
		if not self.event.eventConfig.actionWarningTime:
			return
		cancelCounter = state.get('action_processing_cancel_counter', 0)
		waitEventId = timeline.addEvent(
				title         = u"Action warning",
				description   = u'Notifying user of actions to process %s (%s)\n' % (self.event.eventConfig.getId(), u', '.join(productIds)) \
						+ u"actionWarningTime: %s, actionUserCancelable: %s, cancelCounter: %s" % (self.event.eventConfig.actionWarningTime, self.event.eventConfig.actionUserCancelable, cancelCounter),
				category      = u"wait",
				durationEvent = True)
		self._messageSubject.setMessage(u"%s\n%s: %s" % (self.event.eventConfig.getActionMessage(), _(u'Products'), u', '.join(productIds)) )
		choiceSubject = ChoiceSubject(id = 'choice')
		if (cancelCounter < self.event.eventConfig.actionUserCancelable):
			choiceSubject.setChoices([ _('Abort'), _('Start now') ])
			choiceSubject.setCallbacks( [ self.abortActionCallback, self.startActionCallback ] )
		else:
			choiceSubject.setChoices([ _('Start now') ])
			choiceSubject.setCallbacks( [ self.startActionCallback ] )
		self._notificationServer.addSubject(choiceSubject)
		notifierPid = None
		try:
			if self.event.eventConfig.actionNotifierCommand:
				notifierPid = self.startNotifierApplication(
						command    = self.event.eventConfig.actionNotifierCommand,
						desktop    = self.event.eventConfig.actionNotifierDesktop,
						notifierId = 'action')

			timeout = int(self.event.eventConfig.actionWarningTime)
			endTime = time.time() + timeout
			while (timeout > 0) and not self.actionCancelled and not self.waitCancelled:
				now = time.time()
				logger.info(u"Notifying user of actions to process %s (%s)" % (self.event, productIds))
				minutes = 0
				seconds = (endTime - now)
				if (seconds >= 60):
					minutes = int(seconds/60)
					seconds -= minutes*60
				seconds = int(seconds)
				if (minutes < 10):
					minutes = '0%d' % minutes
				if (seconds < 10):
					seconds = '0%d' % seconds
				self.setStatusMessage(_(u"Event %s: action processing will start in %s:%s") % (self.event.eventConfig.getName(), minutes, seconds))
				if ((endTime - now) <= 0):
					break
				time.sleep(1)

			if self.waitCancelled:
				timeline.addEvent(
					title       = u"Action processing started by user",
					description = u"Action processing wait time cancelled by user",
					category    = u"user_interaction")

			if self.actionCancelled:
				cancelCounter += 1
				state.set('action_processing_cancel_counter', cancelCounter)
				logger.notice(u"Action processing cancelled by user for the %d. time (max: %d)" \
					% (cancelCounter, self.event.eventConfig.actionUserCancelable))
				timeline.addEvent(
					title       = u"Action processing cancelled by user",
					description = u"Action processing cancelled by user for the %d. time (max: %d)" \
							% (cancelCounter, self.event.eventConfig.actionUserCancelable),
					category    = u"user_interaction")
				raise CanceledByUserError(u"Action processing cancelled by user")
			else:
				state.set('action_processing_cancel_counter', 0)
		finally:
			timeline.setEventEnd(waitEventId)
			try:
				if self._notificationServer:
					self._notificationServer.requestEndConnections(['action'])
					self._notificationServer.removeSubject(choiceSubject)
				if notifierPid:
					try:
						time.sleep(3)
						System.terminateProcess(processId=notifierPid)
					except Exception:
						pass

			except Exception, e:
				logger.logException(e)

	def abortShutdownCallback(self, choiceSubject):
		logger.notice(u"Shutdown aborted by user")
		self.shutdownCancelled = True

	def startShutdownCallback(self, choiceSubject):
		logger.notice(u"Shutdown wait cancelled by user")
		self.shutdownWaitCancelled = True

	def isRebootRequested(self):
		if self.event.eventConfig.reboot:
			return True
		if self.event.eventConfig.processShutdownRequests and self.opsiclientd.isRebootRequested():
			return True
		return False

	def isShutdownRequested(self):
		if self.event.eventConfig.shutdown:
			return True
		if self.event.eventConfig.processShutdownRequests and self.opsiclientd.isShutdownRequested():
			return True
		return False

	def processShutdownRequests(self):
		try:
			shutdown = self.isShutdownRequested()
			reboot   = self.isRebootRequested()
			if reboot or shutdown:
				if reboot:
					timeline.addEvent(title = u"Reboot requested", category = u"system")
					self.setStatusMessage(_(u"Reboot requested"))
				else:
					timeline.addEvent(title = u"Shutdown requested", category = u"system")
					self.setStatusMessage(_(u"Shutdown requested"))

				if self.event.eventConfig.shutdownWarningTime:
					if self._notificationServer:
						self._notificationServer.requestEndConnections()
					while True:
						shutdownCancelCounter = state.get('shutdown_cancel_counter', 0)
						waitEventId = None
						if reboot:
							logger.info(u"Notifying user of reboot")
							waitEventId = timeline.addEvent(
								title         = u"Reboot warning",
								description   = u'Notifying user of reboot\n' \
										+ u"shutdownWarningTime: %s, shutdownUserCancelable: %s, shutdownCancelCounter: %s" \
										% (self.event.eventConfig.shutdownWarningTime, self.event.eventConfig.shutdownUserCancelable, shutdownCancelCounter),
								category      = u"wait",
								durationEvent = True)
						else:
							logger.info(u"Notifying user of shutdown")
							waitEventId = timeline.addEvent(
								title         = u"Shutdown warning",
								description   = u'Notifying user of shutdown\n' \
										+ u"shutdownWarningTime: %s, shutdownUserCancelable: %s, shutdownCancelCounter: %s" \
										% (self.event.eventConfig.shutdownWarningTime, self.event.eventConfig.shutdownUserCancelable, shutdownCancelCounter),
								category      = u"wait",
								durationEvent = True)

						self.shutdownCancelled = False
						self.shutdownWaitCancelled = False

						self._messageSubject.setMessage(self.event.eventConfig.getShutdownWarningMessage())

						choiceSubject = ChoiceSubject(id = 'choice')
						if (shutdownCancelCounter < self.event.eventConfig.shutdownUserCancelable):
							if reboot:
								choiceSubject.setChoices([ _('Reboot now'), _('Later') ])
							else:
								choiceSubject.setChoices([ _('Shutdown now'), _('Later') ])
							choiceSubject.setCallbacks( [ self.startShutdownCallback, self.abortShutdownCallback ] )
						else:
							if reboot:
								choiceSubject.setChoices([ _('Reboot now') ])
							else:
								choiceSubject.setChoices([ _('Shutdown now') ])
							choiceSubject.setCallbacks( [ self.startShutdownCallback ] )
						self._notificationServer.addSubject(choiceSubject)
						notifierPid = None
						if self.event.eventConfig.shutdownNotifierCommand:
							notifierPid = self.startNotifierApplication(
									command    = self.event.eventConfig.shutdownNotifierCommand,
									desktop    = self.event.eventConfig.shutdownNotifierDesktop,
									notifierId = 'shutdown')

						timeout = int(self.event.eventConfig.shutdownWarningTime)
						endTime = time.time() + timeout
						while (timeout > 0) and not self.shutdownCancelled and not self.shutdownWaitCancelled:
							now = time.time()
							minutes = 0
							seconds = (endTime - now)
							if (seconds >= 60):
								minutes = int(seconds/60)
								seconds -= minutes*60
							seconds = int(seconds)
							if (minutes < 10):
								minutes = '0%d' % minutes
							if (seconds < 10):
								seconds = '0%d' % seconds
							if reboot:
								self.setStatusMessage(_(u"Reboot in %s:%s") % (minutes, seconds))
							else:
								self.setStatusMessage(_(u"Shutdown in %s:%s") % (minutes, seconds))
							if ((endTime - now) <= 0):
								break
							time.sleep(1)

						try:
							if self._notificationServer:
								self._notificationServer.requestEndConnections()
								self._notificationServer.removeSubject(choiceSubject)
							if notifierPid:
								try:
									time.sleep(3)
									System.terminateProcess(processId=notifierPid)
								except Exception:
									pass
						except Exception, e:
							logger.logException(e)

						self._messageSubject.setMessage(u"")

						timeline.setEventEnd(waitEventId)

						if self.shutdownWaitCancelled:
							if reboot:
								timeline.addEvent(
									title       = u"Reboot started by user",
									description = u"Reboot wait time cancelled by user",
									category    = u"user_interaction")
							else:
								timeline.addEvent(
									title       = u"Shutdown started by user",
									description = u"Shutdown wait time cancelled by user",
									category    = u"user_interaction")

						if self.shutdownCancelled:
							self.opsiclientd.setBlockLogin(False)
							shutdownCancelCounter += 1
							state.set('shutdown_cancel_counter', shutdownCancelCounter)
							logger.notice(u"Shutdown cancelled by user for the %d. time (max: %d)" \
								% (shutdownCancelCounter, self.event.eventConfig.shutdownUserCancelable))
							if reboot:
								timeline.addEvent(
									title       = u"Reboot cancelled by user",
									description = u"Reboot cancelled by user for the %d. time (max: %d)" \
											% (shutdownCancelCounter, self.event.eventConfig.shutdownUserCancelable),
									category    = u"user_interaction")
							else:
								timeline.addEvent(
									title       = u"Shutdown cancelled by user",
									description = u"Shutdown cancelled by user for the %d. time (max: %d)" \
											% (shutdownCancelCounter, self.event.eventConfig.shutdownUserCancelable),
									category    = u"user_interaction")
							if (self.event.eventConfig.shutdownWarningRepetitionTime >= 0):
								logger.info(u"Shutdown warning will be repeated in %d seconds" % self.event.eventConfig.shutdownWarningRepetitionTime)
								time.sleep(self.event.eventConfig.shutdownWarningRepetitionTime)
								continue
						break
				if reboot:
					timeline.addEvent(title = u"Rebooting", category = u"system")
					self.opsiclientd.rebootMachine()
				elif shutdown:
					timeline.addEvent(title = u"Shutting down", category = u"system")
					self.opsiclientd.shutdownMachine()
		except Exception, e:
			logger.logException(e)

	def run(self):
		timelineEventId = None
		try:
			logger.notice(u"============= EventProcessingThread for occurrcence of event '%s' started =============" % self.event.eventConfig.getId())
			timelineEventId = timeline.addEvent(
				title=u"Processing event %s" % self.event.eventConfig.getName(),
				description=u"EventProcessingThread for occurrcence of event '%s' started" % self.event.eventConfig.getId(),
				category=u"event_processing",
				durationEvent=True
			)
			self.running = True
			self.actionCancelled = False
			self.waitCancelled = False
			if not self.event.eventConfig.blockLogin:
				self.opsiclientd.setBlockLogin(False)

			notifierPid = None
			try:
				config.setTemporaryDepotDrive(None)
				config.setTemporaryConfigServiceUrls([])

				self.startNotificationServer()
				self.setActionProcessorInfo()
				self._messageSubject.setMessage(self.event.eventConfig.getActionMessage())

				self.setStatusMessage(_(u"Processing event %s") % self.event.eventConfig.getName())

				if self.event.eventConfig.blockLogin:
					self.opsiclientd.setBlockLogin(True)
				else:
					self.opsiclientd.setBlockLogin(False)
				if self.event.eventConfig.logoffCurrentUser:
					System.logoffCurrentUser()
					time.sleep(15)
				elif self.event.eventConfig.lockWorkstation:
					System.lockWorkstation()
					time.sleep(15)

				if self.event.eventConfig.eventNotifierCommand:
					notifierPid = self.startNotifierApplication(
						command    = self.event.eventConfig.eventNotifierCommand,
						desktop    = self.event.eventConfig.eventNotifierDesktop,
						notifierId = 'event')

				if self.event.eventConfig.syncConfigToServer:
					self.setStatusMessage( _(u"Syncing config to server") )
					self.opsiclientd.getCacheService().syncConfigToServer(waitForEnding = True)
					self.setStatusMessage( _(u"Sync completed") )

				if self.event.eventConfig.syncConfigFromServer:
					self.setStatusMessage( _(u"Syncing config from server") )
					waitForEnding = self.event.eventConfig.useCachedConfig
					self.opsiclientd.getCacheService().syncConfigFromServer(waitForEnding = waitForEnding)
					if waitForEnding:
						self.setStatusMessage( _(u"Sync completed") )

				if self.event.eventConfig.cacheProducts:
					self.setStatusMessage( _(u"Caching products") )
					try:
						self._currentProgressSubjectProxy.attachObserver(self._detailSubjectProxy)
						waitForEnding = self.event.eventConfig.useCachedProducts
						self.opsiclientd.getCacheService().cacheProducts(
							waitForEnding           = waitForEnding,
							productProgressObserver = self._currentProgressSubjectProxy,
							overallProgressObserver = self._overallProgressSubjectProxy,
							dynamicBandwidth        = self.event.eventConfig.cacheDynamicBandwidth,
							maxBandwidth            = self.event.eventConfig.cacheMaxBandwidth
						)
						if waitForEnding:
							self.setStatusMessage( _(u"Products cached") )
					finally:
						self._detailSubjectProxy.setMessage(u"")
						try:
							self._currentProgressSubjectProxy.detachObserver(self._detailSubjectProxy)
							self._currentProgressSubjectProxy.reset()
							self._overallProgressSubjectProxy.reset()
						except Exception, e:
							logger.logException(e)

				if self.event.eventConfig.useCachedConfig:
					if self.opsiclientd.getCacheService().configCacheCompleted():
						logger.notice(u"Event '%s' uses cached config and config caching is done" % self.event.eventConfig.getId())
						config.setTemporaryConfigServiceUrls(['https://localhost:4441/rpc'])
					else:
						raise Exception(u"Event '%s' uses cached config but config caching is not done" % self.event.eventConfig.getId())

				if self.event.eventConfig.getConfigFromService or self.event.eventConfig.processActions:
					if not self.isConfigServiceConnected():
						self.connectConfigService()

					if self.event.eventConfig.getConfigFromService:
						config.readConfigFile(keepLog = True)
						self.getConfigFromService()
						if self.event.eventConfig.updateConfigFile:
							config.updateConfigFile()

					if self.event.eventConfig.processActions:
						if (self.event.eventConfig.actionType == 'login'):
							self.processUserLoginActions()
						else:
							self.processProductActionRequests()

						# After the installation of opsi-client-agent the opsiclientd.conf needs to be updated again
						if self.event.eventConfig.getConfigFromService:
							config.readConfigFile(keepLog = True)
							self.getConfigFromService()
							if self.event.eventConfig.updateConfigFile:
								config.updateConfigFile()

			finally:
				self._messageSubject.setMessage(u"")
				if self.event.eventConfig.writeLogToService:
					try:
						self.writeLogToService()
					except Exception as error:
						logger.logException(error)

				try:
					self.disconnectConfigService()
				except Exception as error:
					logger.logException(error)

				config.setTemporaryConfigServiceUrls([])

				if self.event.eventConfig.postSyncConfigToServer:
					self.setStatusMessage( _(u"Syncing config to server") )
					self.opsiclientd.getCacheService().syncConfigToServer(waitForEnding = True)
					self.setStatusMessage( _(u"Sync completed") )
				if self.event.eventConfig.postSyncConfigFromServer:
					self.setStatusMessage( _(u"Syncing config from server") )
					self.opsiclientd.getCacheService().syncConfigFromServer(waitForEnding = self.isShutdownRequested() or self.isRebootRequested())
					self.setStatusMessage( _(u"Sync completed") )

				self.processShutdownRequests()

				if self.opsiclientd.isShutdownTriggered():
					self.setStatusMessage(_("Shutting down machine"))
				elif self.opsiclientd.isRebootTriggered():
					self.setStatusMessage(_("Rebooting machine"))
				else:
					self.setStatusMessage(_("Unblocking login"))

				if not self.opsiclientd.isRebootTriggered() and not self.opsiclientd.isShutdownTriggered():
					self.opsiclientd.setBlockLogin(False)

				self.setStatusMessage(u"")
				self.stopNotificationServer()
				if notifierPid:
					try:
						time.sleep(3)
						System.terminateProcess(processId=notifierPid)
					except Exception:
						pass
		except Exception, e:
			logger.error(u"Failed to process event %s: %s" % (self.event, forceUnicode(e)))
			logger.logException(e)
			timeline.addEvent(
				title=u"Failed to process event %s" % self.event.eventConfig.getName(),
				description=u"Failed to process event %s: %s" % (self.event, forceUnicode(e)),
				category=u"event_processing",
				isError=True
			)
			self.opsiclientd.setBlockLogin(False)

		self.running = False
		logger.notice(u"============= EventProcessingThread for event '%s' ended =============" % self.event.eventConfig.getId())
		if timelineEventId:
			timeline.setEventEnd(eventId = timelineEventId)<|MERGE_RESOLUTION|>--- conflicted
+++ resolved
@@ -5,26 +5,12 @@
 opsiclientd is part of the desktop management solution opsi
 (open pc server integration) http://www.opsi.org
 
-<<<<<<< HEAD
 Copyright (C) 2010-2014 uib GmbH
-=======
-Copyright (C) 2014 uib GmbH
->>>>>>> a3325f90
 
 http://www.uib.de/
 
 All rights reserved.
 
-<<<<<<< HEAD
-This program is free software; you can redistribute it and/or modify
-it under the terms of the GNU General Public License version 2 as
-published by the Free Software Foundation.
-
-This program is distributed in the hope that it will be useful,
-but WITHOUT ANY WARRANTY; without even the implied warranty of
-MERCHANTABILITY or FITNESS FOR A PARTICULAR PURPOSE.  See the
-GNU General Public License for more details.
-=======
 This program is free software: you can redistribute it and/or modify
 it under the terms of the GNU Affero General Public License, version 3
 as published by the Free Software Foundation.
@@ -41,17 +27,6 @@
 @author: Jan Schneider <j.schneider@uib.de>
 @author: Erol Ueluekmen <e.ueluekmen@uib.de>
 @license: GNU Affero GPL version 3
-"""
->>>>>>> a3325f90
-
-You should have received a copy of the GNU General Public License
-along with this program; if not, write to the Free Software
-Foundation, Inc., 51 Franklin St, Fifth Floor, Boston, MA  02110-1301  USA
-
-@copyright:	uib GmbH <info@uib.de>
-@author: Jan Schneider <j.schneider@uib.de>
-@author: Erol Ueluekmen <e.ueluekmen@uib.de>
-@license: GNU General Public License version 2
 """
 
 import codecs
@@ -587,35 +562,14 @@
 
 			logger.info(u"Moving dir '%s' to '%s'" % (actionProcessorLocalTmpDir, actionProcessorLocalDir))
 			shutil.move(actionProcessorLocalTmpDir, actionProcessorLocalDir)
-<<<<<<< HEAD
-
-			######### disable this feature for first 4.0.3 Release, because this don't work on win7-x64 properly.
-			#logger.notice(u"Trying to set the right permissions for opsi-winst")
-			#setaclcommand = os.path.join(config.get('global', 'base_dir'), 'utilities\\setacl.exe')
-			#logger.notice(u"make the dacl not inherited")
-			#cmd = '"%s" -on "%s" -ot file -actn clear -actn setprot -op "dacl:p_c;sacl:nc" -rec cont_obj' % (setaclcommand,  actionProcessorLocalDir)
-			#logger.debug("Try to execute '%s'" % cmd)
-			#System.execute(cmd, shell=False)
-			#logger.notice(u"therefore remove users from dacl")
-			#cmd = '"%s" -on "%s" -ot file -actn trustee -trst n1:S-1-5-32-545;s1:y;ta:remtrst;w:dacl"' % (setaclcommand,  actionProcessorLocalDir)
-			#logger.debug("Try to execute '%s'" % cmd)
-			#System.execute(cmd,  shell=False)
-			#logger.notice(u"therefore set new rights")
-			#cmd = '"%s" -on "%s" -ot file -actn ace -ace "n:S-1-5-32-544;p:full;s:y" -ace "n:S-1-5-32-545;p:read_ex;s:y" -actn clear -clr "dacl,sacl" -actn rstchldrn -rst "dacl,sacl"' % (setaclcommand,  actionProcessorLocalDir)
-			#logger.debug("Try to execute '%s'" % cmd)
-			#System.execute(cmd,  shell=False)
-
-
-=======
-			
+
 			logger.notice(u"Trying to set the right permissions for opsi-winst")
 			setaclcmd = os.path.join(config.get('global', 'base_dir'), 'utilities', 'setacl.exe')
 			winstdir = actionProcessorLocalDir.replace('\\\\','\\')
 			cmd = '"%s" -on "%s" -ot file -actn ace -ace "n:S-1-5-32-544;p:full;s:y" -ace "n:S-1-5-32-545;p:read_ex;s:y" -actn clear -clr "dacl,sacl" -actn rstchldrn -rst "dacl,sacl"' \
 						% (setaclcmd, winstdir)
 			System.execute(cmd,shell=False)
-			
->>>>>>> a3325f90
+
 			logger.notice(u'Local action processor successfully updated')
 
 			if self._configService.isLegacyOpsi():
@@ -748,26 +702,26 @@
 					excludeProductGroupIds = [ x for x in forceList(self.event.eventConfig.excludeProductGroupIds) if x != "" ]
 					includeProductIds = []
 					excludeProductIds = []
-					
+
 					if includeProductGroupIds:
 						includeProductIds = [ obj.objectId for obj in self._configService.objectToGroup_getObjects(
 									groupType="ProductGroup",
 									groupId=includeProductGroupIds) ]
 						logger.debug("Only products with productIds: '%s' will be cached." % includeProductIds)
-					
+
 					elif excludeProductGroupIds:
 						excludeProductIds = [ obj.objectId for obj in self._configService.objectToGroup_getObjects(
 									groupType="ProductGroup",
 									groupId=excludeProductGroupIds) ]
 						logger.debug("Products with productIds: '%s' will be excluded." % excludeProductIds)
-			
+
 					for productOnClient in [ poc for poc in self._configService.productOnClient_getObjects(
 								productType   = 'LocalbootProduct',
 								clientId      = config.get('global', 'host_id'),
 								actionRequest = ['setup', 'uninstall', 'update', 'always', 'once', 'custom'],
 								attributes    = ['actionRequest'],
 								productId     = includeProductIds) if poc.productId not in excludeProductIds ]:
-						
+
 						if not productOnClient.productId in productIds:
 							productIds.append(productOnClient.productId)
 							logger.notice("   [%2s] product %-20s %s" % (len(productIds), productOnClient.productId + u':', productOnClient.actionRequest))
@@ -919,10 +873,6 @@
 
 			createEnvironment = config.get('action_processor', 'create_environment')
 
-<<<<<<< HEAD
-=======
-
->>>>>>> a3325f90
 			actionProcessorCommand = config.replace(self.event.getActionProcessorCommand())
 			actionProcessorCommand = actionProcessorCommand.replace('%service_url%', self._configServiceUrl)
 			actionProcessorCommand = actionProcessorCommand.replace('%service_session%', serviceSession)
@@ -930,10 +880,9 @@
 			actionProcessorCommand += u' %s' % additionalParams
 			actionProcessorCommand = actionProcessorCommand.replace('"', '\\"')
 
-<<<<<<< HEAD
 			if RUNNING_ON_WINDOWS:
 				# TODO: string building like this is just awful. Improve it!
-				command = u'%global.base_dir%\\action_processor_starter.exe ' \
+				command = u'"%global.base_dir%\\action_processor_starter.exe" ' \
 					+ u'"%global.host_id%" "%global.opsi_host_key%" "%control_server.port%" ' \
 					+ u'"%global.log_file%" "%global.log_level%" ' \
 					+ u'"%depot_server.url%" "' + config.getDepotDrive() + '" ' \
@@ -953,18 +902,6 @@
 
 				command = "{oss} --nogui".format(oss=oss)
 
-=======
-			command = u'"%global.base_dir%\\action_processor_starter.exe" ' \
-				+ u'"%global.host_id%" "%global.opsi_host_key%" "%control_server.port%" ' \
-				+ u'"%global.log_file%" "%global.log_level%" ' \
-				+ u'"%depot_server.url%" "' + config.getDepotDrive() + '" ' \
-				+ u'"' + depotServerUsername + u'" "' + depotServerPassword + '" ' \
-				+ u'"' + unicode(self.getSessionId()) + u'" "' + desktop + '" ' \
-				+ u'"' + actionProcessorCommand + u'" ' + unicode(self.event.eventConfig.actionProcessorTimeout) + ' ' \
-				+ u'"' + actionProcessorUserName + u'" "' + actionProcessorUserPassword + '" ' \
-				+ unicode(createEnvironment).lower()
-			
->>>>>>> a3325f90
 			command = config.replace(command)
 
 			if self.event.eventConfig.preActionProcessorCommand:
