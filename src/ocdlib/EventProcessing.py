# -*- coding: utf-8 -*-

# opsiclientd is part of the desktop management solution opsi
# (open pc server integration) http://www.opsi.org
# Copyright (C) 2010-2018 uib GmbH <info@uib.de>

# This program is free software: you can redistribute it and/or modify
# it under the terms of the GNU Affero General Public License as
# published by the Free Software Foundation, either version 3 of the
# License, or (at your option) any later version.

# This program is distributed in the hope that it will be useful,
# but WITHOUT ANY WARRANTY; without even the implied warranty of
# MERCHANTABILITY or FITNESS FOR A PARTICULAR PURPOSE.  See the
# GNU Affero General Public License for more details.

# You should have received a copy of the GNU Affero General Public License
# along with this program.  If not, see <http://www.gnu.org/licenses/>.
"""
Processing of events.

:copyright: uib GmbH <info@uib.de>
:author: Jan Schneider <j.schneider@uib.de>
:author: Erol Ueluekmen <e.ueluekmen@uib.de>
:author: Niko Wenselowski <n.wenselowski@uib.de>
:license: GNU Affero General Public License version 3
"""

import codecs
import filecmp
import os
import random
import re
import shutil
import sys
<<<<<<< HEAD
import time
from contextlib import contextmanager
=======
from datetime import datetime as dt, timedelta
>>>>>>> 76aae62d

from OPSI import System
from OPSI.Logger import Logger, LOG_WARNING
from OPSI.Object import ProductOnClient
from OPSI.Types import forceInt, forceList, forceUnicode, forceUnicodeLower
from OPSI.Util.Message import (
	ChoiceSubject, MessageSubject, MessageSubjectProxy, NotificationServer,
	ProgressSubjectProxy)
from OPSI.Util.Thread import KillableThread

from ocdlib import __version__
from ocdlib.Config import Config, getLogFormat
from ocdlib.Events.Generators import reconfigureEventGenerators
from ocdlib.Exceptions import CanceledByUserError
from ocdlib.Localization import _
from ocdlib.OpsiService import ServiceConnection
from ocdlib.State import State
from ocdlib.SystemCheck import RUNNING_ON_WINDOWS
from ocdlib.Timeline import Timeline

logger = Logger()
config = Config()
state = State()
timeline = Timeline()


@contextmanager
def cd(path):
	'Change the current directory to `path` as long as the context exists.'

	old_dir = os.getcwd()
	os.chdir(path)
	try:
		yield
	finally:
		os.chdir(old_dir)


@contextmanager
def noop(_unused):
	"Dummy contextmanager. Does nothing."
	yield


class EventProcessingThread(KillableThread, ServiceConnection):
	def __init__(self, opsiclientd, event):
		logger.setLogFormat(
			getLogFormat(
				u'event processing {0}'.format(event.eventConfig.getId())
			),
			object=self
		)

		KillableThread.__init__(self)
		ServiceConnection.__init__(self)

		self.opsiclientd = opsiclientd
		self.event = event

		self.running = False
		self.actionCancelled = False
		self.waitCancelled = False

		self.shutdownCancelled = False
		self.shutdownWaitCancelled = False

		self._sessionId = None

		self._serviceConnection = None

		self._notificationServer = None

		self._depotShareMounted = False

		self._statusSubject = MessageSubject('status')
		self._messageSubject = MessageSubject('message')
		self._serviceUrlSubject = MessageSubject('configServiceUrl')
		self._clientIdSubject = MessageSubject('clientId')
		self._actionProcessorInfoSubject = MessageSubject('actionProcessorInfo')
		self._opsiclientdInfoSubject = MessageSubject('opsiclientdInfo')
		self._detailSubjectProxy = MessageSubjectProxy('detail')
		self._currentProgressSubjectProxy = ProgressSubjectProxy('currentProgress', fireAlways = False)
		self._overallProgressSubjectProxy = ProgressSubjectProxy('overallProgress', fireAlways = False)
		self._choiceSubject = None

		self._statusSubject.setMessage( _("Processing event %s") % self.event.eventConfig.getName() )
		self._clientIdSubject.setMessage(config.get('global', 'host_id'))
		self._opsiclientdInfoSubject.setMessage("opsiclientd %s" % __version__)
		self._actionProcessorInfoSubject.setMessage("")

		self.isLoginEvent = bool(self.event.eventConfig.actionType == 'login')
		if self.isLoginEvent:
			logger.info(u"Event is user login event")

		#Needed helper-exe for NT5 x64 to get Sessioninformation (WindowsAPIBug)
		self._winApiBugCommand = os.path.join(config.get('global', 'base_dir'), 'utilities\sessionhelper\getActiveSessionIds.exe')

		self.getSessionId()
		self._notificationServerPort = forceInt(config.get('notification_server', 'start_port'))
		self.setNotificationServerPort()

	def setNotificationServerPort(self, port=None):
		"""
		Set the port to be used by the notification server.

		:param port: The port to use. \
If this is `None` a random port will be chosen.
		:type port: int
		"""
		def getRandomPortViaSessionID(multiplicator=3):
			return forceInt(config.get('notification_server', 'start_port')) + (multiplicator * forceInt(self.getSessionId()))

		MAX_ALLOWED_PORT = 65536

		if port is None:
			port = getRandomPortViaSessionID()

			if port > MAX_ALLOWED_PORT:
				port = getRandomPortViaSessionID(1)
			if port > MAX_ALLOWED_PORT or not RUNNING_ON_WINDOWS:

				port = random.randrange(
					forceInt(config.get('notification_server', 'start_port')),
					MAX_ALLOWED_PORT
				)

		logger.debug('Setting port for the NotificationServer to {0}'.format(port))
		self._notificationServerPort = port

	# ServiceConnection
	def connectionThreadOptions(self):
		return {'statusSubject': self._statusSubject}

	def connectionStart(self, configServiceUrl):
		self._serviceUrlSubject.setMessage(configServiceUrl)
		try:
			cancellableAfter = forceInt(config.get('config_service', 'user_cancelable_after'))
			if self._notificationServer and (cancellableAfter >= 0):
				logger.info(u"User is allowed to cancel connection after %d seconds" % cancellableAfter)
				self._choiceSubject = ChoiceSubject(id = 'choice')
		except Exception, e:
			logger.error(e)

	def connectionCancelable(self, stopConnectionCallback):
		if self._notificationServer and self._choiceSubject:
			self._choiceSubject.setChoices([ 'Stop connection' ])
			self._choiceSubject.setCallbacks([ stopConnectionCallback ])
			self._notificationServer.addSubject(self._choiceSubject)

	def connectionTimeoutChanged(self, timeout):
		if self._detailSubjectProxy:
			self._detailSubjectProxy.setMessage( _(u'Timeout: %ds') % timeout )

	def connectionCanceled(self):
		if self._notificationServer and self._choiceSubject:
			self._notificationServer.removeSubject(self._choiceSubject)
		self._detailSubjectProxy.setMessage(u'')
		ServiceConnection.connectionCanceled(self)

	def connectionTimedOut(self):
		if self._notificationServer and self._choiceSubject:
			self._notificationServer.removeSubject(self._choiceSubject)
		self._detailSubjectProxy.setMessage(u'')
		ServiceConnection.connectionTimedOut(self)

	def connectionEstablished(self):
		if self._notificationServer and self._choiceSubject:
			self._notificationServer.removeSubject(self._choiceSubject)
		self._detailSubjectProxy.setMessage(u'')

	def connectionFailed(self, error):
		if self._notificationServer and self._choiceSubject:
			self._notificationServer.removeSubject(self._choiceSubject)
		self._detailSubjectProxy.setMessage(u'')
		ServiceConnection.connectionFailed(self, error)

	# End of ServiceConnection

	def setSessionId(self, sessionId):
		self._sessionId = int(sessionId)
		logger.info(u"Session id set to %s" % self._sessionId)

	def getSessionId(self):
		logger.debug(u"getSessionId()")
		if self._sessionId is None:
			sessionId = None

			if RUNNING_ON_WINDOWS:
				if self.isLoginEvent:
					logger.info(u"Using session id of user '%s'" % self.event.eventInfo["User"])
					userSessionsIds = System.getUserSessionIds(self.event.eventInfo["User"], self._winApiBugCommand, onlyNewestId = True)
					if userSessionsIds:
						sessionId = userSessionsIds[0]
				if not sessionId:
					sessionId = System.getActiveSessionId(winApiBugCommand = self._winApiBugCommand)
			else:
				sessionId = System.getActiveSessionId()
				logger.info(u"Using {0} as session id.".format(sessionId))

			self.setSessionId(sessionId)
		return self._sessionId

	def setStatusMessage(self, message):
		self._statusSubject.setMessage(message)

	def startNotificationServer(self):
		logger.notice(u"Starting notification server on port %s" % self._notificationServerPort)
		error = None
		for i in range(3):
			try:
				self._notificationServer = NotificationServer(
					address=config.get('notification_server', 'interface'),
					port=self._notificationServerPort,
					subjects=[
						self._statusSubject,
						self._messageSubject,
						self._serviceUrlSubject,
						self._clientIdSubject,
						self._actionProcessorInfoSubject,
						self._opsiclientdInfoSubject,
						self._detailSubjectProxy,
						self._currentProgressSubjectProxy,
						self._overallProgressSubjectProxy
					]
				)
				self._notificationServer.daemon = True
				self._notificationServer.start()
				timeout = 0
				while not self._notificationServer.isListening() and not self._notificationServer.errorOccurred():
					if (timeout >= 6):
						raise Exception(u"Timed out after %d seconds while waiting for notification server to start" % timeout)
					time.sleep(1)
					timeout +=1

				if self._notificationServer.errorOccurred():
					raise Exception(self._notificationServer.errorOccurred())
				logger.notice(u"Notification server started")
				error = None
				break
			except Exception as e:
				error = forceUnicode(e)
				logger.error(u"Failed to start notification server: %s" % error)
				self._notificationServerPort += 1

		if error:
			raise Exception(u"Failed to start notification server: %s" % error)

	def stopNotificationServer(self):
		if not self._notificationServer:
			return

		try:
			logger.info(u"Stopping notification server")
			self._notificationServer.stop(stopReactor=False)
		except Exception as e:
			logger.logException(e)

	def getConfigFromService(self):
		''' Get settings from service '''
		logger.notice(u"Getting config from service")
		try:
			if not self.isConfigServiceConnected():
				logger.warning(u"Cannot get config from service: not connected")
				return
			self.setStatusMessage(_(u"Getting config from service"))
			config.getFromService(self._configService)
			self.setStatusMessage(_(u"Got config from service"))
			logger.notice(u"Reconfiguring event generators")
			reconfigureEventGenerators()
		except Exception as e:
			logger.error(u"Failed to get config from service: %s" % forceUnicode(e))
			raise

	def writeLogToService(self):
		logger.notice(u"Writing log to service")
		try:
			if not self.isConfigServiceConnected():
				logger.warning(u"Cannot write log to service: not connected")
				return
			self.setStatusMessage(_(u"Writing log to service"))

			with codecs.open(config.get('global', 'log_file'), 'r', 'utf-8', 'replace') as f:
				data = f.read()

			data += u"-------------------- submitted part of log file ends here, see the rest of log file on client --------------------\n"
			# Do not log jsonrpc request
			logger.setFileLevel(LOG_WARNING)
			self._configService.log_write('clientconnect', data.replace(u'\ufffd', u'?'), config.get('global', 'host_id'))
			logger.setFileLevel(config.get('global', 'log_level'))
		except Exception as e:
			logger.setFileLevel(config.get('global', 'log_level'))
			logger.error(u"Failed to write log to service: %s" % forceUnicode(e))
			raise

	def runCommandInSession(self, command, desktop=None, waitForProcessEnding=False, timeoutSeconds=0):
		sessionId = self.getSessionId()

		if not desktop or (forceUnicodeLower(desktop) == 'current'):
			if self.isLoginEvent:
				desktop = u'default'
			else:
				logger.debug(u"Getting current active desktop name")
				desktop = forceUnicodeLower(self.opsiclientd.getCurrentActiveDesktopName(sessionId))
				logger.debug(u"Got current active desktop name: %s" % desktop)

		if not desktop:
			desktop = u'winlogon'

		processId = None
		while True:
			try:
				logger.info("Running command %s in session '%s' on desktop '%s'" % (command, sessionId, desktop))
				processId = System.runCommandInSession(
						command              = command,
						sessionId            = sessionId,
						desktop              = desktop,
						waitForProcessEnding = waitForProcessEnding,
						timeoutSeconds       = timeoutSeconds)[2]
				break
			except Exception, e:
				logger.error(e)
				if RUNNING_ON_WINDOWS and (e[0] == 233) and (sys.getwindowsversion()[0] == 5) and (sessionId != 0):
					# No process is on the other end
					# Problem with pipe \\\\.\\Pipe\\TerminalServer\\SystemExecSrvr\\<sessionid>
					# After logging off from a session other than 0 csrss.exe does not create this pipe or CreateRemoteProcessW is not able to read the pipe.
					logger.info(u"Retrying to run command on winlogon desktop of session 0")
					sessionId = 0
					desktop = u'winlogon'
				else:
					raise

		self.setSessionId(sessionId)
		return processId

	def startNotifierApplication(self, command, desktop=None, notifierId=None):
		"""
		Starts the notifier application and returns the process id if possible.

		:returns: Process ID of the notifier is start was successful. \
None otherwise.
		:returntype: int / None
		"""
		if RUNNING_ON_WINDOWS:
			return self._startNotifierApplicationWindows(command, desktop, notifierId)
		else:
			return self._startNotifierApplicationPosix(command, notifierId)

	def _startNotifierApplicationWindows(self, command, desktop=None, notifierId=None):
		logger.notice(u"Starting notifier application in session '%s'" % self.getSessionId())
		try:
			pid = self.runCommandInSession(
				command = command.replace('%port%', forceUnicode(self._notificationServerPort)).replace('%id%', forceUnicode(notifierId)),
				desktop = desktop, waitForProcessEnding = False)
			time.sleep(3)
			return pid
		except Exception as e:
			logger.error(u"Failed to start notifier application '%s': %s" % (command, e))

	def _startNotifierApplicationPosix(self, command, notifierId=None):
		"""
		Starting the notifier application on POSIX systems.
		"""
		logger.notice(u"Starting notifier application in session '%s'" % self.getSessionId())
		try:
			pid = self.runCommandInSession(
				# TODO: put the replacing into an command itself.
				command=command.replace('%port%', forceUnicode(self._notificationServerPort)).replace('%id%', forceUnicode(notifierId)),
				waitForProcessEnding=False
			)
			time.sleep(3)
			return pid
		except Exception as e:
			logger.error(u"Failed to start notifier application '%s': %s" % (command, e))

	def closeProcessWindows(self, processId):
		try:
			command = '{command} "exit(); System.closeProcessWindows(processId={pid})"'.format(
				command=config.get('opsiclientd_rpc', 'command'),
				pid=processId
			)
		except Exception as error:
			raise Exception(u"opsiclientd_rpc command not defined: {0}".format(forceUnicode(error)))

		self.runCommandInSession(command=command, waitForProcessEnding=False)

	def setActionProcessorInfo(self):
		try:
			actionProcessorFilename = config.get('action_processor', 'filename')
			actionProcessorLocalDir = config.get('action_processor', 'local_dir')
			actionProcessorLocalFile = os.path.join(actionProcessorLocalDir, actionProcessorFilename)
			actionProcessorLocalFile = actionProcessorLocalFile

			if RUNNING_ON_WINDOWS:
				info = System.getFileVersionInfo(actionProcessorLocalFile)

				version = info.get('FileVersion', u'')
				name = info.get('ProductName', u'')
				logger.info(u"Action processor name '%s', version '%s'" % (name, version))
				self._actionProcessorInfoSubject.setMessage("%s %s" % (name.encode('utf-8'), version.encode('utf-8')))
			else:
				logger.info(u"Action processor: {filename}".format(filename=actionProcessorLocalFile))
				self._actionProcessorInfoSubject.setMessage(u"{filename}".format(filename=os.path.basename(actionProcessorLocalFile)))
		except Exception as e:
			logger.error(u"Failed to set action processor info: %s" % forceUnicode(e))

	def mountDepotShare(self, impersonation):
		if self._depotShareMounted:
			logger.debug(u"Depot share already mounted")
			return
		if not config.get('depot_server', 'url'):
			raise Exception(u"Cannot mount depot share, depot_server.url undefined")
		if config.get('depot_server', 'url').split('/')[2] in ('127.0.0.1', 'localhost'):
			logger.notice(u"No need to mount depot share %s, working on local depot cache" %  config.get('depot_server', 'url'))
			return

		logger.notice(u"Mounting depot share %s" %  config.get('depot_server', 'url'))
		self.setStatusMessage(_(u"Mounting depot share %s") % config.get('depot_server', 'url'))

		if RUNNING_ON_WINDOWS:
			try:
				depotHost = config.get('depot_server', 'url').split('/')[2]
				System.setRegistryValue(
					System.HKEY_LOCAL_MACHINE,
					u"SOFTWARE\\Microsoft\\Windows\\CurrentVersion\\Internet Settings\\ZoneMap\\Domains\\%s" % depotHost,
					u"file", 1)
				logger.info(u"Added depot '%s' to trusted domains" % depotHost)
			except Exception, e:
				logger.error(u"Failed to add depot to trusted domains: %s" % e)

		if impersonation:
			System.mount(config.get('depot_server', 'url'), config.getDepotDrive())
		else:
			(depotServerUsername, depotServerPassword) = config.getDepotserverCredentials(configService = self._configService)
			System.mount(config.get('depot_server', 'url'), config.getDepotDrive(), username = depotServerUsername, password = depotServerPassword)

		self._depotShareMounted = True

	def umountDepotShare(self):
		if not self._depotShareMounted:
			logger.debug(u"Depot share not mounted")
			return
		try:
			logger.notice(u"Unmounting depot share")
			System.umount(config.getDepotDrive())
			self._depotShareMounted = False
		except Exception, e:
			logger.warning(e)

	def updateActionProcessor(self):
		logger.notice(u"Updating action processor")
		self.setStatusMessage(_(u"Updating action processor"))

		impersonation = None
		try:
			mounted = False
			if not config.get('depot_server', 'url').split('/')[2].lower() in ('127.0.0.1', 'localhost'):
				if RUNNING_ON_WINDOWS:
					logger.debug("Mounting with impersonation.")
					# This logon type allows the caller to clone its current token and specify new credentials for outbound connections.
					# The new logon session has the same local identifier but uses different credentials for other network connections.
					(depotServerUsername, depotServerPassword) = config.getDepotserverCredentials(configService=self._configService)
					impersonation = System.Impersonate(username=depotServerUsername, password=depotServerPassword)
					impersonation.start(logonType='NEW_CREDENTIALS')
					self.mountDepotShare(impersonation)
				else:
					logger.debug("Not on windows: mounting without impersonation.")
					self.mountDepotShare(None)
				mounted = True

			actionProcessorFilename = config.get('action_processor', 'filename')
			actionProcessorLocalDir = config.get('action_processor', 'local_dir')
			actionProcessorLocalTmpDir = actionProcessorLocalDir + '.tmp'
			actionProcessorLocalFile = os.path.join(actionProcessorLocalDir, actionProcessorFilename)
			actionProcessorLocalTmpFile = os.path.join(actionProcessorLocalTmpDir, actionProcessorFilename)

			actionProcessorRemoteDir = None
			if config.get('depot_server', 'url').split('/')[2].lower() in ('127.0.0.1', 'localhost'):
				dirname = config.get('action_processor', 'remote_dir')
				while dirname.startswith('\\'):
					dirname = dirname.replace(u'\\', u'', 1)
				if dirname.startswith(u'install\\'):
					dirname = dirname.replace(u'install\\', u'', 1)
				while dirname.startswith('\\'):
					dirname = dirname.replace(u'\\', u'', 1)
				actionProcessorRemoteDir = os.path.join(
					self.opsiclientd.getCacheService().getProductCacheDir(),
					dirname
				)
				logger.notice(u"Updating action processor from local cache '%s'" % actionProcessorRemoteDir)
			else:
				match = re.search('^smb://([^/]+)/([^/]+)(.*)$', config.get('depot_server', 'url'), re.IGNORECASE)
				if not match:
					raise Exception("Bad depot-URL '%s'" % config.get('depot_server', 'url'))
				pn = match.group(3).replace('/', '\\')
				if not pn:
					pn = '\\'
				dirname = config.get('action_processor', 'remote_dir')
				while dirname.startswith('\\'):
					dirname = dirname.replace(u'\\', u'', 1)
				actionProcessorRemoteDir = os.path.join(config.getDepotDrive(), pn, dirname)
				logger.notice(u"Updating action processor from depot dir '%s'" % actionProcessorRemoteDir)

			actionProcessorRemoteFile = os.path.join(actionProcessorRemoteDir, actionProcessorFilename)

			if not os.path.exists(actionProcessorLocalFile):
				logger.notice(u"Action processor needs update because file '%s' not found" % actionProcessorLocalFile)
			elif ( abs(os.stat(actionProcessorLocalFile).st_mtime - os.stat(actionProcessorRemoteFile).st_mtime) > 10 ):
				logger.notice(u"Action processor needs update because modification time difference is more than 10 seconds")
			elif not filecmp.cmp(actionProcessorLocalFile, actionProcessorRemoteFile):
				logger.notice(u"Action processor needs update because file changed")
			else:
				logger.notice(u"Local action processor exists and seems to be up to date")
				if self.event.eventConfig.useCachedProducts:
					self._configService.productOnClient_updateObjects([
						ProductOnClient(
							productId          = u'opsi-winst',
							productType        = u'LocalbootProduct',
							clientId           = config.get('global', 'host_id'),
							installationStatus = u'installed',
							actionProgress     = u''
						)
					])
				if mounted:
					self.umountDepotShare()
				return actionProcessorLocalFile

			# Update files
			logger.notice(u"Start copying the action processor files")
			if os.path.exists(actionProcessorLocalTmpDir):
				logger.info(u"Deleting dir '%s'" % actionProcessorLocalTmpDir)
				shutil.rmtree(actionProcessorLocalTmpDir)
			logger.info(u"Copying from '%s' to '%s'" % (actionProcessorRemoteDir, actionProcessorLocalTmpDir))
			shutil.copytree(actionProcessorRemoteDir, actionProcessorLocalTmpDir)

			if not os.path.exists(actionProcessorLocalTmpFile):
				raise Exception(u"File '%s' does not exist after copy" % actionProcessorLocalTmpFile)

			if os.path.exists(actionProcessorLocalDir):
				logger.info(u"Deleting dir '%s'" % actionProcessorLocalDir)
				shutil.rmtree(actionProcessorLocalDir)

			logger.info(u"Moving dir '%s' to '%s'" % (actionProcessorLocalTmpDir, actionProcessorLocalDir))
			shutil.move(actionProcessorLocalTmpDir, actionProcessorLocalDir)

			if RUNNING_ON_WINDOWS:
				logger.notice(u"Trying to set the right permissions for opsi-winst")
				setaclcmd = os.path.join(config.get('global', 'base_dir'), 'utilities', 'setacl.exe')
				winstdir = actionProcessorLocalDir.replace('\\\\', '\\')
				cmd = '"%s" -on "%s" -ot file -actn ace -ace "n:S-1-5-32-544;p:full;s:y" -ace "n:S-1-5-32-545;p:read_ex;s:y" -actn clear -clr "dacl,sacl" -actn rstchldrn -rst "dacl,sacl"' \
							% (setaclcmd, winstdir)
				System.execute(cmd, shell=False)

			logger.notice(u'Local action processor successfully updated')

			productVersion = None
			packageVersion = None
			for productOnDepot in self._configService.productOnDepot_getIdents(
						productType='LocalbootProduct',
						productId='opsi-winst',
						depotId=config.get('depot_server', 'depot_id'),
						returnType='dict'):
				productVersion = productOnDepot['productVersion']
				packageVersion = productOnDepot['packageVersion']
			self._configService.productOnClient_updateObjects([
				ProductOnClient(
					productId=u'opsi-winst',
					productType=u'LocalbootProduct',
					productVersion=productVersion,
					packageVersion=packageVersion,
					clientId=config.get('global', 'host_id'),
					installationStatus=u'installed',
					actionProgress=u'',
					actionResult=u'successful'
				)
			])

			self.setActionProcessorInfo()

			if mounted:
				self.umountDepotShare()

		except Exception as e:
			logger.error(u"Failed to update action processor: %s" % forceUnicode(e))
		finally:
			if impersonation:
				try:
					impersonation.end()
				except Exception as e:
					logger.warning(e)

	def processUserLoginActions(self):
		self.setStatusMessage(_(u"Processing login actions"))
		try:
			if not self._configService:
				raise Exception(u"Not connected to config service")

			productsByIdAndVersion = {}
			for product in self._configService.product_getObjects(type='LocalbootProduct', userLoginScript="*.*"):
				if product.id not in productsByIdAndVersion:
					productsByIdAndVersion[product.id] = {}
				if product.productVersion not in productsByIdAndVersion[product.id]:
					productsByIdAndVersion[product.id][product.productVersion] = {}
				productsByIdAndVersion[product.id][product.productVersion][product.packageVersion] = product

			if not productsByIdAndVersion:
				logger.notice(u"No user login script found, nothing to do")
				return

			clientToDepotservers = self._configService.configState_getClientToDepotserver(clientIds = config.get('global', 'host_id'))
			if not clientToDepotservers:
				raise Exception(u"Failed to get depotserver for client '%s'" % config.get('global', 'host_id'))
			depotId = clientToDepotservers[0]['depotId']

			productDir = os.path.join(config.getDepotDrive(), 'install')

			userLoginScripts = []
			productIds = []
			for productOnDepot in self._configService.productOnDepot_getIdents(
							productType = 'LocalbootProduct',
							depotId     = depotId,
							returnType  = 'dict'):
				product = productsByIdAndVersion.get(productOnDepot['productId'], {}).get(productOnDepot['productVersion'], {}).get(productOnDepot['packageVersion'])
				if not product:
					continue
				logger.info(u"User login script '%s' found for product %s_%s-%s" \
					% (product.userLoginScript, product.id, product.productVersion, product.packageVersion))
				userLoginScripts.append(os.path.join(productDir, product.userLoginScript))
				productIds.append(product.id)

			if not userLoginScripts:
				logger.notice(u"No user login script found, nothing to do")
				return

			logger.notice(u"User login scripts found, executing")
			additionalParams = ''
			additionalParams = u'/usercontext %s' % self.event.eventInfo.get('User')
			self.runActions(productIds, additionalParams)

		except Exception, e:
			logger.logException(e)
			logger.error(u"Failed to process login actions: %s" % forceUnicode(e))
			self.setStatusMessage( _(u"Failed to process login actions: %s") % forceUnicode(e) )

	def processProductActionRequests(self):
		self.setStatusMessage(_(u"Getting action requests from config service"))

		try:
			bootmode = ''
			try:
				bootmode = System.getRegistryValue(System.HKEY_LOCAL_MACHINE, "SOFTWARE\\opsi.org\\general", "bootmode")
			except Exception as error:
				if RUNNING_ON_WINDOWS:
					logger.warning(u"Failed to get bootmode from registry: %s" % forceUnicode(error))

			if not self._configService:
				raise Exception(u"Not connected to config service")

			productIds = []
			if self.event.eventConfig.actionProcessorProductIds:
				productIds = self.event.eventConfig.actionProcessorProductIds

			if not productIds:
				includeProductGroupIds = [x for x in forceList(self.event.eventConfig.includeProductGroupIds) if x != ""]
				excludeProductGroupIds = [x for x in forceList(self.event.eventConfig.excludeProductGroupIds) if x != ""]
				includeProductIds = []
				excludeProductIds = []

				if includeProductGroupIds:
					includeProductIds = [obj.objectId for obj in self._configService.objectToGroup_getObjects(
								groupType="ProductGroup",
								groupId=includeProductGroupIds)]
					logger.debug("Only products with productIds: '%s' will be cached." % includeProductIds)

				elif excludeProductGroupIds:
					excludeProductIds = [obj.objectId for obj in self._configService.objectToGroup_getObjects(
								groupType="ProductGroup",
								groupId=excludeProductGroupIds)]
					logger.debug("Products with productIds: '%s' will be excluded." % excludeProductIds)

				for productOnClient in [poc for poc in self._configService.productOnClient_getObjects(
							productType='LocalbootProduct',
							clientId=config.get('global', 'host_id'),
							actionRequest=['setup', 'uninstall', 'update', 'always', 'once', 'custom'],
							attributes=['actionRequest'],
							productId=includeProductIds) if poc.productId not in excludeProductIds]:

					if productOnClient.productId not in productIds:
						productIds.append(productOnClient.productId)
						logger.notice("   [%2s] product %-20s %s" % (len(productIds), productOnClient.productId + u':', productOnClient.actionRequest))

			if (not productIds) and bootmode == 'BKSTD':
				logger.notice(u"No product action requests set")
				self.setStatusMessage( _(u"No product action requests set") )
				#set installation_pending State to False
				state.set('installation_pending','false')
				try:
					if self.event.eventConfig.useCachedConfig:
						self.opsiclientd.getCacheService().setConfigCacheObsolete()
				except Exception, e:
					logger.error(e)
			else:
				#set installation_pending State
				if not self.event.eventConfig.actionProcessorProductIds:
					state.set('installation_pending','true')

				logger.notice(u"Start processing action requests")
				if productIds:
					if self.event.eventConfig.useCachedProducts:
						if self.opsiclientd.getCacheService().productCacheCompleted(self._configService, productIds):
							logger.notice(u"Event '%s' uses cached products and product caching is done" % self.event.eventConfig.getId())
						else:
							raise Exception(u"Event '%s' uses cached products but product caching is not done" % self.event.eventConfig.getId())

				self.processActionWarningTime(productIds)
				self.runActions(productIds)
				try:
					if self.event.eventConfig.useCachedConfig and not self._configService.productOnClient_getIdents(
								productType   = 'LocalbootProduct',
								clientId      = config.get('global', 'host_id'),
								actionRequest = ['setup', 'uninstall', 'update', 'always', 'once', 'custom']):
						self.opsiclientd.getCacheService().setConfigCacheObsolete()
					if not self._configService.productOnClient_getIdents(
								productType   = 'LocalbootProduct',
								clientId      = config.get('global', 'host_id'),
								actionRequest = ['setup', 'uninstall', 'update', 'once', 'custom']):
						#set installation_pending State to false nothing to do!!!!
						logger.notice("Setting installation pending to false")
						state.set('installation_pending','false')
				except Exception, e:
					logger.error(e)

		except Exception, e:
			logger.logException(e)
			logger.error(u"Failed to process product action requests: %s" % forceUnicode(e))
			self.setStatusMessage( _(u"Failed to process product action requests: %s") % forceUnicode(e) )
			timeline.addEvent(
				title       = u"Failed to process product action requests",
				description = u"Failed to process product action requests: %s" % forceUnicode(e),
				category    = u"error",
				isError     = True)
		time.sleep(3)

	def runActions(self, productIds, additionalParams=''):
		runActionsEventId = timeline.addEvent(
			title=u"Running actions",
			description=u"Running actions (%s)" % u", ".join(productIds),
			category=u"run_actions",
			durationEvent=True
		)
		try:
			config.selectDepotserver(
				configService=self._configService,
				event=self.event,
				productIds=productIds
			)
			if not additionalParams:
				additionalParams = ''
			if not self.event.getActionProcessorCommand():
				raise Exception(u"No action processor command defined")

			#TODO: Deactivating Trusted Installer Detection. Have to implemented in a better way in futur versions.
			if self.event.eventConfig.getId() == 'gui_startup' and not state.get('user_logged_in', 0) and self.event.eventConfig.trustedInstallerDetection:
				# check for Trusted Installer before Running Action Processor
				if (os.name == 'nt') and (sys.getwindowsversion()[0] == 6):
					logger.notice(u"Getting TrustedInstaller service configuration")
					try:
						# Trusted Installer "Start" Key in Registry: 2 = automatic Start: Registry: 3 = manuell Start; Default: 3
						automaticStartup = System.getRegistryValue(System.HKEY_LOCAL_MACHINE, "SYSTEM\\CurrentControlSet\\services\\TrustedInstaller", "Start", reflection=False)
						logger.debug2(u">>> TrustedInstaller Service autmaticStartup and type: '%s' '%s'" % (automaticStartup, type(automaticStartup)))
						if automaticStartup == 2:
							logger.notice(u"Automatic startup for service Trusted Installer is set, waiting until upgrade process is finished")
							self.setStatusMessage(_(u"Waiting for TrustedInstaller"))
							waitEventId = timeline.addEvent(
								title=u"Waiting for TrustedInstaller",
								description=u"Automatic startup for service Trusted Installer is set, waiting until upgrade process is finished",
								category=u"wait",
								durationEvent=True
							)

							while True:
								time.sleep(3)
								logger.debug(u"Checking if automatic startup for service Trusted Installer is set")
								automaticStartup = System.getRegistryValue(System.HKEY_LOCAL_MACHINE, "SYSTEM\\CurrentControlSet\\services\\TrustedInstaller", "Start", reflection=False)
								if not (automaticStartup == 2):
									break

							timeline.setEventEnd(eventId=waitEventId)
					except Exception as e:
						logger.error(u"Failed to read TrustedInstaller service-configuration: %s" % e)

			self.setStatusMessage(_(u"Starting actions"))

			if RUNNING_ON_WINDOWS:
				# Setting some registry values before starting action
				# Mainly for action processor winst
				System.setRegistryValue(System.HKEY_LOCAL_MACHINE, "SOFTWARE\\opsi.org\\shareinfo", "depoturl",   config.get('depot_server', 'url'))
				System.setRegistryValue(System.HKEY_LOCAL_MACHINE, "SOFTWARE\\opsi.org\\shareinfo", "depotdrive", config.getDepotDrive())
				System.setRegistryValue(System.HKEY_LOCAL_MACHINE, "SOFTWARE\\opsi.org\\shareinfo", "configurl",   "<deprecated>")
				System.setRegistryValue(System.HKEY_LOCAL_MACHINE, "SOFTWARE\\opsi.org\\shareinfo", "configdrive", "<deprecated>")
				System.setRegistryValue(System.HKEY_LOCAL_MACHINE, "SOFTWARE\\opsi.org\\shareinfo", "utilsurl",    "<deprecated>")
				System.setRegistryValue(System.HKEY_LOCAL_MACHINE, "SOFTWARE\\opsi.org\\shareinfo", "utilsdrive",  "<deprecated>")

			# action processor desktop can be one of current / winlogon / default
			desktop = self.event.eventConfig.actionProcessorDesktop

			# Choose desktop for action processor
			if not desktop or (forceUnicodeLower(desktop) == 'current'):
				if self.isLoginEvent:
					desktop = u'default'
				else:
					desktop = forceUnicodeLower(self.opsiclientd.getCurrentActiveDesktopName(self.getSessionId()))

			if not desktop:
				# Default desktop is winlogon
				desktop = u'winlogon'

			(depotServerUsername, depotServerPassword) = config.getDepotserverCredentials(configService=self._configService)

			# Update action processor
			if self.event.eventConfig.updateActionProcessor:
				if RUNNING_ON_WINDOWS:
					# Currently we do the updating of the action
					# processor on Windows. For Linux we yet have to decide
					# how we want to handle this process.
					# TODO: figure out how handling on Linux is done.
					self.updateActionProcessor()

			# Run action processor
			serviceSession = u'none'
			try:
				serviceSession = self.getConfigService().jsonrpc_getSessionId()
				if not serviceSession:
					serviceSession = u'none'
			except Exception:
				pass

			actionProcessorUserName = u''
			actionProcessorUserPassword = u''
			if not self.isLoginEvent:
				actionProcessorUserName = self.opsiclientd._actionProcessorUserName
				actionProcessorUserPassword = self.opsiclientd._actionProcessorUserPassword

			createEnvironment = config.get('action_processor', 'create_environment')

			actionProcessorCommand = config.replace(self.event.getActionProcessorCommand())
			actionProcessorCommand = actionProcessorCommand.replace('%service_url%', self._configServiceUrl)
			actionProcessorCommand = actionProcessorCommand.replace('%service_session%', serviceSession)
			actionProcessorCommand = actionProcessorCommand.replace('%action_processor_productids%', ",".join(self.event.eventConfig.actionProcessorProductIds))
			actionProcessorCommand += u' %s' % additionalParams
			actionProcessorCommand = actionProcessorCommand.replace('"', '\\"')

			if RUNNING_ON_WINDOWS:
				# TODO: string building like this is just awful. Improve it!
				command = u'"%global.base_dir%\\action_processor_starter.exe" ' \
					+ u'"%global.host_id%" "%global.opsi_host_key%" "%control_server.port%" ' \
					+ u'"%global.log_file%" "%global.log_level%" ' \
					+ u'"%depot_server.url%" "' + config.getDepotDrive() + '" ' \
					+ u'"' + depotServerUsername + u'" "' + depotServerPassword + '" ' \
					+ u'"' + unicode(self.getSessionId()) + u'" "' + desktop + '" ' \
					+ u'"' + actionProcessorCommand + u'" ' + unicode(self.event.eventConfig.actionProcessorTimeout) + ' ' \
					+ u'"' + actionProcessorUserName + u'" "' + actionProcessorUserPassword + '" ' \
					+ unicode(createEnvironment).lower()
			else:
				try:
					oss = System.which('opsiscriptstarter')
				except Exception:
					logger.warning(
						u"Failed to find executable for 'opsiscriptstarter'. "
						u"Using fallback.")
					oss = '/usr/bin/opsiscriptstarter'

				command = "{oss} --nogui".format(oss=oss)

			command = config.replace(command)

			if self.event.eventConfig.preActionProcessorCommand:
				logger.notice(u"Starting pre action processor command '%s' in session '%s' on desktop '%s'" \
					% (self.event.eventConfig.preActionProcessorCommand, self.getSessionId(), desktop))
				self.runCommandInSession(command = self.event.eventConfig.preActionProcessorCommand, desktop = desktop, waitForProcessEnding = True)

			if RUNNING_ON_WINDOWS:
				changeDirectory = noop
			else:
				changeDirectory = cd

			with changeDirectory('/'):
				logger.notice(u"Starting action processor in session '%s' on desktop '%s'" % (self.getSessionId(), desktop))
				self.runCommandInSession(
					command=command,
					desktop=desktop,
					waitForProcessEnding=True
				)

			if self.event.eventConfig.postActionProcessorCommand:
				logger.notice(u"Starting post action processor command '%s' in session '%s' on desktop '%s'" \
					% (self.event.eventConfig.postActionProcessorCommand, self.getSessionId(), desktop))
				self.runCommandInSession(command = self.event.eventConfig.postActionProcessorCommand, desktop = desktop, waitForProcessEnding = True)

			self.setStatusMessage( _(u"Actions completed") )
		finally:
			timeline.setEventEnd(eventId = runActionsEventId)

	def setEnvironment(self):
		try:
			logger.debug(u"Current environment:")
			for (k, v) in os.environ.items():
				logger.debug(u"   %s=%s" % (k,v))
			logger.debug(u"Updating environment")
			hostname = os.environ['COMPUTERNAME']
			(homeDrive, homeDir) = os.environ['USERPROFILE'].split('\\')[0:2]
			# TODO: is this correct?
			username = config.get('global', 'username')
			# TODO: Anwendungsdaten
			os.environ['APPDATA']     = '%s\\%s\\%s\\Anwendungsdaten' % (homeDrive, homeDir, username)
			os.environ['HOMEDRIVE']   = homeDrive
			os.environ['HOMEPATH']    = '\\%s\\%s' % (homeDir, username)
			os.environ['LOGONSERVER'] = '\\\\%s' % hostname
			os.environ['SESSIONNAME'] = 'Console'
			os.environ['USERDOMAIN']  = '%s' % hostname
			os.environ['USERNAME']    = username
			os.environ['USERPROFILE'] = '%s\\%s\\%s' % (homeDrive, homeDir, username)
			logger.debug(u"Updated environment:")
			for (k, v) in os.environ.items():
				logger.debug(u"   %s=%s" % (k,v))
		except Exception, e:
			logger.error(u"Failed to set environment: %s" % forceUnicode(e))

	def abortActionCallback(self, choiceSubject):
		logger.notice(u"Event aborted by user")
		self.actionCancelled = True

	def startActionCallback(self, choiceSubject):
		logger.notice(u"Event wait cancelled by user")
		self.waitCancelled = True

	def processActionWarningTime(self, productIds=[]):
		if not self.event.eventConfig.actionWarningTime:
			return
		cancelCounter = state.get('action_processing_cancel_counter', 0)
		waitEventId = timeline.addEvent(
				title         = u"Action warning",
				description   = u'Notifying user of actions to process %s (%s)\n' % (self.event.eventConfig.getId(), u', '.join(productIds)) \
						+ u"actionWarningTime: %s, actionUserCancelable: %s, cancelCounter: %s" % (self.event.eventConfig.actionWarningTime, self.event.eventConfig.actionUserCancelable, cancelCounter),
				category      = u"wait",
				durationEvent = True)
		self._messageSubject.setMessage(u"%s\n%s: %s" % (self.event.eventConfig.getActionMessage(), _(u'Products'), u', '.join(productIds)) )
		choiceSubject = ChoiceSubject(id = 'choice')
		if (cancelCounter < self.event.eventConfig.actionUserCancelable):
			choiceSubject.setChoices([ _('Abort'), _('Start now') ])
			choiceSubject.setCallbacks( [ self.abortActionCallback, self.startActionCallback ] )
		else:
			choiceSubject.setChoices([ _('Start now') ])
			choiceSubject.setCallbacks( [ self.startActionCallback ] )
		self._notificationServer.addSubject(choiceSubject)
		notifierPid = None
		try:
			if self.event.eventConfig.actionNotifierCommand:
				notifierPid = self.startNotifierApplication(
						command    = self.event.eventConfig.actionNotifierCommand,
						desktop    = self.event.eventConfig.actionNotifierDesktop,
						notifierId = 'action')

			timeout = int(self.event.eventConfig.actionWarningTime)
			endTime = time.time() + timeout
			while (timeout > 0) and not self.actionCancelled and not self.waitCancelled:
				now = time.time()
				logger.info(u"Notifying user of actions to process %s (%s)" % (self.event, productIds))
				minutes = 0
				seconds = (endTime - now)
				if (seconds >= 60):
					minutes = int(seconds/60)
					seconds -= minutes*60
				seconds = int(seconds)
				if (minutes < 10):
					minutes = '0%d' % minutes
				if (seconds < 10):
					seconds = '0%d' % seconds
				self.setStatusMessage(_(u"Event %s: action processing will start in %s:%s") % (self.event.eventConfig.getName(), minutes, seconds))
				if ((endTime - now) <= 0):
					break
				time.sleep(1)

			if self.waitCancelled:
				timeline.addEvent(
					title       = u"Action processing started by user",
					description = u"Action processing wait time cancelled by user",
					category    = u"user_interaction")

			if self.actionCancelled:
				cancelCounter += 1
				state.set('action_processing_cancel_counter', cancelCounter)
				logger.notice(u"Action processing cancelled by user for the %d. time (max: %d)" \
					% (cancelCounter, self.event.eventConfig.actionUserCancelable))
				timeline.addEvent(
					title       = u"Action processing cancelled by user",
					description = u"Action processing cancelled by user for the %d. time (max: %d)" \
							% (cancelCounter, self.event.eventConfig.actionUserCancelable),
					category    = u"user_interaction")
				raise CanceledByUserError(u"Action processing cancelled by user")
			else:
				state.set('action_processing_cancel_counter', 0)
		finally:
			timeline.setEventEnd(waitEventId)
			try:
				if self._notificationServer:
					self._notificationServer.requestEndConnections(['action'])
					self._notificationServer.removeSubject(choiceSubject)
				if notifierPid:
					try:
						time.sleep(3)
						System.terminateProcess(processId=notifierPid)
					except Exception:
						pass

			except Exception, e:
				logger.logException(e)

	def abortShutdownCallback(self, choiceSubject):
		logger.notice(u"Shutdown aborted by user")
		self.shutdownCancelled = True

	def startShutdownCallback(self, choiceSubject):
		logger.notice(u"Shutdown wait cancelled by user")
		self.shutdownWaitCancelled = True

	def isRebootRequested(self):
		if self.event.eventConfig.reboot:
			return True
		if self.event.eventConfig.processShutdownRequests and self.opsiclientd.isRebootRequested():
			return True
		return False

	def isShutdownRequested(self):
		if self.event.eventConfig.shutdown:
			return True
		if self.event.eventConfig.processShutdownRequests and self.opsiclientd.isShutdownRequested():
			return True
		return False

	def processShutdownRequests(self):
		try:
			shutdown = self.isShutdownRequested()
			reboot   = self.isRebootRequested()
			if reboot or shutdown:
				if reboot:
					timeline.addEvent(title = u"Reboot requested", category = u"system")
					self.setStatusMessage(_(u"Reboot requested"))
				else:
					timeline.addEvent(title = u"Shutdown requested", category = u"system")
					self.setStatusMessage(_(u"Shutdown requested"))

				if self.event.eventConfig.shutdownWarningTime:
					if self._notificationServer:
						self._notificationServer.requestEndConnections()
					while True:
						shutdownCancelCounter = state.get('shutdown_cancel_counter', 0)
						waitEventId = None
						if reboot:
							logger.info(u"Notifying user of reboot")
							waitEventId = timeline.addEvent(
								title         = u"Reboot warning",
								description   = u'Notifying user of reboot\n' \
										+ u"shutdownWarningTime: %s, shutdownUserCancelable: %s, shutdownCancelCounter: %s" \
										% (self.event.eventConfig.shutdownWarningTime, self.event.eventConfig.shutdownUserCancelable, shutdownCancelCounter),
								category      = u"wait",
								durationEvent = True)
						else:
							logger.info(u"Notifying user of shutdown")
							waitEventId = timeline.addEvent(
								title         = u"Shutdown warning",
								description   = u'Notifying user of shutdown\n' \
										+ u"shutdownWarningTime: %s, shutdownUserCancelable: %s, shutdownCancelCounter: %s" \
										% (self.event.eventConfig.shutdownWarningTime, self.event.eventConfig.shutdownUserCancelable, shutdownCancelCounter),
								category      = u"wait",
								durationEvent = True)

						self.shutdownCancelled = False
						self.shutdownWaitCancelled = False

						self._messageSubject.setMessage(self.event.eventConfig.getShutdownWarningMessage())

						choiceSubject = ChoiceSubject(id = 'choice')
						if (shutdownCancelCounter < self.event.eventConfig.shutdownUserCancelable):
							if reboot:
								choiceSubject.setChoices([ _('Reboot now'), _('Later') ])
							else:
								choiceSubject.setChoices([ _('Shutdown now'), _('Later') ])
							choiceSubject.setCallbacks( [ self.startShutdownCallback, self.abortShutdownCallback ] )
						else:
							if reboot:
								choiceSubject.setChoices([ _('Reboot now') ])
							else:
								choiceSubject.setChoices([ _('Shutdown now') ])
							choiceSubject.setCallbacks( [ self.startShutdownCallback ] )
						self._notificationServer.addSubject(choiceSubject)
						notifierPid = None
						if self.event.eventConfig.shutdownNotifierCommand:
							notifierPid = self.startNotifierApplication(
									command    = self.event.eventConfig.shutdownNotifierCommand,
									desktop    = self.event.eventConfig.shutdownNotifierDesktop,
									notifierId = 'shutdown')

						timeout = int(self.event.eventConfig.shutdownWarningTime)
						endTime = time.time() + timeout
						while (timeout > 0) and not self.shutdownCancelled and not self.shutdownWaitCancelled:
							now = time.time()
							minutes = 0
							seconds = (endTime - now)
							if (seconds >= 60):
								minutes = int(seconds/60)
								seconds -= minutes*60
							seconds = int(seconds)
							if (minutes < 10):
								minutes = '0%d' % minutes
							if (seconds < 10):
								seconds = '0%d' % seconds
							if reboot:
								self.setStatusMessage(_(u"Reboot in %s:%s") % (minutes, seconds))
							else:
								self.setStatusMessage(_(u"Shutdown in %s:%s") % (minutes, seconds))
							if ((endTime - now) <= 0):
								break
							time.sleep(1)

						try:
							if self._notificationServer:
								self._notificationServer.requestEndConnections()
								self._notificationServer.removeSubject(choiceSubject)
							if notifierPid:
								try:
									time.sleep(3)
									System.terminateProcess(processId=notifierPid)
								except Exception:
									pass
						except Exception, e:
							logger.logException(e)

						self._messageSubject.setMessage(u"")

						timeline.setEventEnd(waitEventId)

						if self.shutdownWaitCancelled:
							if reboot:
								timeline.addEvent(
									title       = u"Reboot started by user",
									description = u"Reboot wait time cancelled by user",
									category    = u"user_interaction")
							else:
								timeline.addEvent(
									title       = u"Shutdown started by user",
									description = u"Shutdown wait time cancelled by user",
									category    = u"user_interaction")

						if self.shutdownCancelled:
							self.opsiclientd.setBlockLogin(False)
							shutdownCancelCounter += 1
							state.set('shutdown_cancel_counter', shutdownCancelCounter)
							logger.notice(u"Shutdown cancelled by user for the %d. time (max: %d)" \
								% (shutdownCancelCounter, self.event.eventConfig.shutdownUserCancelable))
							if reboot:
								timeline.addEvent(
									title       = u"Reboot cancelled by user",
									description = u"Reboot cancelled by user for the %d. time (max: %d)" \
											% (shutdownCancelCounter, self.event.eventConfig.shutdownUserCancelable),
									category    = u"user_interaction")
							else:
								timeline.addEvent(
									title       = u"Shutdown cancelled by user",
									description = u"Shutdown cancelled by user for the %d. time (max: %d)" \
											% (shutdownCancelCounter, self.event.eventConfig.shutdownUserCancelable),
									category    = u"user_interaction")
							if (self.event.eventConfig.shutdownWarningRepetitionTime >= 0):
								logger.info(u"Shutdown warning will be repeated in %d seconds" % self.event.eventConfig.shutdownWarningRepetitionTime)
								time.sleep(self.event.eventConfig.shutdownWarningRepetitionTime)
								continue
						break
				if reboot:
					timeline.addEvent(title = u"Rebooting", category = u"system")
					self.opsiclientd.rebootMachine()
				elif shutdown:
					timeline.addEvent(title = u"Shutting down", category = u"system")
					self.opsiclientd.shutdownMachine()
		except Exception, e:
			logger.logException(e)

	def inWorkingWindow(self):
		def getRelativeDatetime(timestr):
			hour, minute = timestr.split(":")
			return dt.today().replace(
				hour=int(hour),
				minute=int(minute),
				second=0,
				microsecond=0
			)

		try:
			starttime, endtime = self.event.eventConfig.workingWindow.split("-")
			start = getRelativeDatetime(starttime)
			end = getRelativeDatetime(endtime)

			now = dt.now()
			logger.info("Current time: {0}".format(now))

			if now < start:
				start = start - timedelta(days=1)
			elif end < start:
				end = end + timedelta(days=1)

			logger.info("Working Window from {0} until {1}".format(start, end))
			if start < now < end:
				logger.info("We are in the configured working window")
				return True
			else:
				logger.info("We are not in the configured working window")
				return False
		except Exception as e:
			logger.warning("Working Window processing failed: starttime: {0} endtime: {1} systemtime now: {2}".format(start, end, now))
			logger.logException(e)
			return True

	def run(self):
		timelineEventId = None
		try:
			if self.event.eventConfig.workingWindow:
				if not self.inWorkingWindow():
					logger.notice("We are not in the configured working window, stopping Event")
					return
			logger.notice(u"============= EventProcessingThread for occurrcence of event '%s' started =============" % self.event.eventConfig.getId())
			timelineEventId = timeline.addEvent(
				title=u"Processing event %s" % self.event.eventConfig.getName(),
				description=u"EventProcessingThread for occurrcence of event '%s' started" % self.event.eventConfig.getId(),
				category=u"event_processing",
				durationEvent=True
			)
			self.running = True
			self.actionCancelled = False
			self.waitCancelled = False
			if not self.event.eventConfig.blockLogin:
				self.opsiclientd.setBlockLogin(False)

			notifierPid = None
			try:
				config.setTemporaryDepotDrive(None)
				config.setTemporaryConfigServiceUrls([])

				self.startNotificationServer()
				self.setActionProcessorInfo()
				self._messageSubject.setMessage(self.event.eventConfig.getActionMessage())

				self.setStatusMessage(_(u"Processing event %s") % self.event.eventConfig.getName())

				if self.event.eventConfig.blockLogin:
					self.opsiclientd.setBlockLogin(True)
				else:
					self.opsiclientd.setBlockLogin(False)
				if self.event.eventConfig.logoffCurrentUser:
					System.logoffCurrentUser()
					time.sleep(15)
				elif self.event.eventConfig.lockWorkstation:
					System.lockWorkstation()
					time.sleep(15)

				if self.event.eventConfig.eventNotifierCommand:
					notifierPid = self.startNotifierApplication(
						command    = self.event.eventConfig.eventNotifierCommand,
						desktop    = self.event.eventConfig.eventNotifierDesktop,
						notifierId = 'event')

				if self.event.eventConfig.syncConfigToServer:
					self.setStatusMessage( _(u"Syncing config to server") )
					self.opsiclientd.getCacheService().syncConfigToServer(waitForEnding = True)
					self.setStatusMessage( _(u"Sync completed") )

				if self.event.eventConfig.syncConfigFromServer:
					self.setStatusMessage( _(u"Syncing config from server") )
					waitForEnding = self.event.eventConfig.useCachedConfig
					self.opsiclientd.getCacheService().syncConfigFromServer(waitForEnding = waitForEnding)
					if waitForEnding:
						self.setStatusMessage( _(u"Sync completed") )

				if self.event.eventConfig.cacheProducts:
					self.setStatusMessage( _(u"Caching products") )
					try:
						self._currentProgressSubjectProxy.attachObserver(self._detailSubjectProxy)
						waitForEnding = self.event.eventConfig.useCachedProducts
						self.opsiclientd.getCacheService().cacheProducts(
							waitForEnding           = waitForEnding,
							productProgressObserver = self._currentProgressSubjectProxy,
							overallProgressObserver = self._overallProgressSubjectProxy,
							dynamicBandwidth        = self.event.eventConfig.cacheDynamicBandwidth,
							maxBandwidth            = self.event.eventConfig.cacheMaxBandwidth
						)
						if waitForEnding:
							self.setStatusMessage( _(u"Products cached") )
					finally:
						self._detailSubjectProxy.setMessage(u"")
						try:
							self._currentProgressSubjectProxy.detachObserver(self._detailSubjectProxy)
							self._currentProgressSubjectProxy.reset()
							self._overallProgressSubjectProxy.reset()
						except Exception, e:
							logger.logException(e)

				if self.event.eventConfig.useCachedConfig:
					if self.opsiclientd.getCacheService().configCacheCompleted():
						logger.notice(u"Event '%s' uses cached config and config caching is done" % self.event.eventConfig.getId())
						config.setTemporaryConfigServiceUrls(['https://localhost:4441/rpc'])
					else:
						raise Exception(u"Event '%s' uses cached config but config caching is not done" % self.event.eventConfig.getId())

				if self.event.eventConfig.getConfigFromService or self.event.eventConfig.processActions:
					if not self.isConfigServiceConnected():
						self.connectConfigService()

					if self.event.eventConfig.getConfigFromService:
						config.readConfigFile(keepLog = True)
						self.getConfigFromService()
						if self.event.eventConfig.updateConfigFile:
							config.updateConfigFile()

					if self.event.eventConfig.processActions:
						if (self.event.eventConfig.actionType == 'login'):
							self.processUserLoginActions()
						else:
							self.processProductActionRequests()

						# After the installation of opsi-client-agent the opsiclientd.conf needs to be updated again
						if self.event.eventConfig.getConfigFromService:
							config.readConfigFile(keepLog = True)
							self.getConfigFromService()
							if self.event.eventConfig.updateConfigFile:
								config.updateConfigFile()

			finally:
				self._messageSubject.setMessage(u"")
				if self.event.eventConfig.writeLogToService:
					try:
						self.writeLogToService()
					except Exception as error:
						logger.logException(error)

				try:
					self.disconnectConfigService()
				except Exception as error:
					logger.logException(error)

				config.setTemporaryConfigServiceUrls([])

				if self.event.eventConfig.postSyncConfigToServer:
					self.setStatusMessage( _(u"Syncing config to server") )
					self.opsiclientd.getCacheService().syncConfigToServer(waitForEnding = True)
					self.setStatusMessage( _(u"Sync completed") )
				if self.event.eventConfig.postSyncConfigFromServer:
					self.setStatusMessage( _(u"Syncing config from server") )
					self.opsiclientd.getCacheService().syncConfigFromServer(waitForEnding = self.isShutdownRequested() or self.isRebootRequested())
					self.setStatusMessage( _(u"Sync completed") )

				self.processShutdownRequests()

				if self.opsiclientd.isShutdownTriggered():
					self.setStatusMessage(_("Shutting down machine"))
				elif self.opsiclientd.isRebootTriggered():
					self.setStatusMessage(_("Rebooting machine"))
				else:
					self.setStatusMessage(_("Unblocking login"))

				if not self.opsiclientd.isRebootTriggered() and not self.opsiclientd.isShutdownTriggered():
					self.opsiclientd.setBlockLogin(False)

				self.setStatusMessage(u"")
				self.stopNotificationServer()
				if notifierPid:
					try:
						time.sleep(3)
						System.terminateProcess(processId=notifierPid)
					except Exception:
						pass
		except Exception, e:
			logger.error(u"Failed to process event %s: %s" % (self.event, forceUnicode(e)))
			logger.logException(e)
			timeline.addEvent(
				title=u"Failed to process event %s" % self.event.eventConfig.getName(),
				description=u"Failed to process event %s: %s" % (self.event, forceUnicode(e)),
				category=u"event_processing",
				isError=True
			)
			self.opsiclientd.setBlockLogin(False)

		self.running = False
		logger.notice(u"============= EventProcessingThread for event '%s' ended =============" % self.event.eventConfig.getId())
		if timelineEventId:
			timeline.setEventEnd(eventId = timelineEventId)<|MERGE_RESOLUTION|>--- conflicted
+++ resolved
@@ -33,12 +33,9 @@
 import re
 import shutil
 import sys
-<<<<<<< HEAD
 import time
 from contextlib import contextmanager
-=======
 from datetime import datetime as dt, timedelta
->>>>>>> 76aae62d
 
 from OPSI import System
 from OPSI.Logger import Logger, LOG_WARNING
