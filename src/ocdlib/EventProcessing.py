--- conflicted
+++ resolved
@@ -688,19 +688,13 @@
 			if not self.event.getActionProcessorCommand():
 				raise Exception(u"No action processor command defined")
 
-<<<<<<< HEAD
-			# TODO: Deactivating Trusted Installer Detection. Have to implemented in a better way in futur versions.
-			if self.event.eventConfig.getId() == 'gui_startup' and not state.get('user_logged_in', 0) and eventConfig.trustedInstallerDetection:
-=======
 			#TODO: Deactivating Trusted Installer Detection. Have to implemented in a better way in futur versions.
-			if self.event.eventConfig.getId() == 'gui_startup' and not state.get('user_logged_in', 0) and self.event.eventConfig.trustedInstallerCheck:
->>>>>>> 47257a44
+			if self.event.eventConfig.getId() == 'gui_startup' and not state.get('user_logged_in', 0) and self.event.eventConfig.trustedInstallerDetection:
 				# check for Trusted Installer before Running Action Processor
 				if (os.name == 'nt') and (sys.getwindowsversion()[0] == 6):
 					logger.notice(u"Getting TrustedInstaller service configuration")
 					try:
 						# Trusted Installer "Start" Key in Registry: 2 = automatic Start: Registry: 3 = manuell Start; Default: 3
-<<<<<<< HEAD
 						automaticStartup = System.getRegistryValue(System.HKEY_LOCAL_MACHINE, "SYSTEM\\CurrentControlSet\\services\\TrustedInstaller", "Start", reflection=False)
 						logger.debug2(u">>> TrustedInstaller Service autmaticStartup and type: '%s' '%s'" % (automaticStartup, type(automaticStartup)))
 						if automaticStartup == 2:
@@ -725,29 +719,6 @@
 						logger.error(u"Failed to read TrustedInstaller service-configuration: %s" % e)
 
 			self.setStatusMessage(_(u"Starting actions"))
-=======
-						automaticStartup = System.getRegistryValue(System.HKEY_LOCAL_MACHINE, "SYSTEM\\CurrentControlSet\\services\\TrustedInstaller", "Start", reflection = False)
-						logger.debug2(u">>> TrustedInstaller Service autmaticStartup and type: '%s' '%s'" % (automaticStartup,type(automaticStartup)))
-						if (automaticStartup == 2):
-							logger.notice(u"Automatic startup for service Trusted Installer is set, waiting until upgrade process is finished")
-							self.setStatusMessage( _(u"Waiting for TrustedInstaller") )
-							waitEventId = timeline.addEvent(
-									title         = u"Waiting for TrustedInstaller",
-									description   = u"Automatic startup for service Trusted Installer is set, waiting until upgrade process is finished",
-									category      = u"wait",
-									durationEvent = True)
-							while True:
-								time.sleep(3)
-								logger.debug(u"Checking if automatic startup for service Trusted Installer is set")
-								automaticStartup = System.getRegistryValue(System.HKEY_LOCAL_MACHINE, "SYSTEM\\CurrentControlSet\\services\\TrustedInstaller", "Start", reflection = False)
-								if not (automaticStartup == 2):
-									break
-							timeline.setEventEnd(eventId = waitEventId)
-					except Exception, e:
-						logger.error(u"Failed to read TrustedInstaller service-configuration: %s" % e)
-
-			self.setStatusMessage( _(u"Starting actions") )
->>>>>>> 47257a44
 
 			# Setting some registry values before starting action
 			# Mainly for action processor winst
