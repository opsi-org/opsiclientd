--- conflicted
+++ resolved
@@ -47,7 +47,8 @@
 from OPSI.web2.channel.http import HTTPFactory
 
 from OPSI.Logger import Logger
-from OPSI.Types import forceUnicode, forceInt, OpsiAuthenticationError
+from OPSI.Types import forceBool, forceInt, forceUnicode
+from OPSI.Types import OpsiAuthenticationError
 from OPSI import System
 from OPSI.Service import SSLContext, OpsiService
 from OPSI.Service.Worker import WorkerOpsi, WorkerOpsiJsonRpc, WorkerOpsiJsonInterface
@@ -59,29 +60,20 @@
 from ocdlib.Events import eventGenerators
 from ocdlib.Timeline import Timeline
 from ocdlib.OpsiService import ServiceConnection
-<<<<<<< HEAD
-from ocdlib.SoftwareOnDemand import ResourceSoftwareOnDemand
+from ocdlib.SoftwareOnDemand import ResourceKioskJsonRpc
 from ocdlib.SystemCheck import RUNNING_ON_WINDOWS
 
 if RUNNING_ON_WINDOWS:
 	import win32net
 	import win32security
 
-=======
-from ocdlib.SoftwareOnDemand import WorkerSoftwareOnDemand, ResourceSoftwareOnDemand, WorkerKioskJsonRpc, ResourceKioskJsonRpc
->>>>>>> a3325f90
-
 logger = Logger()
 config = Config()
 timeline = Timeline()
 
 try:
 	from ocdlibnonfree.CacheService import CacheService
-<<<<<<< HEAD
 except ImportError:
-=======
-except Exception as e:
->>>>>>> a3325f90
 	pass
 
 infoPage = u'''<?xml version="1.0" encoding="UTF-8"?>
@@ -136,10 +128,7 @@
 		if not user:
 			user = config.get('global', 'host_id')
 		return (user, password)
-<<<<<<< HEAD
-
-=======
-		
+
 	def _errback(self, failure):
 		result = WorkerOpsi._errback(self, failure)
 		logger.debug(u"DEBUG: detected host: '%s'" % self.request.remoteAddr.host)
@@ -157,8 +146,7 @@
 							% (self.service.authFailureCount[self.request.remoteAddr.host], self.request.remoteAddr.host))
 					return self._delayResult(60, result)
 		return result
-		
->>>>>>> a3325f90
+
 	def _authenticate(self, result):
 		if self.session.authenticated:
 			return result
@@ -170,21 +158,13 @@
 
 			if not self.session.password:
 				raise Exception(u"No password from %s (application: %s)" % (self.session.ip, self.session.userAgent))
-<<<<<<< HEAD
-
-			if self.session.user.lower() == config.get('global', 'host_id').lower() and self.session.password == config.get('global', 'opsi_host_key'):
-				return result
-
-			if RUNNING_ON_WINDOWS:
-=======
-			
+
 			if (self.session.user.lower() == config.get('global', 'host_id').lower()) and (self.session.password == config.get('global', 'opsi_host_key')):
 				if self.service.authFailureCount.has_key(self.request.remoteAddr.host):
 					del self.service.authFailureCount[self.request.remoteAddr.host]
 				return result
-				
-			if (os.name == 'nt'):
->>>>>>> a3325f90
+
+			if RUNNING_ON_WINDOWS:
 				try:
 					# Hack to find and read the local-admin group and his members,
 					# that should also Work on french installations
@@ -240,7 +220,6 @@
 	def _getCallInstance(self, result):
 		self._callInstance = self.service._opsiclientdRpcInterface
 		self._callInterface = self.service._opsiclientdRpcInterface.getInterface()
-		#logger.debug2(u"Got call instance '%s' from service '%s' with interface: %s" % (self._callInstance, self.service, self._callInterface))
 
 	def _processQuery(self, result):
 		return WorkerOpsiJsonRpc._processQuery(self, result)
@@ -317,13 +296,8 @@
 		logger.info(u"Creating opsiclientd info page")
 
 		html = infoPage % {
-<<<<<<< HEAD
-			'head': timeline.getHtmlHead()
-=======
 			'head': timeline.getHtmlHead(),
 			'hostname': config.get('global', 'host_id'),
-			#'opsiclient-log': log
->>>>>>> a3325f90
 		}
 		if not isinstance(result, http.Response):
 			result = http.Response()
@@ -383,13 +357,8 @@
 		self._opsiclientdRpcInterface = OpsiclientdRpcInterface(self._opsiclientd)
 
 		logger.info(u"ControlServer initiated")
-<<<<<<< HEAD
-
-=======
-		
 		self.authFailureCount = {}
-		
->>>>>>> a3325f90
+
 	def run(self):
 		self._running = True
 		try:
@@ -422,7 +391,6 @@
 			logger.notice(u"Control server is accepting HTTPS requests on port %d" % self._httpsPort)
 
 			if not reactor.running:
-<<<<<<< HEAD
 				logger.debug(u"Reactor is not running. Starting.")
 				IOLoop.current().start()
 				logger.debug(u"Reactor run ended.")
@@ -441,15 +409,6 @@
 			logger.notice(u"Control server exiting")
 			self._running = False
 
-=======
-				reactor.run(installSignalHandlers=0)
-			
-		except Exception as e:
-			logger.logException(e)
-		logger.notice(u"Control server exiting")
-		self._running = False
-	
->>>>>>> a3325f90
 	def stop(self):
 		if self._server:
 			self._server.stopListening()
@@ -471,8 +430,7 @@
 		self._root.putChild("rpc", ResourceCacheServiceJsonRpc(self))
 		self._root.putChild("rpcinterface", ResourceCacheServiceJsonInterface(self))
 		self._root.putChild("info.html", ResourceOpsiclientdInfo(self))
-<<<<<<< HEAD
-		self._root.putChild("swondemand", ResourceSoftwareOnDemand(self))
+		self._root.putChild("kiosk", ResourceKioskJsonRpc(self))
 
 	def __repr__(self):
 		return (
@@ -488,11 +446,6 @@
 		)
 
 
-
-=======
-		self._root.putChild("kiosk",ResourceKioskJsonRpc(self))
-		
->>>>>>> a3325f90
 class OpsiclientdRpcInterface(OpsiclientdRpcPipeInterface):
 	def __init__(self, opsiclientd):
 		OpsiclientdRpcPipeInterface.__init__(self, opsiclientd)
@@ -611,14 +564,10 @@
 				running = True
 				break
 		return running
-<<<<<<< HEAD
-
-=======
-		
+
 	def isInstallationPending(self):
 		return forceBool(self.opsiclientd.isInstallationPending())
-	
->>>>>>> a3325f90
+
 	def getCurrentActiveDesktopName(self, sessionId=None):
 		desktop = self.opsiclientd.getCurrentActiveDesktopName(sessionId)
 		logger.notice(u"rpc getCurrentActiveDesktopName: current active desktop name is '%s'" % desktop)
