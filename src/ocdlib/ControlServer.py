# -*- coding: utf-8 -*-

# opsiclientd is part of the desktop management solution opsi
# (open pc server integration) http://www.opsi.org
# Copyright (C) 2010-2018 uib GmbH <info@uib.de>

# This program is free software: you can redistribute it and/or modify
# it under the terms of the GNU Affero General Public License as
# published by the Free Software Foundation, either version 3 of the
# License, or (at your option) any later version.

# This program is distributed in the hope that it will be useful,
# but WITHOUT ANY WARRANTY; without even the implied warranty of
# MERCHANTABILITY or FITNESS FOR A PARTICULAR PURPOSE.  See the
# GNU Affero General Public License for more details.

# You should have received a copy of the GNU Affero General Public License
# along with this program.  If not, see <http://www.gnu.org/licenses/>.
"""
<<<<<<< HEAD
Server component for controlling opsiclientd.

These classes are used to create a https service which executes remote
procedure calls

:copyright: uib GmbH <info@uib.de>
:author: Jan Schneider <j.schneider@uib.de>
:license: GNU Affero General Public License version 3
=======
   = = = = = = = = = = = = = = = = = = = = =
   =   ocdlib.ControlServer                =
   = = = = = = = = = = = = = = = = = = = = =

   opsiclientd is part of the desktop management solution opsi
   (open pc server integration) http://www.opsi.org

   Copyright (C) 2010 uib GmbH

   http://www.uib.de/

   All rights reserved.

   This program is free software; you can redistribute it and/or modify
   it under the terms of the GNU General Public License version 2 as
   published by the Free Software Foundation.

   This program is distributed in the hope that it will be useful,
   but WITHOUT ANY WARRANTY; without even the implied warranty of
   MERCHANTABILITY or FITNESS FOR A PARTICULAR PURPOSE.  See the
   GNU General Public License for more details.

   You should have received a copy of the GNU General Public License
   along with this program; if not, write to the Free Software
   Foundation, Inc., 51 Franklin St, Fifth Floor, Boston, MA  02110-1301  USA

   @copyright:	uib GmbH <info@uib.de>
   @author: Jan Schneider <j.schneider@uib.de>
   @license: GNU General Public License version 2
>>>>>>> 244f95c4
"""

import codecs
import os
import re
import shutil
import threading
import time

# Twisted imports
from twisted.internet import reactor

# OPSI imports
from OPSI import System
from OPSI.Exceptions import OpsiAuthenticationError
from OPSI.Logger import Logger
from OPSI.Service import SSLContext, OpsiService
from OPSI.Service.Worker import (WorkerOpsi, WorkerOpsiJsonRpc,
	WorkerOpsiJsonInterface)
from OPSI.Service.Resource import (ResourceOpsi, ResourceOpsiJsonRpc,
	ResourceOpsiJsonInterface, ResourceOpsiDAV)
from OPSI.Types import forceBool, forceInt, forceUnicode
from OPSI.web2 import resource, stream, server, http, responsecode
from OPSI.web2.channel.http import HTTPFactory

from ocdlib.ControlPipe import OpsiclientdRpcPipeInterface
from ocdlib.Config import getLogFormat, Config
from ocdlib.Events import eventGenerators
from ocdlib.Timeline import Timeline
from ocdlib.OpsiService import ServiceConnection
from ocdlib.SoftwareOnDemand import ResourceKioskJsonRpc

RUNNING_ON_WINDOWS = (os.name == 'nt')

if RUNNING_ON_WINDOWS:
	import win32security
	import win32net

logger = Logger()
config = Config()


infoPage = u'''<!DOCTYPE html PUBLIC "-//W3C//DTD XHTML 1.0 Strict//EN"
"http://www.w3.org/TR/xhtml1/DTD/xhtml1-strict.dtd">

<html xmlns="http://www.w3.org/1999/xhtml">
<head>
	<meta http-equiv="Content-Type" content="text/xhtml; charset=utf-8" />
	<title>%(hostname)s opsi client daemon info</title>
	<link rel="stylesheet" type="text/css" href="/opsiclientd.css" />
	%(head)s
	<script type="text/javascript">
	// <![CDATA[
	function onPageLoad(){
		onLoad();
		//var logDiv = document.getElementById("infopage-opsiclientd-log");
		//logDiv.scrollTop = logDiv.scrollHeight;
	}
	// ]]>
	</script>
</head>
<body onload="onPageLoad();" onresize="onResize();">
	<p id="title">opsi client daemon info</p>
	<div id="infopage-timeline-box">
		<p id="infopage-timeline-title">Timeline</p>
		<div class="timeline-default" id="opsiclientd-timeline" style="height: 400px; border: 1px solid #aaaaaa"></div>
		<noscript>
		This page uses Javascript to show you a Timeline. Please enable Javascript in your browser to see the full page. Thank you.
		</noscript>
	</div>
</body>
</html>
'''


class WorkerOpsiclientd(WorkerOpsi):
	def __init__(self, service, request, resource):
		logger.setLogFormat(getLogFormat(u'control server'), object=self)
		WorkerOpsi.__init__(self, service, request, resource)

	def _getCredentials(self):
		(user, password) = self._getAuthorization()

		if not user:
			user = config.get('global', 'host_id')

		return (user, password)

	def _errback(self, failure):
		result = WorkerOpsi._errback(self, failure)
		logger.debug(u"DEBUG: detected host: {!r}", self.request.remoteAddr.host)
		logger.debug(u"DEBUG: responsecode: {!r}", result.code)
		logger.debug(u"DEBUG: maxAuthenticationFailures config: {!r}", config.get('control_server', 'max_authentication_failures'))
		logger.debug(u"DEBUG: maxAuthenticationFailures config type: {!r}", type(config.get('control_server', 'max_authentication_failures')))

		if result.code == responsecode.UNAUTHORIZED and self.request.remoteAddr.host not in ("127.0.0.1"):
			maxAuthenticationFailures = config.get('control_server', 'max_authentication_failures')
			if maxAuthenticationFailures > 0:
				try:
					self.service.authFailureCount[self.request.remoteAddr.host] += 1
				except KeyError:
					self.service.authFailureCount[self.request.remoteAddr.host] = 1

				if self.service.authFailureCount[self.request.remoteAddr.host] > maxAuthenticationFailures:
					logger.error(
						u"{0} authentication failures from {0!r} in a row, waiting 60 seconds to prevent flooding",
						self.service.authFailureCount[self.request.remoteAddr.host],
						self.request.remoteAddr.host
					)

					return self._delayResult(60, result)
		return result

	def _authenticate(self, result):
		if self.session.authenticated:
			return result

		try:
			(self.session.user, self.session.password) = self._getCredentials()

			logger.notice(u"Authorization request from %s@%s (application: %s)" % (self.session.user, self.session.ip, self.session.userAgent))

			if not self.session.password:
				raise Exception(u"No password from %s (application: %s)" % (self.session.ip, self.session.userAgent))

			if (self.session.user.lower() == config.get('global', 'host_id').lower()) and (self.session.password == config.get('global', 'opsi_host_key')):
				try:
					del self.service.authFailureCount[self.request.remoteAddr.host]
				except KeyError:
					pass

				return result

<<<<<<< HEAD
			if RUNNING_ON_WINDOWS:
=======
			if (os.name == 'nt'):
>>>>>>> 244f95c4
				try:
					# Hack to find and read the local-admin group and his members,
					# that should also Work on french installations

					admingroupsid = "S-1-5-32-544"
					resume = 0
					while 1:
						data, total, resume = win32net.NetLocalGroupEnum(None, 1, resume)
						for group in data:
							groupname = group.get("name", "")
							pysid, string, integer = win32security.LookupAccountName(None, groupname)

							if admingroupsid in str(pysid):
								memberresume = 0
								while 1:
									memberdata, total, memberresume = win32net.NetLocalGroupGetMembers(None, groupname, 2, resume)
									logger.notice(memberdata)
									for member in memberdata:
										membersid = member.get("sid", "")
										username, domain, type = win32security.LookupAccountSid(None, membersid)
										if (self.session.user.lower() == username.lower()):
											# The LogonUser function will raise an Exception on logon failure
											win32security.LogonUser(self.session.user, 'None', self.session.password, win32security.LOGON32_LOGON_NETWORK, win32security.LOGON32_PROVIDER_DEFAULT)
											# No exception raised => user authenticated
											try:
												del self.service.authFailureCount[self.request.remoteAddr.host]
											except KeyError:
												pass

											return result

									if memberresume == 0:
										break
						if not resume:
							break
				except Exception:
					# Standardway
					if (self.session.user.lower() == 'administrator'):
						# The LogonUser function will raise an Exception on logon failure
						win32security.LogonUser(self.session.user, 'None', self.session.password, win32security.LOGON32_LOGON_NETWORK, win32security.LOGON32_PROVIDER_DEFAULT)
						# No exception raised => user authenticated
						return result

			raise Exception(u"Invalid credentials")
		except Exception as e:
			raise OpsiAuthenticationError(u"Forbidden: %s" % forceUnicode(e))
		return result

<<<<<<< HEAD

=======
>>>>>>> 244f95c4
class WorkerOpsiclientdJsonRpc(WorkerOpsiclientd, WorkerOpsiJsonRpc):
	def __init__(self, service, request, resource):
		WorkerOpsiclientd.__init__(self, service, request, resource)
		WorkerOpsiJsonRpc.__init__(self, service, request, resource)

	def _getCallInstance(self, result):
		self._callInstance = self.service._opsiclientdRpcInterface
		self._callInterface = self.service._opsiclientdRpcInterface.getInterface()
<<<<<<< HEAD
=======
		#logger.debug2(u"Got call instance '%s' from service '%s' with interface: %s" % (self._callInstance, self.service, self._callInterface))
>>>>>>> 244f95c4

	def _processQuery(self, result):
		return WorkerOpsiJsonRpc._processQuery(self, result)

	def _generateResponse(self, result):
		return WorkerOpsiJsonRpc._generateResponse(self, result)

<<<<<<< HEAD

=======
>>>>>>> 244f95c4
class WorkerOpsiclientdJsonInterface(WorkerOpsiclientdJsonRpc, WorkerOpsiJsonInterface):
	def __init__(self, service, request, resource):
		WorkerOpsiclientdJsonRpc.__init__(self, service, request, resource)
		WorkerOpsiJsonInterface.__init__(self, service, request, resource)
		self.path = u'interface'

	def _getCallInstance(self, result):
		return WorkerOpsiclientdJsonRpc._getCallInstance(self, result)

	def _generateResponse(self, result):
		return WorkerOpsiJsonInterface._generateResponse(self, result)


class WorkerCacheServiceJsonRpc(WorkerOpsiclientd, WorkerOpsiJsonRpc):
	def __init__(self, service, request, resource):
		WorkerOpsiclientd.__init__(self, service, request, resource)
		WorkerOpsiJsonRpc.__init__(self, service, request, resource)

	def _getBackend(self, result):
		try:
			if self.session.callInstance and self.session.callInterface:
				return result
		except AttributeError:
			pass

		if not self.service._opsiclientd.getCacheService():
			raise Exception(u'Cache service not running')

		self.session.callInstance = self.service._opsiclientd.getCacheService().getConfigBackend()
		logger.notice(u'Backend created: %s' % self.session.callInstance)
		self.session.callInterface = self.session.callInstance.backend_getInterface()
		return result

	def _getCallInstance(self, result):
		self._getBackend(result)
		self._callInstance = self.session.callInstance
		self._callInterface = self.session.callInterface

	def _processQuery(self, result):
		return WorkerOpsiJsonRpc._processQuery(self, result)

	def _generateResponse(self, result):
		return WorkerOpsiJsonRpc._generateResponse(self, result)

	def _renderError(self, failure):
		return WorkerOpsiJsonRpc._renderError(self, failure)


class WorkerCacheServiceJsonInterface(WorkerCacheServiceJsonRpc, WorkerOpsiJsonInterface):
	def __init__(self, service, request, resource):
		WorkerCacheServiceJsonRpc.__init__(self, service, request, resource)
		WorkerOpsiJsonInterface.__init__(self, service, request, resource)
		self.path = u'rpcinterface'

	def _getCallInstance(self, result):
		return WorkerCacheServiceJsonRpc._getCallInstance(self, result)

	def _generateResponse(self, result):
		return WorkerOpsiJsonInterface._generateResponse(self, result)


class WorkerOpsiclientdInfo(WorkerOpsiclientd):
	def __init__(self, service, request, resource):
		WorkerOpsiclientd.__init__(self, service, request, resource)

	def _processQuery(self, result):
		return result

	def _generateResponse(self, result):
		logger.info(u"Creating opsiclientd info page")

<<<<<<< HEAD
		timeline = Timeline()
=======
>>>>>>> 244f95c4
		html = infoPage % {
			'head': timeline.getHtmlHead(),
			'hostname': config.get('global', 'host_id'),
		}
		if not isinstance(result, http.Response):
			result = http.Response()
		result.code = responsecode.OK
		result.headers.setHeader('content-type', http_headers.MimeType("text", "html", {"charset": "utf-8"}))
		result.stream = stream.IByteStream(html.encode('utf-8').strip())
		return result


class ResourceRoot(resource.Resource):
	addSlash = True

	def render(self, request):
		''' Process request. '''
		return http.Response(stream="<html><head><title>opsiclientd</title></head><body></body></html>")


class ResourceOpsiclientd(ResourceOpsi):
	WorkerClass = WorkerOpsiclientd

<<<<<<< HEAD

=======
>>>>>>> 244f95c4
class ResourceOpsiclientdJsonRpc(ResourceOpsiJsonRpc):
	WorkerClass = WorkerOpsiclientdJsonRpc


class ResourceOpsiclientdJsonInterface(ResourceOpsiJsonInterface):
	WorkerClass = WorkerOpsiclientdJsonInterface


class ResourceCacheServiceJsonRpc(ResourceOpsiJsonRpc):
	WorkerClass = WorkerCacheServiceJsonRpc


class ResourceCacheServiceJsonInterface(ResourceOpsiJsonInterface):
	WorkerClass = WorkerCacheServiceJsonInterface


class ResourceOpsiclientdInfo(ResourceOpsiclientd):
	WorkerClass = WorkerOpsiclientdInfo

	def __init__(self, service):
		ResourceOpsiclientd.__init__(self, service)


class ControlServer(OpsiService, threading.Thread):
	def __init__(self, opsiclientd, httpsPort, sslServerKeyFile, sslServerCertFile, staticDir=None):
		OpsiService.__init__(self)
		logger.setLogFormat(getLogFormat(u'control server'), object=self)
		threading.Thread.__init__(self)
		self._opsiclientd = opsiclientd
		self._httpsPort = httpsPort
		self._sslServerKeyFile = sslServerKeyFile
		self._sslServerCertFile = sslServerCertFile
		self._staticDir = staticDir
		self._root = None
		self._running = False
		self._server = None
		self._opsiclientdRpcInterface = OpsiclientdRpcInterface(self._opsiclientd)
		logger.info(u"ControlServer initiated")

		self.authFailureCount = {}

	def run(self):
		self._running = True
		try:
			logger.info(u"creating root resource")
			self.createRoot()
			self._site = server.Site(self._root)
			self._server = reactor.listenSSL(
				self._httpsPort,
				HTTPFactory(self._site),
				SSLContext(self._sslServerKeyFile, self._sslServerCertFile)
			)
			logger.notice(u"Control server is accepting HTTPS requests on port {:d}", self._httpsPort)
			if not reactor.running:
				reactor.run(installSignalHandlers=0)

		except Exception as e:
			logger.logException(e)
		logger.notice(u"Control server exiting")
		self._running = False

	def stop(self):
		if self._server:
			self._server.stopListening()
		self._running = False

	def createRoot(self):
		if self._staticDir:
			if os.path.isdir(self._staticDir):
				self._root = ResourceOpsiDAV(
					self,
					path=self._staticDir,
					readOnly=True,
					authRequired=False
				)
			else:
				logger.error(u"Cannot add static content '/': directory {!r} does not exist.", self._staticDir)

		if not self._root:
			self._root = ResourceRoot()

		self._root.putChild("opsiclientd", ResourceOpsiclientdJsonRpc(self))
		self._root.putChild("interface", ResourceOpsiclientdJsonInterface(self))
		self._root.putChild("rpc", ResourceCacheServiceJsonRpc(self))
		self._root.putChild("rpcinterface", ResourceCacheServiceJsonInterface(self))
		self._root.putChild("info.html", ResourceOpsiclientdInfo(self))
<<<<<<< HEAD
		self._root.putChild("kiosk", ResourceKioskJsonRpc(self))

=======
		self._root.putChild("kiosk",ResourceKioskJsonRpc(self))
>>>>>>> 244f95c4

class OpsiclientdRpcInterface(OpsiclientdRpcPipeInterface):
	def __init__(self, opsiclientd):
		OpsiclientdRpcPipeInterface.__init__(self, opsiclientd)

	def noop(self, arg):
		pass

	def cacheService_syncConfig(self):
		return self.opsiclientd.getCacheService().syncConfig()

	def cacheService_getConfigCacheState(self):
		return self.opsiclientd.getCacheService().getConfigCacheState()

	def cacheService_getProductCacheState(self):
		return self.opsiclientd.getCacheService().getProductCacheState()

	def cacheService_getConfigModifications(self):
		return self.opsiclientd.getCacheService().getConfigModifications()

	def cacheService_deleteCache(self):
		cacheService = self.opsiclientd.getCacheService()
		cacheService.setConfigCacheObsolete()
		productCacheDir = cacheService.getProductCacheDir()
		if os.path.exists(productCacheDir):
			for product in os.listdir(productCacheDir):
				deleteDir = os.path.join(productCacheDir, product)
				shutil.rmtree(deleteDir)

		return u"product cache deleted."

	def timeline_getEvents(self):
		timeline = Timeline()
		return timeline.getEvents()

	def setBlockLogin(self, blockLogin):
		self.opsiclientd.setBlockLogin(forceBool(blockLogin))
		logger.notice(u"rpc setBlockLogin: blockLogin set to {!r}", self.opsiclientd._blockLogin)
		if self.opsiclientd._blockLogin:
			return u"Login blocker is on"
		else:
			return u"Login blocker is off"

	def readLog(self, logType='opsiclientd'):
		logType = forceUnicode(logType)
<<<<<<< HEAD
		if logType not in ('opsiclientd', ):
			raise ValueError(u"Unknown log type {!r}".format(logType))

		logger.notice(u"rpc readLog: reading log of type {!r}", logType)

		if logType == 'opsiclientd':
			logFile = config.get('global', 'log_file')
			with codecs.open(logFile, 'r', 'utf-8', 'replace') as log:
				return log.read()

=======
		if not logType in ('opsiclientd'):
			raise ValueError(u"Unknown log type '%s'" % logType)

		logger.notice(u"rpc readLog: reading log of type '%s'" % logType)

		if (logType == 'opsiclientd'):
			f = codecs.open(config.get('global', 'log_file'), 'r', 'utf-8', 'replace')
			data = f.read()
			f.close()
			return data
>>>>>>> 244f95c4
		return u""

	def runCommand(self, command, sessionId=None, desktop=None):
		command = forceUnicode(command)
		if not command:
			raise ValueError("No command given")

		if sessionId:
			sessionId = forceInt(sessionId)
		else:
			sessionId = System.getActiveSessionId(self.opsiclientd._winApiBugCommand)

		if desktop:
			desktop = forceUnicode(desktop)
		else:
			desktop = self.opsiclientd.getCurrentActiveDesktopName()

		logger.notice(u"rpc runCommand: executing command {!r} in session {:d} on desktop {!r}", command, sessionId, desktop)
		System.runCommandInSession(
			command=command,
			sessionId=sessionId,
			desktop=desktop,
			waitForProcessEnding=False
		)
		return u"command '%s' executed" % command

	def execute(self, command, waitForEnding=True, captureStderr=True, encoding=None, timeout=300):
<<<<<<< HEAD
		return System.execute(
			cmd=command,
			waitForEnding=waitForEnding,
			captureStderr=captureStderr,
			encoding=encoding,
			timeout=timeout
		)
=======
		return System.execute(cmd = command, waitForEnding = waitForEnding, captureStderr = captureStderr, encoding = encoding, timeout = timeout)
>>>>>>> 244f95c4

	def logoffCurrentUser(self):
		logger.notice(u"rpc logoffCurrentUser: logging of current user now")
		System.logoffCurrentUser()

	def lockWorkstation(self):
		logger.notice(u"rpc lockWorkstation: locking workstation now")
		System.lockWorkstation()

	def shutdown(self, waitSeconds=0):
		waitSeconds = forceInt(waitSeconds)
<<<<<<< HEAD
		logger.notice(u"rpc shutdown: shutting down computer in {} seconds", waitSeconds)
		System.shutdown(wait=waitSeconds)

	def reboot(self, waitSeconds=0):
		waitSeconds = forceInt(waitSeconds)
		logger.notice(u"rpc reboot: rebooting computer in {} seconds", waitSeconds)
		System.reboot(wait=waitSeconds)
=======
		logger.notice(u"rpc shutdown: shutting down computer in %s seconds" % waitSeconds)
		System.shutdown(wait = waitSeconds)

	def reboot(self, waitSeconds=0):
		waitSeconds = forceInt(waitSeconds)
		logger.notice(u"rpc reboot: rebooting computer in %s seconds" % waitSeconds)
		System.reboot(wait = waitSeconds)
>>>>>>> 244f95c4

	def uptime(self):
		uptime = int(time.time() - self.opsiclientd._startupTime)
		logger.notice(u"rpc uptime: opsiclientd is running for {:d} seconds", uptime)
		return uptime

	def fireEvent(self, name):
		name = forceUnicode(name)
		try:
			event = eventGenerators[name]
		except KeyError:
			raise ValueError(u"Event '%s' not in list of known events: %s" % (name, ', '.join(eventGenerators.keys())))

		logger.notice(u"Firing event '%s'" % name)
<<<<<<< HEAD
		event.createAndFireEvent()
=======
		eventGenerators[name].createAndFireEvent()
>>>>>>> 244f95c4

	def setStatusMessage(self, sessionId, message):
		sessionId = forceInt(sessionId)
		message = forceUnicode(message)
		ept = self.opsiclientd.getEventProcessingThread(sessionId)
		logger.notice(u"rpc setStatusMessage: Setting status message to {0!r}", message)
		ept.setStatusMessage(message)

	def isEventRunning(self, name):
		running = False
		for ept in self.opsiclientd._eventProcessingThreads:
			if ept.event.eventConfig.getId() == name:
				running = True
				break
		return running

	def isInstallationPending(self):
		return forceBool(self.opsiclientd.isInstallationPending())

	def getCurrentActiveDesktopName(self, sessionId=None):
		desktop = self.opsiclientd.getCurrentActiveDesktopName(sessionId)
		logger.notice(u"rpc getCurrentActiveDesktopName: current active desktop name is {0}", desktop)
		return desktop

	def setCurrentActiveDesktopName(self, sessionId, desktop):
		sessionId = forceInt(sessionId)
		desktop = forceUnicode(desktop)
		self.opsiclientd._currentActiveDesktopName[sessionId] = desktop
<<<<<<< HEAD
		logger.notice(u"rpc setCurrentActiveDesktopName: current active desktop name for session {0} set to {1!r}", sessionId, desktop)
=======
		logger.notice(u"rpc setCurrentActiveDesktopName: current active desktop name for session %s set to '%s'" % (sessionId, desktop))
>>>>>>> 244f95c4

	def switchDesktop(self, desktop, sessionId=None):
		self.opsiclientd.switchDesktop(desktop, sessionId)

	def set(self, section, option, value):
		section = forceUnicode(section)
		option = forceUnicode(option)
		value = forceUnicode(value)
		return config.set(section, option, value)

	def updateConfigFile(self):
		config.updateConfigFile()

	def showPopup(self, message):
		message = forceUnicode(message)
		self.opsiclientd.showPopup(message)

	def deleteServerCerts(self):
		certDir = config.get('global', 'server_cert_dir')
		if os.path.exists(certDir):
			for filename in os.listdir(certDir):
				if "cacert.pem" in filename.strip().lower():
					continue
<<<<<<< HEAD

				os.remove(os.path.join(certDir, filename))
=======
				os.remove(os.path.join(certDir, f))
>>>>>>> 244f95c4

	def getActiveSessions(self):
		sessions = []

		for session in System.getActiveSessionInformation(self.opsiclientd._winApiBugCommand):
			year = 0
			month = 0
			day = 0
			hour = 0
			minute = 0
			second = 0
			logger.debug(u"session to check for LogonTime {0!r}", session)

			if isinstance(session['LogonTime'], str):
				match = None
				pattern = re.compile("^(\d+)/(\d+)/(\d+)\s(\d+):(\d+):(\d+)")
				match = pattern.match(session['LogonTime'])
				if match:
					year = match.group(3)
					month = match.group(1)
					day = match.group(2)
					hour = match.group(4)
					minute = match.group(5)
					second = match.group(6)
			else:
				year = session['LogonTime'].year
				month = session['LogonTime'].month
				day = session['LogonTime'].day
				hour = session['LogonTime'].hour
				minute = session['LogonTime'].minute
				second = session['LogonTime'].second

			if month < 10:
				month = '0%d' % month
			if day < 10:
				day = '0%d' % day
			if hour < 10:
				hour = '0%d' % hour
			if minute < 10:
				minute = '0%d' % minute
			if second < 10:
				second = '0%d' % second
			session['LogonTime'] = u'%s-%s-%s %s:%s:%s' % (year, month, day, hour, minute, second)
			session['Sid'] = unicode(session['Sid']).replace(u'PySID:', u'')
			sessions.append(session)

		return sessions

<<<<<<< HEAD
=======
	def stressConfigserver(self, seconds=30):
		seconds = forceInt(seconds)
		serviceConnection = ServiceConnection(loadBalance = False)
		serviceConnection.connectConfigService()
		start = time.time()
		try:
			configService = serviceConnection.getConfigService()
			while True:
				configService.host_getObjects()
				if ((time.time() - start) >= seconds): return
				configService.product_getObjects()
				if ((time.time() - start) >= seconds): return
				configService.productOnDepot_getObjects()
				if ((time.time() - start) >= seconds): return
				configService.productOnClient_getObjects()
				if ((time.time() - start) >= seconds): return
				configService.config_getObjects()
				if ((time.time() - start) >= seconds): return
				configService.configState_getObjects()
				if ((time.time() - start) >= seconds): return
				configService.productProperty_getObjects()
				if ((time.time() - start) >= seconds): return
				configService.productPropertyState_getObjects()
				if ((time.time() - start) >= seconds): return
		finally:
			serviceConnection.disconnectConfigService()

>>>>>>> 244f95c4
	def getBackendInfo(self):
		serviceConnection = ServiceConnection(loadBalance=False)
		serviceConnection.connectConfigService()
		backendinfo = None
		try:
			configService = serviceConnection.getConfigService()
			backendinfo = configService.backend_info()
		finally:
			serviceConnection.disconnectConfigService()
<<<<<<< HEAD

		return backendinfo
=======
			return backendinfo
>>>>>>> 244f95c4
<|MERGE_RESOLUTION|>--- conflicted
+++ resolved
@@ -17,7 +17,6 @@
 # You should have received a copy of the GNU Affero General Public License
 # along with this program.  If not, see <http://www.gnu.org/licenses/>.
 """
-<<<<<<< HEAD
 Server component for controlling opsiclientd.
 
 These classes are used to create a https service which executes remote
@@ -25,38 +24,8 @@
 
 :copyright: uib GmbH <info@uib.de>
 :author: Jan Schneider <j.schneider@uib.de>
+:author: Erol Ueluekmen <e.ueluekmen@uib.de>
 :license: GNU Affero General Public License version 3
-=======
-   = = = = = = = = = = = = = = = = = = = = =
-   =   ocdlib.ControlServer                =
-   = = = = = = = = = = = = = = = = = = = = =
-
-   opsiclientd is part of the desktop management solution opsi
-   (open pc server integration) http://www.opsi.org
-
-   Copyright (C) 2010 uib GmbH
-
-   http://www.uib.de/
-
-   All rights reserved.
-
-   This program is free software; you can redistribute it and/or modify
-   it under the terms of the GNU General Public License version 2 as
-   published by the Free Software Foundation.
-
-   This program is distributed in the hope that it will be useful,
-   but WITHOUT ANY WARRANTY; without even the implied warranty of
-   MERCHANTABILITY or FITNESS FOR A PARTICULAR PURPOSE.  See the
-   GNU General Public License for more details.
-
-   You should have received a copy of the GNU General Public License
-   along with this program; if not, write to the Free Software
-   Foundation, Inc., 51 Franklin St, Fifth Floor, Boston, MA  02110-1301  USA
-
-   @copyright:	uib GmbH <info@uib.de>
-   @author: Jan Schneider <j.schneider@uib.de>
-   @license: GNU General Public License version 2
->>>>>>> 244f95c4
 """
 
 import codecs
@@ -190,11 +159,7 @@
 
 				return result
 
-<<<<<<< HEAD
 			if RUNNING_ON_WINDOWS:
-=======
-			if (os.name == 'nt'):
->>>>>>> 244f95c4
 				try:
 					# Hack to find and read the local-admin group and his members,
 					# that should also Work on french installations
@@ -243,10 +208,7 @@
 			raise OpsiAuthenticationError(u"Forbidden: %s" % forceUnicode(e))
 		return result
 
-<<<<<<< HEAD
-
-=======
->>>>>>> 244f95c4
+
 class WorkerOpsiclientdJsonRpc(WorkerOpsiclientd, WorkerOpsiJsonRpc):
 	def __init__(self, service, request, resource):
 		WorkerOpsiclientd.__init__(self, service, request, resource)
@@ -255,10 +217,6 @@
 	def _getCallInstance(self, result):
 		self._callInstance = self.service._opsiclientdRpcInterface
 		self._callInterface = self.service._opsiclientdRpcInterface.getInterface()
-<<<<<<< HEAD
-=======
-		#logger.debug2(u"Got call instance '%s' from service '%s' with interface: %s" % (self._callInstance, self.service, self._callInterface))
->>>>>>> 244f95c4
 
 	def _processQuery(self, result):
 		return WorkerOpsiJsonRpc._processQuery(self, result)
@@ -266,10 +224,7 @@
 	def _generateResponse(self, result):
 		return WorkerOpsiJsonRpc._generateResponse(self, result)
 
-<<<<<<< HEAD
-
-=======
->>>>>>> 244f95c4
+
 class WorkerOpsiclientdJsonInterface(WorkerOpsiclientdJsonRpc, WorkerOpsiJsonInterface):
 	def __init__(self, service, request, resource):
 		WorkerOpsiclientdJsonRpc.__init__(self, service, request, resource)
@@ -341,10 +296,7 @@
 	def _generateResponse(self, result):
 		logger.info(u"Creating opsiclientd info page")
 
-<<<<<<< HEAD
 		timeline = Timeline()
-=======
->>>>>>> 244f95c4
 		html = infoPage % {
 			'head': timeline.getHtmlHead(),
 			'hostname': config.get('global', 'host_id'),
@@ -368,10 +320,7 @@
 class ResourceOpsiclientd(ResourceOpsi):
 	WorkerClass = WorkerOpsiclientd
 
-<<<<<<< HEAD
-
-=======
->>>>>>> 244f95c4
+
 class ResourceOpsiclientdJsonRpc(ResourceOpsiJsonRpc):
 	WorkerClass = WorkerOpsiclientdJsonRpc
 
@@ -458,12 +407,8 @@
 		self._root.putChild("rpc", ResourceCacheServiceJsonRpc(self))
 		self._root.putChild("rpcinterface", ResourceCacheServiceJsonInterface(self))
 		self._root.putChild("info.html", ResourceOpsiclientdInfo(self))
-<<<<<<< HEAD
 		self._root.putChild("kiosk", ResourceKioskJsonRpc(self))
 
-=======
-		self._root.putChild("kiosk",ResourceKioskJsonRpc(self))
->>>>>>> 244f95c4
 
 class OpsiclientdRpcInterface(OpsiclientdRpcPipeInterface):
 	def __init__(self, opsiclientd):
@@ -509,7 +454,6 @@
 
 	def readLog(self, logType='opsiclientd'):
 		logType = forceUnicode(logType)
-<<<<<<< HEAD
 		if logType not in ('opsiclientd', ):
 			raise ValueError(u"Unknown log type {!r}".format(logType))
 
@@ -520,18 +464,6 @@
 			with codecs.open(logFile, 'r', 'utf-8', 'replace') as log:
 				return log.read()
 
-=======
-		if not logType in ('opsiclientd'):
-			raise ValueError(u"Unknown log type '%s'" % logType)
-
-		logger.notice(u"rpc readLog: reading log of type '%s'" % logType)
-
-		if (logType == 'opsiclientd'):
-			f = codecs.open(config.get('global', 'log_file'), 'r', 'utf-8', 'replace')
-			data = f.read()
-			f.close()
-			return data
->>>>>>> 244f95c4
 		return u""
 
 	def runCommand(self, command, sessionId=None, desktop=None):
@@ -559,7 +491,6 @@
 		return u"command '%s' executed" % command
 
 	def execute(self, command, waitForEnding=True, captureStderr=True, encoding=None, timeout=300):
-<<<<<<< HEAD
 		return System.execute(
 			cmd=command,
 			waitForEnding=waitForEnding,
@@ -567,9 +498,6 @@
 			encoding=encoding,
 			timeout=timeout
 		)
-=======
-		return System.execute(cmd = command, waitForEnding = waitForEnding, captureStderr = captureStderr, encoding = encoding, timeout = timeout)
->>>>>>> 244f95c4
 
 	def logoffCurrentUser(self):
 		logger.notice(u"rpc logoffCurrentUser: logging of current user now")
@@ -581,7 +509,6 @@
 
 	def shutdown(self, waitSeconds=0):
 		waitSeconds = forceInt(waitSeconds)
-<<<<<<< HEAD
 		logger.notice(u"rpc shutdown: shutting down computer in {} seconds", waitSeconds)
 		System.shutdown(wait=waitSeconds)
 
@@ -589,15 +516,6 @@
 		waitSeconds = forceInt(waitSeconds)
 		logger.notice(u"rpc reboot: rebooting computer in {} seconds", waitSeconds)
 		System.reboot(wait=waitSeconds)
-=======
-		logger.notice(u"rpc shutdown: shutting down computer in %s seconds" % waitSeconds)
-		System.shutdown(wait = waitSeconds)
-
-	def reboot(self, waitSeconds=0):
-		waitSeconds = forceInt(waitSeconds)
-		logger.notice(u"rpc reboot: rebooting computer in %s seconds" % waitSeconds)
-		System.reboot(wait = waitSeconds)
->>>>>>> 244f95c4
 
 	def uptime(self):
 		uptime = int(time.time() - self.opsiclientd._startupTime)
@@ -612,11 +530,7 @@
 			raise ValueError(u"Event '%s' not in list of known events: %s" % (name, ', '.join(eventGenerators.keys())))
 
 		logger.notice(u"Firing event '%s'" % name)
-<<<<<<< HEAD
 		event.createAndFireEvent()
-=======
-		eventGenerators[name].createAndFireEvent()
->>>>>>> 244f95c4
 
 	def setStatusMessage(self, sessionId, message):
 		sessionId = forceInt(sessionId)
@@ -645,11 +559,7 @@
 		sessionId = forceInt(sessionId)
 		desktop = forceUnicode(desktop)
 		self.opsiclientd._currentActiveDesktopName[sessionId] = desktop
-<<<<<<< HEAD
 		logger.notice(u"rpc setCurrentActiveDesktopName: current active desktop name for session {0} set to {1!r}", sessionId, desktop)
-=======
-		logger.notice(u"rpc setCurrentActiveDesktopName: current active desktop name for session %s set to '%s'" % (sessionId, desktop))
->>>>>>> 244f95c4
 
 	def switchDesktop(self, desktop, sessionId=None):
 		self.opsiclientd.switchDesktop(desktop, sessionId)
@@ -673,12 +583,8 @@
 			for filename in os.listdir(certDir):
 				if "cacert.pem" in filename.strip().lower():
 					continue
-<<<<<<< HEAD
 
 				os.remove(os.path.join(certDir, filename))
-=======
-				os.remove(os.path.join(certDir, f))
->>>>>>> 244f95c4
 
 	def getActiveSessions(self):
 		sessions = []
@@ -727,36 +633,6 @@
 
 		return sessions
 
-<<<<<<< HEAD
-=======
-	def stressConfigserver(self, seconds=30):
-		seconds = forceInt(seconds)
-		serviceConnection = ServiceConnection(loadBalance = False)
-		serviceConnection.connectConfigService()
-		start = time.time()
-		try:
-			configService = serviceConnection.getConfigService()
-			while True:
-				configService.host_getObjects()
-				if ((time.time() - start) >= seconds): return
-				configService.product_getObjects()
-				if ((time.time() - start) >= seconds): return
-				configService.productOnDepot_getObjects()
-				if ((time.time() - start) >= seconds): return
-				configService.productOnClient_getObjects()
-				if ((time.time() - start) >= seconds): return
-				configService.config_getObjects()
-				if ((time.time() - start) >= seconds): return
-				configService.configState_getObjects()
-				if ((time.time() - start) >= seconds): return
-				configService.productProperty_getObjects()
-				if ((time.time() - start) >= seconds): return
-				configService.productPropertyState_getObjects()
-				if ((time.time() - start) >= seconds): return
-		finally:
-			serviceConnection.disconnectConfigService()
-
->>>>>>> 244f95c4
 	def getBackendInfo(self):
 		serviceConnection = ServiceConnection(loadBalance=False)
 		serviceConnection.connectConfigService()
@@ -766,9 +642,5 @@
 			backendinfo = configService.backend_info()
 		finally:
 			serviceConnection.disconnectConfigService()
-<<<<<<< HEAD
-
-		return backendinfo
-=======
-			return backendinfo
->>>>>>> 244f95c4
+
+		return backendinfo