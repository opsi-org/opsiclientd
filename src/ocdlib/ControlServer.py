--- conflicted
+++ resolved
@@ -28,19 +28,12 @@
 :license: GNU Affero General Public License version 3
 """
 
-<<<<<<< HEAD
 import codecs
 import os
 import re
 import shutil
 import threading
 import time
-=======
-# Imports
-from OpenSSL import SSL
-import base64, urllib, codecs, time, re, os
-import win32security, win32net
->>>>>>> cb86dcf3
 
 # Twisted imports
 from twisted.internet import reactor
@@ -50,7 +43,6 @@
 from OPSI.Exceptions import OpsiAuthenticationError
 from OPSI.Logger import Logger
 from OPSI.Service import SSLContext, OpsiService
-<<<<<<< HEAD
 from OPSI.Service.Worker import (WorkerOpsi, WorkerOpsiJsonRpc,
 	WorkerOpsiJsonInterface)
 from OPSI.Service.Resource import (ResourceOpsi, ResourceOpsiJsonRpc,
@@ -58,19 +50,12 @@
 from OPSI.Types import forceBool, forceInt, forceUnicode
 from OPSI.web2 import resource, stream, server, http, responsecode, http_headers
 from OPSI.web2.channel.http import HTTPFactory
-=======
-from OPSI.Service.Worker import WorkerOpsi, WorkerOpsiJsonRpc, WorkerOpsiJsonInterface, WorkerOpsiDAV, interfacePage
-from OPSI.Service.Resource import ResourceOpsi, ResourceOpsiJsonRpc, ResourceOpsiJsonInterface, ResourceOpsiDAV
-from OPSI.Backend.BackendManager import BackendManager
-from OPSI.Backend.Backend import ConfigDataBackend
->>>>>>> cb86dcf3
 
 from ocdlib.ControlPipe import OpsiclientdRpcPipeInterface
 from ocdlib.Config import getLogFormat, Config
 from ocdlib.Events import eventGenerators
 from ocdlib.Timeline import Timeline
 from ocdlib.OpsiService import ServiceConnection
-<<<<<<< HEAD
 from ocdlib.SoftwareOnDemand import ResourceKioskJsonRpc
 
 RUNNING_ON_WINDOWS = (os.name == 'nt')
@@ -81,15 +66,6 @@
 
 logger = Logger()
 config = Config()
-=======
-from ocdlib.SoftwareOnDemand import WorkerSoftwareOnDemand, ResourceSoftwareOnDemand, WorkerKioskJsonRpc, ResourceKioskJsonRpc
-from ocdlib.State import State
-
-logger = Logger()
-config = Config()
-state = State()
-timeline = Timeline()
->>>>>>> cb86dcf3
 
 
 infoPage = u'''<!DOCTYPE html PUBLIC "-//W3C//DTD XHTML 1.0 Strict//EN"
@@ -719,11 +695,8 @@
 			backendinfo = configService.backend_info()
 		finally:
 			serviceConnection.disconnectConfigService()
-<<<<<<< HEAD
 
 		return backendinfo
-=======
-			return backendinfo
 
 	def getState(self, name, default=None):
 		"""
@@ -741,5 +714,4 @@
 		:param name: Name of the State.
 		:param value: Value to set the state.
 		"""
-		return state.set(name, value)
->>>>>>> cb86dcf3
+		return state.set(name, value)