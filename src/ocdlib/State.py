--- conflicted
+++ resolved
@@ -17,44 +17,6 @@
 # You should have received a copy of the GNU Affero General Public License
 # along with this program.  If not, see <http://www.gnu.org/licenses/>.
 """
-<<<<<<< HEAD
-ocdlib.State
-
-opsiclientd is part of the desktop management solution opsi
-(open pc server integration) http://www.opsi.org
-
-Copyright (C) 2011-2015 uib GmbH
-
-http://www.uib.de/
-
-All rights reserved.
-
-This program is free software; you can redistribute it and/or modify
-it under the terms of the GNU General Public License version 2 as
-published by the Free Software Foundation.
-
-This program is distributed in the hope that it will be useful,
-but WITHOUT ANY WARRANTY; without even the implied warranty of
-MERCHANTABILITY or FITNESS FOR A PARTICULAR PURPOSE.  See the
-GNU General Public License for more details.
-
-You should have received a copy of the GNU General Public License
-along with this program; if not, write to the Free Software
-Foundation, Inc., 51 Franklin St, Fifth Floor, Boston, MA  02110-1301  USA
-
-@copyright:	uib GmbH <info@uib.de>
-@author: Jan Schneider <j.schneider@uib.de>
-@license: GNU General Public License version 2
-"""
-
-import codecs
-import json
-import os
-import threading
-
-from OPSI.Logger import Logger
-from OPSI.Types import forceUnicode, forceBool
-=======
 Application state.
 
 :copyright: uib GmbH <info@uib.de>
@@ -69,15 +31,11 @@
 
 from OPSI.Logger import Logger
 from OPSI.Types import forceBool, forceUnicode
->>>>>>> 7728e7ea
 from OPSI import System
 
 from ocdlib.Config import Config
 from ocdlib.OpsiService import isConfigServiceReachable
-<<<<<<< HEAD
 from ocdlib.SystemCheck import RUNNING_ON_WINDOWS
-=======
->>>>>>> 7728e7ea
 
 logger = Logger()
 config = Config()
@@ -100,49 +58,29 @@
 						jsonstr = stateFile.read()
 
 					self._state = json.loads(jsonstr)
-<<<<<<< HEAD
-			except Exception, e:
-				logger.error(u"Failed to read state file '%s': %s" % (self._stateFile, e))
-=======
 			except Exception as error:
 				logger.error(u"Failed to read state file '%s': %s" % (self._stateFile, error))
->>>>>>> 7728e7ea
 
 	def _writeStateFile(self):
 		with self._stateLock:
 			try:
-<<<<<<< HEAD
-=======
 				jsonstr = json.dumps(self._state)
->>>>>>> 7728e7ea
 				if not os.path.exists(os.path.dirname(self._stateFile)):
 					os.makedirs(os.path.dirname(self._stateFile))
 
 				with codecs.open(self._stateFile, 'w', 'utf8') as stateFile:
-<<<<<<< HEAD
-					stateFile.write(json.dumps(self._state))
-			except Exception, e:
-				logger.error(u"Failed to write state file '%s': %s" % (self._stateFile, e))
-=======
 					stateFile.write(jsonstr)
 			except Exception as error:
 				logger.error(u"Failed to write state file '%s': %s" % (self._stateFile, error))
->>>>>>> 7728e7ea
 
 	def get(self, name, default=None):
 		name = forceUnicode(name)
 		if name == 'user_logged_in':
-<<<<<<< HEAD
 			if RUNNING_ON_WINDOWS:
 				return bool(System.getActiveSessionIds(self._winApiBugCommand))
 			else:
 				return False  # TODO: find a real fix for this one.
-
-		if name == 'configserver_reachable':
-=======
-			return bool(System.getActiveSessionIds(self._winApiBugCommand))
 		elif name == 'configserver_reachable':
->>>>>>> 7728e7ea
 			return isConfigServiceReachable(timeout=15)
 		elif name == 'products_cached':
 			return self._state.get('product_cache_service', {}).get('products_cached', default)
@@ -152,20 +90,12 @@
 			return self._state.get(name, 0)
 		elif name == 'installation_pending':
 			return forceBool(self._state.get('installation_pending', False))
-<<<<<<< HEAD
-		elif name in self._state:
-			return self._state[name]
-
-		logger.warning(u"Unknown state name {0!r}, returning {1}".format(name, default))
-		return default
-=======
 
 		try:
 			return self._state[name]
 		except KeyError:
 			logger.warning(u"Unknown state name {0!r}, returning default {1!r}", name, default)
 			return default
->>>>>>> 7728e7ea
 
 	def set(self, name, value):
 		name = forceUnicode(name)
