#! /usr/bin/env python
# -*- coding: utf-8 -*-

# opsiclientd is part of the desktop management solution opsi
# (open pc server integration) http://www.opsi.org
<<<<<<< HEAD
# Copyright (C) 2010-2015 uib GmbH <info@uib.de>
=======
# Copyright (C) 2010-2018 uib GmbH <info@uib.de>
>>>>>>> 7728e7ea

# This program is free software: you can redistribute it and/or modify
# it under the terms of the GNU Affero General Public License as
# published by the Free Software Foundation, either version 3 of the
# License, or (at your option) any later version.

# This program is distributed in the hope that it will be useful,
# but WITHOUT ANY WARRANTY; without even the implied warranty of
# MERCHANTABILITY or FITNESS FOR A PARTICULAR PURPOSE.  See the
# GNU Affero General Public License for more details.

# You should have received a copy of the GNU Affero General Public License
# along with this program.  If not, see <http://www.gnu.org/licenses/>.
"""
<<<<<<< HEAD
Exceptions used in ocdlib.

:copyright: uib GmbH <info@uib.de>
:author: Jan Schneider <j.schneider@uib.de>
:author: Niko Wenselowski <n.wenselowski@uib.de>
:license: GNU Affero General Public License version 3
"""

from OPSI.Types import forceUnicode

=======
Non-standard exceptions.

:copyright: uib GmbH <info@uib.de>
:author: Jan Schneider <j.schneider@uib.de>
:license: GNU Affero General Public License version 3
"""

from OPSI.Logger import Logger
from OPSI.Types import forceUnicode

logger = Logger()
>>>>>>> 7728e7ea


class OpsiclientdError(Exception):
	ExceptionShortDescription = u"Opsiclientd error"

	def __init__(self, message=u''):
		self._message = forceUnicode(message)

	def __unicode__(self):
		if self._message:
			return u"%s: %s" % (self.ExceptionShortDescription, self._message)
		else:
			return u"%s" % self.ExceptionShortDescription

	def __repr__(self):
		return self.__unicode__().encode("ascii", "replace")

	__str__ = __repr__


class CanceledByUserError(OpsiclientdError):
	""" Exception raised if user cancels operation. """
	ExceptionShortDescription = "Canceled by user error"<|MERGE_RESOLUTION|>--- conflicted
+++ resolved
@@ -3,11 +3,7 @@
 
 # opsiclientd is part of the desktop management solution opsi
 # (open pc server integration) http://www.opsi.org
-<<<<<<< HEAD
-# Copyright (C) 2010-2015 uib GmbH <info@uib.de>
-=======
 # Copyright (C) 2010-2018 uib GmbH <info@uib.de>
->>>>>>> 7728e7ea
 
 # This program is free software: you can redistribute it and/or modify
 # it under the terms of the GNU Affero General Public License as
@@ -22,18 +18,6 @@
 # You should have received a copy of the GNU Affero General Public License
 # along with this program.  If not, see <http://www.gnu.org/licenses/>.
 """
-<<<<<<< HEAD
-Exceptions used in ocdlib.
-
-:copyright: uib GmbH <info@uib.de>
-:author: Jan Schneider <j.schneider@uib.de>
-:author: Niko Wenselowski <n.wenselowski@uib.de>
-:license: GNU Affero General Public License version 3
-"""
-
-from OPSI.Types import forceUnicode
-
-=======
 Non-standard exceptions.
 
 :copyright: uib GmbH <info@uib.de>
@@ -45,7 +29,6 @@
 from OPSI.Types import forceUnicode
 
 logger = Logger()
->>>>>>> 7728e7ea
 
 
 class OpsiclientdError(Exception):
