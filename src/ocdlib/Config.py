--- conflicted
+++ resolved
@@ -2,7 +2,7 @@
 
 # opsiclientd is part of the desktop management solution opsi
 # (open pc server integration) http://www.opsi.org
-# Copyright (C) 2010-2016 uib GmbH <info@uib.de>
+# Copyright (C) 2010-2018 uib GmbH <info@uib.de>
 
 # This program is free software: you can redistribute it and/or modify
 # it under the terms of the GNU Affero General Public License as
@@ -17,45 +17,12 @@
 # You should have received a copy of the GNU Affero General Public License
 # along with this program.  If not, see <http://www.gnu.org/licenses/>.
 """
-<<<<<<< HEAD
-   = = = = = = = = = = = = = = = = = = = = =
-   =   ocdlib.Config                       =
-   = = = = = = = = = = = = = = = = = = = = =
-
-   opsiclientd is part of the desktop management solution opsi
-   (open pc server integration) http://www.opsi.org
-
-   Copyright (C) 2010-2017 uib GmbH
-
-   http://www.uib.de/
-
-   All rights reserved.
-
-   This program is free software; you can redistribute it and/or modify
-   it under the terms of the GNU General Public License version 2 as
-   published by the Free Software Foundation.
-
-   This program is distributed in the hope that it will be useful,
-   but WITHOUT ANY WARRANTY; without even the implied warranty of
-   MERCHANTABILITY or FITNESS FOR A PARTICULAR PURPOSE.  See the
-   GNU General Public License for more details.
-
-   You should have received a copy of the GNU General Public License
-   along with this program; if not, write to the Free Software
-   Foundation, Inc., 51 Franklin St, Fifth Floor, Boston, MA  02110-1301  USA
-
-   @copyright:	uib GmbH <info@uib.de>
-   @author: Jan Schneider <j.schneider@uib.de>
-   @author: Erol Ueluekmen <e.ueluekmen@uib.de>
-   @license: GNU General Public License version 2
-=======
 Configuring opsiclientd.
 
 :copyright: uib GmbH <info@uib.de>
 :author: Jan Schneider <j.schneider@uib.de>
 :author: Erol Ueluekmen <e.ueluekmen@uib.de>
 :license: GNU Affero General Public License version 3
->>>>>>> 90854d24
 """
 
 import os
