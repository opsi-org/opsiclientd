# -*- coding: utf-8 -*-

# opsiclientd is part of the desktop management solution opsi
# (open pc server integration) http://www.opsi.org
# Copyright (C) 2010-2019 uib GmbH <info@uib.de>

# This program is free software: you can redistribute it and/or modify
# it under the terms of the GNU Affero General Public License as
# published by the Free Software Foundation, either version 3 of the
# License, or (at your option) any later version.

# This program is distributed in the hope that it will be useful,
# but WITHOUT ANY WARRANTY; without even the implied warranty of
# MERCHANTABILITY or FITNESS FOR A PARTICULAR PURPOSE.  See the
# GNU Affero General Public License for more details.

# You should have received a copy of the GNU Affero General Public License
# along with this program.  If not, see <http://www.gnu.org/licenses/>.
"""
Configuring opsiclientd.

:copyright: uib GmbH <info@uib.de>
:author: Jan Schneider <j.schneider@uib.de>
:author: Erol Ueluekmen <e.ueluekmen@uib.de>
:license: GNU Affero General Public License version 3
"""

import os
import platform
import re
import sys

from OPSI.Logger import Logger, LOG_NOTICE
from OPSI.Types import (
	forceBool, forceHostId, forceInt, forceFilename, forceList,
	forceProductIdList, forceUnicode, forceUnicodeLower, forceUrl,
	forceUnicodeList
)
from OPSI.Util import objectToBeautifiedText, blowfishDecrypt
from OPSI.Util.File import IniFile
from OPSI import System
from ocdlib.SystemCheck import RUNNING_ON_WINDOWS

OPSI_CA = '''-----BEGIN CERTIFICATE-----
MIIEYTCCA0mgAwIBAgIJAO5oKZZR8dQkMA0GCSqGSIb3DQEBBQUAMH0xCzAJBgNV
BAYTAkRFMRgwFgYDVQQIEw9SaGVpbmxhbmQtUGZhbHoxDjAMBgNVBAcTBU1haW56
MREwDwYDVQQKEwh1aWIgR21iSDEVMBMGA1UEAxMMb3BzaSBSb290IENBMRowGAYJ
KoZIhvcNAQkBFgtpbmZvQHVpYi5kZTAeFw0xMTA2MDExMDI2NTNaFw0yMTA1Mjkx
MDI2NTNaMH0xCzAJBgNVBAYTAkRFMRgwFgYDVQQIEw9SaGVpbmxhbmQtUGZhbHox
DjAMBgNVBAcTBU1haW56MREwDwYDVQQKEwh1aWIgR21iSDEVMBMGA1UEAxMMb3Bz
aSBSb290IENBMRowGAYJKoZIhvcNAQkBFgtpbmZvQHVpYi5kZTCCASIwDQYJKoZI
hvcNAQEBBQADggEPADCCAQoCggEBAJxU7TXeNrwXPlsermmdRxvPkzaNqE7q9oev
lTLrdzMFNXekpg7nTMdvMEcPezHgkxrzRnIFrbyCKebVHvYBMYDSMefL0PGdBufW
vRuQVH5VtdjCZ3SJWHjrLHeV4RCddS/5f1Mx9mxaXuO/0qtpttFQKQ7wHU5a/8eE
Y2P+ZY7K4s8E/ZA2V3Tu6HxZJIt/JG0HoGrgEShb5hhRlpTVP5gRl/14qaZp9JZq
Hn7UHMEJlWLb7EXzY7wRIiHmI//V69X9ARrkS5axbDddatlZBEGonSfgObna5YOO
6Lx5aiq/PyYMEA6YWG+le//KgxexLCf5t5i8PEiFLuBrXCrKDG0CAwEAAaOB4zCB
4DAdBgNVHQ4EFgQUYr4TyTM6odj+hYr3luci6pnFtzEwgbAGA1UdIwSBqDCBpYAU
Yr4TyTM6odj+hYr3luci6pnFtzGhgYGkfzB9MQswCQYDVQQGEwJERTEYMBYGA1UE
CBMPUmhlaW5sYW5kLVBmYWx6MQ4wDAYDVQQHEwVNYWluejERMA8GA1UEChMIdWli
IEdtYkgxFTATBgNVBAMTDG9wc2kgUm9vdCBDQTEaMBgGCSqGSIb3DQEJARYLaW5m
b0B1aWIuZGWCCQDuaCmWUfHUJDAMBgNVHRMEBTADAQH/MA0GCSqGSIb3DQEBBQUA
A4IBAQCFSalk9ngRf+03YW6StULDkuMSRF6oj1A5J3eRZzXTL1uckTseXm5CK13d
OgxjZtgzD/TiVWoOmxGPVA+YYjLKpVUpPWu6opAG8cy705MeNxfAHLj+mn+joAxn
qjjH46t2W6hdcz0x86bIVSda97/erARX8ALBreI3e3iIH9D2de8IH5uj6q0UTO/P
YJHaSeCITO1g+NXisCS/aEfL+yUjXjErQaiRjtyj0aHDxj114GVvbKUOUfHqqa6X
USZQNXthwmMy0+iIgQLAmBDu9Tz53p+yqHIhS+7eYNfzh2HeIG3EY515ncnZG2Xi
QuBW/YzuIIiknjESIHBVA6YWeLNR
-----END CERTIFICATE-----'''

logger = Logger()


def getLogFormat(moduleName):
	"""
	Returns a constant logformat for all modules.
	"""
	name = u' %-30s' % moduleName
	return u'[%l] [%D] [{name}] %M   (%F|%N)'.format(name=name)


class SectionNotFoundException(ValueError):
	pass


class NoConfigOptionFoundException(ValueError):
	pass


class ConfigImplementation(object):
	WINDOWS_DEFAULT_PATHS = {
		'global': {
			'log_dir': u'c:\\tmp',
			'state_file': u'c:\\opsi.org\\opsiclientd\\state.json',
			'timeline_db': u'c:\\opsi.org\\opsiclientd\\timeline.sqlite',
			'server_cert_dir': u'c:\\opsi.org\\opsiclientd\\server-certs'
		},
		'cache_service': {
			'storage_dir': u'c:\\opsi.org\\cache',
		},
	}

	LINUX_DEFAULT_PATHS = {
		'global': {
			'log_dir': os.path.join('/var', 'log', 'opsi'),
			'state_file': os.path.join('/etc', 'opsi-client-agent', 'opsiclientd', 'state.json'),
			'timeline_db': os.path.join('/etc', 'opsi-client-agent', 'opsiclientd', 'timeline.sqlite'),
			'server_cert_dir': os.path.join('/var', 'lib', 'opsi-client-agent', 'opsiclientd', 'server-certs')
		},
		'cache_service': {
			'storage_dir': os.path.join('/var', 'cache', 'opsi-client-agent')
		},
	}

	def __init__(self):
		baseDir = self._getBaseDirectory()

		self._temporaryConfigServiceUrls = []
		self._temporaryDepotDrive = []

		self._config = {
			'system': {
				'program_files_dir': u'',
			},
			'global': {
				'base_dir': baseDir,
				'locale_dir': os.path.join(baseDir, 'locale'),
				'config_file': u'opsiclientd.conf',
				'log_file': u'opsiclientd.log',
				'log_level': LOG_NOTICE,
				'host_id': System.getFQDN().lower(),
				'opsi_host_key': u'',
				'wait_for_gui_timeout': 120,
				'block_login_notifier': u'',
				'verify_server_cert': False,
				'verify_server_cert_by_ca': False,
				'proxy_mode': u'static',
				'proxy_url': u'',
			},
			'config_service': {
				'url': [],
				'connection_timeout': 10,
				'user_cancelable_after': 0,
				'sync_time_from_service': False,
			},
			'depot_server': {
				'depot_id': u'',
				'url': u'',
				'drive': u'',
				'username': u'pcpatch',
			},
			'cache_service': {
				'product_cache_max_size': 6000000000,
				'extension_config_dir': u'',
			},
			'control_server': {
				'interface': '0.0.0.0',  # TODO
				'port': 4441,
				'ssl_server_key_file': u'opsiclientd.pem',
				'ssl_server_cert_file': u'opsiclientd.pem',
				'static_dir': u'static_html',
				'max_authentication_failures': 5,
			},
			'notification_server': {
				'interface': u'127.0.0.1',
				'start_port': 44000,
				'popup_port': 45000,
			},
			'opsiclientd_notifier': {
				'command': u'',
			},
			'action_processor': {
				'local_dir': u'',
				'remote_dir': u'',
				'filename': u'',
				'command': u'',
				'run_as_user': u'SYSTEM',
				'create_user': True,
				'delete_user': True,
				'create_environment': False,
			}
		}

		self._applySystemSpecificConfiguration()

	@staticmethod
	def _getBaseDirectory():
		if RUNNING_ON_WINDOWS:
			try:
				# TODO: could this be solved more elegant by using __file__
				# instead of hoping that we find the program here?
				baseDir = os.path.dirname(sys.argv[0])
			except Exception, e:
				logger.error(u"Failed to get base dir: %s" % e)
				baseDir = u''
		else:
			baseDir = os.path.join('/etc', 'opsi-client-agent')

		return baseDir

	def _applySystemSpecificConfiguration(self):
		defaultToApply = self.WINDOWS_DEFAULT_PATHS if RUNNING_ON_WINDOWS else self.LINUX_DEFAULT_PATHS

		for key in self._config:
			if key in defaultToApply:
				self._config[key].update(defaultToApply[key])

		baseDir = self._getBaseDirectory()
		self._config['cache_service']['extension_config_dir'] = os.path.join(baseDir, u'opsiclientd', 'extend.d')

		if RUNNING_ON_WINDOWS:
			systemDrive = System.getSystemDrive()
			logger.debug(
				'Running on windows: adapting paths to use system drive '
				'({0}).'.format(systemDrive)
			)

			self._config['cache_service']['storage_dir'] = os.path.join(systemDrive, 'opsi.org', 'cache')
			self._config['global']['config_file'] = os.path.join(baseDir, u'opsiclientd', 'opsiclientd.conf')
			self._config['global']['log_dir'] = os.path.join(systemDrive, 'tmp')
			self._config['global']['state_file'] = os.path.join(systemDrive, 'opsi.org', 'opsiclientd', 'state.json')
			self._config['global']['server_cert_dir'] = os.path.join(systemDrive, 'opsi.org', 'opsiclientd', 'server-certs')
			self._config['global']['timeline_db'] = os.path.join(systemDrive,  'opsi.org', 'opsiclientd', 'timeline.sqlite')
			self._config['system']['program_files_dir'] = System.getProgramFilesDir()

			if sys.getwindowsversion()[0] == 5:
				self._config['action_processor']['run_as_user'] = 'pcpatch'
		else:
			self._config['control_server']['static_dir'] = os.path.join(baseDir, 'opsiclientd', 'static_html')
			self._config['global']['config_file'] = os.path.join(baseDir, u'opsiclientd.conf')
			self._config['global']['log_file'] = os.path.join('/var', 'log', 'opsi', 'opsiclientd.log')

			if '64' in platform.architecture()[0]:
				arch = '64'
			else:
				arch = '32'

			self._config['action_processor']['remote_dir'] = self._config['action_processor']['remote_dir'].replace('%arch%', arch)

			sslCertDir = os.path.join('/etc', 'opsi-client-agent')

			for certPath in ('ssl_server_key_file', 'ssl_server_cert_file'):
				if sslCertDir not in self._config['control_server'][certPath]:
					self._config['control_server'][certPath] = os.path.join(sslCertDir, self._config['control_server'][certPath])

	def getDict(self):
		return self._config

	def get(self, section, option, raw=False):
		if not section:
			section = 'global'

		section = forceUnicodeLower(section.strip()).lower()
		option = forceUnicodeLower(option.strip()).lower()
		if section not in self._config:
<<<<<<< HEAD
			raise SectionNotFoundException(u"No such config section: {0}".format(section))
		if option not in self._config[section]:
			raise NoConfigOptionFoundException(u"No such config option in section '{0}': {1}".format(section, option))
=======
			raise SectionNotFoundException(u"No such config section: %s" % section)
		if option not in self._config[section]:
			raise NoConfigOptionFoundException(u"No such config option in section '%s': %s" % (section, option))
>>>>>>> a6ca4c99

		value = self._config[section][option]
		if not raw and isinstance(value, (unicode, str)) and (value.count('%') >= 2):
			value = self.replace(value)
		if isinstance(value, str):
			value = forceUnicode(value)
		return value

	def set(self, section, option, value):
		if not section:
			section = 'global'

		section = forceUnicodeLower(section).strip()
		if section == 'system':
			return

		option = forceUnicodeLower(option).strip()
		if isinstance(value, (str, unicode)):
			value = forceUnicode(value).strip()

		if (option == 'warning_time'):
			option = 'action_warning_time'
		elif (option == 'user_cancelable'):
			option = 'action_user_cancelable'

		logger.info(u"Setting config value %s.%s" % (section, option))
		logger.debug(u"set({0!r}, {1!r}, {2!r})".format(section, option, value))

		if (option.find('command') == -1) and (option.find('productids') == -1) and (option.find('exclude_product_group_ids') == -1) and (option.find('include_product_group_ids') == -1) and (value == ''):
			logger.warning(u"Refusing to set empty value for config value '%s' of section '%s'" % (option, section))
			return

		if option == 'opsi_host_key':
			if len(value) != 32:
				raise ValueError("Bad opsi host key, length != 32")
			logger.addConfidentialString(value)
		elif option in ('depot_id', 'host_id'):
			value = forceHostId(value.replace('_', '-'))
		elif option in ('log_level', 'wait_for_gui_timeout', 'popup_port', 'port', 'start_port', 'max_authentication_failures'):
			value = forceInt(value)
		elif option in ('create_user', 'delete_user', 'verify_server_cert', 'verify_server_cert_by_ca', 'create_environment', 'active', 'sync_time_from_service', 'trusted_installer_detection'):
			value = forceBool(value)
		elif option in ('exclude_product_group_ids', 'include_product_group_ids'):
			if not isinstance(value, list):
				value = [x.strip() for x in value.split(",")]
			else:
				value = forceList(value)

		if section not in self._config:
			self._config[section] = {}

		self._config[section][option] = value

		if (section == 'config_service') and (option == 'url'):
			urls = self._config[section][option]
			if not isinstance(urls, list):
				urls = forceUnicode(self._config[section][option]).split(u',')
			self._config[section][option] = []
			for url in forceUnicodeList(urls):
				url = url.strip()
				if not re.search('https?://[^/]+', url):
					logger.error("Bad config service url '%s'" % url)
				self._config[section][option].append(url)
		elif (section == 'config_service') and option in ('connection_timeout', 'user_cancelable_after'):
			self._config[section][option] = int(self._config[section][option])
			if (self._config[section][option] < 0):
				self._config[section][option] = 0
		elif (section == 'global') and (option == 'log_level'):
			logger.setFileLevel(self._config[section][option])
		elif (section == 'global') and (option == 'log_file'):
			logger.setLogFile(self._config[section][option])
		elif (section == 'global') and (option == 'server_cert_dir'):
			value = forceFilename(value)
			if not os.path.exists(value):
				os.makedirs(value)

			with open(os.path.join(value, 'cacert.pem'), 'w') as f:
				f.write(OPSI_CA)

	def replace(self, string, escaped=False):
		for (section, values) in self._config.items():
			if not isinstance(values, dict):
				continue
			for (key, value) in values.items():
				value = forceUnicode(value)
				if (string.find(u'"%' + forceUnicode(section) + u'.' + forceUnicode(key) + u'%"') != -1) and escaped:
					if (os.name == 'posix'):
						value = value.replace('"', '\\"')
					elif RUNNING_ON_WINDOWS:
						value = value.replace('"', '^"')
				newString = string.replace(u'%' + forceUnicode(section) + u'.' + forceUnicode(key) + u'%', value)

				if (newString != string):
					string = self.replace(newString, escaped)
		return forceUnicode(string)

	def readConfigFile(self, keepLog=False):
		''' Get settings from config file '''
		logger.notice(u"Trying to read config from file: '%s'" % self.get('global', 'config_file'))

		try:
			# Read Config-File
			config = IniFile(filename=self.get('global', 'config_file'), raw=True).parse()

			# Read log settings early
			if not keepLog and config.has_section('global'):
				debug = False
				if RUNNING_ON_WINDOWS:
					try:
						debug = forceBool(System.getRegistryValue(System.HKEY_LOCAL_MACHINE, "SYSTEM\\CurrentControlSet\\Services\\opsiclientd", "Debug"))
					except Exception:
						pass

				if not debug:
					if config.has_option('global', 'log_level'):
						self.set('global', 'log_level', config.get('global', 'log_level'))
					if config.has_option('global', 'log_file'):
						logFile = config.get('global', 'log_file')
						for i in (9, 8, 7, 6, 5, 4, 3, 2, 1, 0):
							slf = None
							dlf = None
							try:
								slf = logFile + u'.' + forceUnicode(i-1)
								if (i <= 0):
									slf = logFile
								dlf = logFile + u'.' + forceUnicode(i)
								if os.path.exists(slf):
									if os.path.exists(dlf):
										os.unlink(dlf)
									os.rename(slf, dlf)
							except Exception as e:
								logger.error(u"Failed to rename %s to %s: %s" % (slf, dlf, forceUnicode(e)))
						self.set('global', 'log_file', logFile)

			# Process all sections
			for section in config.sections():
				logger.debug(u"Processing section '%s' in config file: '%s'" % (section, self.get('global', 'config_file')))

				for (option, value) in config.items(section):
					option = option.lower()
					self.set(section.lower(), option, value)
		except Exception as e:
			# An error occured while trying to read the config file
			logger.error(u"Failed to read config file '%s': %s" % (self.get('global', 'config_file'), forceUnicode(e)))
			logger.logException(e)
			return
		logger.notice(u"Config read")
		logger.debug(u"Config is now:\n %s" % objectToBeautifiedText(self._config))

	def updateConfigFile(self):
		logger.notice(u"Updating config file: '%s'" % self.get('global', 'config_file'))

		try:
			configFile = IniFile(filename=self.get('global', 'config_file'), raw=True)
			configFile.setKeepOrdering(True)
			(config, comments) = configFile.parse(returnComments=True)
			changed = False
			for (section, values) in self._config.items():
				if not isinstance(values, dict):
					continue
				if section in ('system'):
					continue
				if not config.has_section(section):
					config.add_section(section)
					changed = True
				for (option, value) in values.items():
					if (section == 'global') and (option == 'config_file'):
						# Do not store these option
						continue
					if isinstance(value, list):
						value = u', '.join(forceUnicodeList(value))
					else:
						value = forceUnicode(value)

					if not config.has_option(section, option) or (config.get(section, option) != value):
						changed = True
						config.set(section, option, value)

			if changed:
				# Write back config file if changed
				configFile.generate(config, comments=comments)
				logger.notice(u"Config file '%s' written" % self.get('global', 'config_file'))
			else:
				logger.notice(u"No need to write config file '%s', config file is up to date" % self.get('global', 'config_file'))
		except Exception as e:
			# An error occured while trying to write the config file
			logger.logException(e)
			logger.error(u"Failed to write config file '%s': %s" % (self.get('global', 'config_file'), forceUnicode(e)))

	def setTemporaryDepotDrive(self, temporaryDepotDrive):
		self._temporaryDepotDrive = temporaryDepotDrive

	def getDepotDrive(self):
		if self._temporaryDepotDrive:
			return self._temporaryDepotDrive
		return self.get('depot_server', 'drive')

	def setTemporaryConfigServiceUrls(self, temporaryConfigServiceUrls):
		self._temporaryConfigServiceUrls = forceList(temporaryConfigServiceUrls)

	def getConfigServiceUrls(self, allowTemporaryConfigServiceUrls=True):
		if allowTemporaryConfigServiceUrls and self._temporaryConfigServiceUrls:
			return self._temporaryConfigServiceUrls

		return self.get('config_service', 'url')

	def selectDepotserver(self, configService, event, productIds=[], cifsOnly=True, masterOnly=False):
		productIds = forceProductIdList(productIds)

		logger.notice(u"Selecting depot for products %s" % productIds)
		logger.notice(u"MasterOnly --> '%s'" % masterOnly)

		if event and event.eventConfig.useCachedProducts:
			cacheDepotDir = os.path.join(self.get('cache_service', 'storage_dir'), 'depot').replace('\\', '/').replace('//', '/')
			logger.notice(u"Using depot cache: %s" % cacheDepotDir)
			self.setTemporaryDepotDrive(cacheDepotDir.split(':')[0] + u':')
			self.set('depot_server', 'url', 'smb://localhost/noshare/' + ('/'.join(cacheDepotDir.split('/')[1:])))
			return

		if not configService:
			raise Exception(u"Not connected to config service")

		selectedDepot = None

		configService.backend_setOptions({"addConfigStateDefaults": True})

		depotIds = []
		configStates = []
		dynamicDepot = False
		depotProtocol = 'cifs'
		configStates = configService.configState_getObjects(
			configId=['clientconfig.depot.dynamic', 'clientconfig.depot.protocol', 'opsiclientd.depot_server.depot_id', 'opsiclientd.depot_server.url'],
			objectId=self.get('global', 'host_id')
		)
		for configState in configStates:
			if not configState.values or not configState.values[0]:
				continue

			if configState.configId == 'opsiclientd.depot_server.url' and configState.values:
				try:
					depotUrl = forceUrl(configState.values[0])
					self.set('depot_server', 'depot_id', u'')
					self.set('depot_server', 'url', depotUrl)
					logger.notice(u"Depot url was set to '%s' from configState %s" % (depotUrl, configState))
					return
				except Exception as error:
					logger.error(u"Failed to set depot url from values %s in configState %s: %s" % (configState.values, configState, error))
			elif configState.configId == 'opsiclientd.depot_server.depot_id' and configState.values:
				try:
					depotId = forceHostId(configState.values[0])
					depotIds.append(depotId)
					logger.notice(u"Depot was set to '%s' from configState %s" % (depotId, configState))
				except Exception as error:
					logger.error(u"Failed to set depot id from values %s in configState %s: %s" % (configState.values, configState, error))
			elif not masterOnly and (configState.configId == 'clientconfig.depot.dynamic') and configState.values:
				dynamicDepot = forceBool(configState.values[0])
			elif (configState.configId == 'clientconfig.depot.protocol') and configState.values and configState.values[0] and (configState.values[0] == 'webdav'):
				depotProtocol = 'webdav'

		if dynamicDepot:
			if not depotIds:
				logger.info(u"Dynamic depot selection enabled")
			else:
				logger.info(u"Dynamic depot selection enabled, but depot is already selected")
		else:
			logger.info(u"Dynamic depot selection disabled")

		if not depotIds:
			clientToDepotservers = configService.configState_getClientToDepotserver(
				clientIds=[self.get('global', 'host_id')],
				masterOnly=bool(not dynamicDepot),
				productIds=productIds
			)
			if not clientToDepotservers:
				raise Exception(u"Failed to get depot config from service")

			depotIds = [clientToDepotservers[0]['depotId']]
			if dynamicDepot:
				depotIds.extend(clientToDepotservers[0].get('alternativeDepotIds', []))

		masterDepot = None
		alternativeDepots = []
		for depot in configService.host_getObjects(type='OpsiDepotserver', id=depotIds):
			if depot.id == depotIds[0]:
				masterDepot = depot
			else:
				alternativeDepots.append(depot)

		if not masterDepot:
			raise Exception(u"Failed to get info for master depot '%s'" % depotIds[0])

		logger.info(u"Master depot for products %s is %s" % (productIds, masterDepot.id))
		selectedDepot = masterDepot
		if dynamicDepot:
			if alternativeDepots:
				logger.info(u"Got alternative depots for products: %s" % productIds)
				for index, depot in enumerate(alternativeDepots, start=1):
					logger.info(u"{:d}. alternative depot is {}", index, depot.id)

				defaultInterface = None
				try:
					networkInterfaces = System.getNetworkInterfaces()
					if not networkInterfaces:
						raise Exception(u"No network interfaces found")

					for networkInterface in networkInterfaces:
						logger.info(u"Found network interface: %s" % networkInterface)

					defaultInterface = networkInterfaces[0]
					for networkInterface in networkInterfaces:
						if networkInterface.ipAddressList.ipAddress == '0.0.0.0':
							continue

						if networkInterface.gatewayList.ipAddress:
							defaultInterface = networkInterface
							break

					clientConfig = {
						"clientId": self.get('global', 'host_id'),
						"opsiHostKey": self.get('global', 'opsi_host_key'),
						"ipAddress": forceUnicode(defaultInterface.ipAddressList.ipAddress),
						"netmask": forceUnicode(defaultInterface.ipAddressList.ipMask),
						"defaultGateway": forceUnicode(defaultInterface.gatewayList.ipAddress)
					}

					logger.info(u"Passing client configuration to depot selection algorithm: %s" % clientConfig)

					depotSelectionAlgorithm = configService.getDepotSelectionAlgorithm()
					logger.debug2(u"depotSelectionAlgorithm:\n%s" % depotSelectionAlgorithm)
					exec(depotSelectionAlgorithm)
					selectedDepot = selectDepot(
						clientConfig=clientConfig,
						masterDepot=masterDepot,
						alternativeDepots=alternativeDepots
					)
					if not selectedDepot:
						selectedDepot = masterDepot
				except Exception as error:
					logger.logException(error)
					logger.error(u"Failed to select depot: %s" % error)
			else:
				logger.info(u"No alternative depot for products: %s" % productIds)

		logger.notice(u"Selected depot is: %s" % selectedDepot)
		self.set('depot_server', 'depot_id', selectedDepot.id)
		if (depotProtocol == 'webdav') and not cifsOnly:
			self.set('depot_server', 'url', selectedDepot.depotWebdavUrl)
		else:
			self.set('depot_server', 'url', selectedDepot.depotRemoteUrl)

	def getDepotserverCredentials(self, configService):
		if not configService:
			raise Exception(u"Not connected to config service")

		depotServerUsername = self.get('depot_server', 'username')
		encryptedDepotServerPassword = configService.user_getCredentials(
			username=u'pcpatch',
			hostId=self.get('global', 'host_id')
		)['password']
		depotServerPassword = blowfishDecrypt(self.get('global', 'opsi_host_key'), encryptedDepotServerPassword)
		logger.addConfidentialString(depotServerPassword)
		logger.debug(u"Using username '%s' for depot connection" % depotServerUsername)
		return (depotServerUsername, depotServerPassword)

	def getFromService(self, configService):
		''' Get settings from service '''
		logger.notice(u"Getting config from service")
		if not configService:
			raise Exception(u"Config service is undefined")

		query = {
			"objectId": self.get('global', 'host_id'),
			"configId": [
				'clientconfig.configserver.url',
				'clientconfig.depot.drive',
				'clientconfig.depot.id',
				'clientconfig.depot.user',
				'opsiclientd.*'  # everything starting with opsiclientd.
			]
		}

		configService.backend_setOptions({"addConfigStateDefaults": True})
<<<<<<< HEAD
		for configState in configService.configState_getObjects(objectId=self.get('global', 'host_id')):
			logger.info(u"Got config state from service: {0!r}".format(configState))
=======
		for configState in configService.configState_getObjects(**query):
			logger.info(u"Got config state from service: configId %s, values %s" % (configState.configId, configState.values))
>>>>>>> a6ca4c99

			if not configState.values:
				logger.debug(u"No values - skipping {0!r}".format(configState.configId))
				continue

			if configState.configId == u'clientconfig.configserver.url':
				self.set('config_service', 'url', configState.values)
			elif configState.configId == u'clientconfig.depot.drive':
				self.set('depot_server', 'drive', configState.values[0])
			elif configState.configId == u'clientconfig.depot.id':
				self.set('depot_server', 'depot_id', configState.values[0])
			elif configState.configId == u'clientconfig.depot.user':
				self.set('depot_server', 'username', configState.values[0])
			elif configState.configId.startswith(u'opsiclientd.'):
				try:
					parts = configState.configId.lower().split('.')
					if len(parts) < 3:
						logger.debug(u"Expected at least 3 parts in {0!r} - skipping.".format(configState.configId))
						continue

					self.set(section=parts[1], option=parts[2], value=configState.values[0])
				except Exception as e:
					logger.error(u"Failed to process configState '%s': %s" % (configState.configId, forceUnicode(e)))

		logger.notice(u"Got config from service")
		logger.debug(u"Config is now:\n %s" % objectToBeautifiedText(self.getDict()))


class Config(ConfigImplementation):
	# Storage for the instance reference
	__instance = None

	def __init__(self):
		""" Create singleton instance """

		# Check whether we already have an instance
		if Config.__instance is None:
			# Create and remember instance
			Config.__instance = ConfigImplementation()

		# Store instance reference as the only member in the handle
		self.__dict__['_Config__instance'] = Config.__instance

	def __getattr__(self, attr):
		""" Delegate access to implementation """
		return getattr(self.__instance, attr)

	def __setattr__(self, attr, value):
		""" Delegate access to implementation """
		return setattr(self.__instance, attr, value)

	def _reset(self):
		"""
		Throwing away the Singleton behaviour.
		Please do only use this in tests.
		"""
		Config.__instance = None
		if '_Config__instance' in self.__dict__:
			del self.__dict__['_Config__instance']<|MERGE_RESOLUTION|>--- conflicted
+++ resolved
@@ -253,15 +253,9 @@
 		section = forceUnicodeLower(section.strip()).lower()
 		option = forceUnicodeLower(option.strip()).lower()
 		if section not in self._config:
-<<<<<<< HEAD
-			raise SectionNotFoundException(u"No such config section: {0}".format(section))
-		if option not in self._config[section]:
-			raise NoConfigOptionFoundException(u"No such config option in section '{0}': {1}".format(section, option))
-=======
 			raise SectionNotFoundException(u"No such config section: %s" % section)
 		if option not in self._config[section]:
 			raise NoConfigOptionFoundException(u"No such config option in section '%s': %s" % (section, option))
->>>>>>> a6ca4c99
 
 		value = self._config[section][option]
 		if not raw and isinstance(value, (unicode, str)) and (value.count('%') >= 2):
@@ -644,13 +638,8 @@
 		}
 
 		configService.backend_setOptions({"addConfigStateDefaults": True})
-<<<<<<< HEAD
-		for configState in configService.configState_getObjects(objectId=self.get('global', 'host_id')):
-			logger.info(u"Got config state from service: {0!r}".format(configState))
-=======
 		for configState in configService.configState_getObjects(**query):
-			logger.info(u"Got config state from service: configId %s, values %s" % (configState.configId, configState.values))
->>>>>>> a6ca4c99
+			logger.info(u"Got config state from service: %r" % configState)
 
 			if not configState.values:
 				logger.debug(u"No values - skipping {0!r}".format(configState.configId))
