# -*- coding: utf-8 -*-

# This file is part of the desktop management solution opsi
# Copyright (C) 2010-2016 uib GmbH <info@uib.de>

# This program is free software: you can redistribute it and/or modify
# it under the terms of the GNU Affero General Public License as
# published by the Free Software Foundation, either version 3 of the
# License, or (at your option) any later version.

# This program is distributed in the hope that it will be useful,
# but WITHOUT ANY WARRANTY; without even the implied warranty of
# MERCHANTABILITY or FITNESS FOR A PARTICULAR PURPOSE.  See the
# GNU Affero General Public License for more details.

# You should have received a copy of the GNU Affero General Public License
# along with this program.  If not, see <http://www.gnu.org/licenses/>.
"""
Configuration of opsiclientd.

:author: Jan Schneider <j.schneider@uib.de>
:author: Erol Ueluekmen <e.ueluekmen@uib.de>
:author: Niko Wenselowski <n.wenselowski@uib.de>
:license: GNU Affero General Public License version 3
"""

import os
import platform
import re
import sys

from OPSI.Logger import Logger, LOG_NOTICE
from OPSI.Types import (
	forceBool, forceHostId, forceInt, forceFilename, forceList,
	forceProductIdList, forceUnicode, forceUnicodeLower, forceUrl,
	forceUnicodeList
)
from OPSI.Util import objectToBeautifiedText, blowfishDecrypt
from OPSI.Util.File import IniFile
from OPSI import System
from ocdlib.SystemCheck import RUNNING_ON_WINDOWS

OPSI_CA = '''-----BEGIN CERTIFICATE-----
MIIC5zCCApGgAwIBAgIJAO51YtOiAvWeMA0GCSqGSIb3DQEBBQUAMIGBMQswCQYD
VQQGEwJERTEYMBYGA1UECBMPUmhlaW5sYW5kLVBmYWx6MQ4wDAYDVQQHEwVNYWlu
ejERMA8GA1UEChMIdWliIEdtYkgxGTAXBgNVBAMTEHVpYiBHbWJIIFJvb3QgQ0Ex
GjAYBgkqhkiG9w0BCQEWC2luZm9AdWliLmRlMB4XDTEwMDgwOTE5NTYyN1oXDTM3
MTIyNTE5NTYyN1owgYExCzAJBgNVBAYTAkRFMRgwFgYDVQQIEw9SaGVpbmxhbmQt
UGZhbHoxDjAMBgNVBAcTBU1haW56MREwDwYDVQQKEwh1aWIgR21iSDEZMBcGA1UE
AxMQdWliIEdtYkggUm9vdCBDQTEaMBgGCSqGSIb3DQEJARYLaW5mb0B1aWIuZGUw
XDANBgkqhkiG9w0BAQEFAANLADBIAkEA2YhSiYZb/sipeYLGa268IQL81/p5DJ0C
KoADjraD0fzi+bEPU6XUwJ1jABN0W+jTD3GfbI0kQKzJnNtASrBJRQIDAQABo4Hp
MIHmMB0GA1UdDgQWBBStzRp7b0D4LxkopjVlUstZt34FNTCBtgYDVR0jBIGuMIGr
gBStzRp7b0D4LxkopjVlUstZt34FNaGBh6SBhDCBgTELMAkGA1UEBhMCREUxGDAW
BgNVBAgTD1JoZWlubGFuZC1QZmFsejEOMAwGA1UEBxMFTWFpbnoxETAPBgNVBAoT
CHVpYiBHbWJIMRkwFwYDVQQDExB1aWIgR21iSCBSb290IENBMRowGAYJKoZIhvcN
AQkBFgtpbmZvQHVpYi5kZYIJAO51YtOiAvWeMAwGA1UdEwQFMAMBAf8wDQYJKoZI
hvcNAQEFBQADQQCiX5DqxFFq9jg9JWlg9DsTdA8IIL1ySVm/H3f+l7amJyby8Eht
CVnpnf44Yozh1Zy3KybtE/wilR5vaiquzGW9
-----END CERTIFICATE-----'''

logger = Logger()


def getLogFormat(moduleName):
	"""
	Returns a constant logformat for all modules.
	"""
	name = u' %-30s' % moduleName
	return u'[%l] [%D] [{name}] %M   (%F|%N)'.format(name=name)


class SectionNotFoundException(ValueError):
	pass


class NoConfigOptionFoundException(ValueError):
	pass


class ConfigImplementation(object):
	WINDOWS_DEFAULT_PATHS = {
		'global': {
			'log_dir': u'c:\\tmp',
			'state_file': u'c:\\opsi.org\\opsiclientd\\state.json',
			'timeline_db': u'c:\\opsi.org\\opsiclientd\\timeline.sqlite',
			'server_cert_dir': u'c:\\opsi.org\\opsiclientd\\server-certs'
		},
		'cache_service': {
			'storage_dir': u'c:\\opsi.org\\cache',
		},
	}

	LINUX_DEFAULT_PATHS = {
		'global': {
			'log_dir': os.path.join('/var', 'log', 'opsi'),
			'state_file': os.path.join('/etc', 'opsi-client-agent', 'opsiclientd', 'state.json'),
			'timeline_db': os.path.join('/etc', 'opsi-client-agent', 'opsiclientd', 'timeline.sqlite'),
			'server_cert_dir': os.path.join('/var', 'lib', 'opsi-client-agent', 'opsiclientd')
		},
		'cache_service': {
			'storage_dir': os.path.join('/var', 'cache', 'opsi-client-agent')
		},
	}

	def __init__(self):
<<<<<<< HEAD
		baseDir = self._getBaseDirectory()

		self._temporaryConfigServiceUrls = []
		self._temporaryDepotDrive = []
=======
		
		baseDir = u''
		try:
			baseDir = os.path.dirname(sys.argv[0])
		except Exception as e:
			logger.error(u"Failed to get base dir: %s" % e)
		
>>>>>>> a3325f90
		self._config = {
			'system': {
				'program_files_dir': u'',
			},
			'global': {
				'base_dir': baseDir,
				'locale_dir': os.path.join(baseDir, 'locale'),
				'config_file': u'opsiclientd.conf',
				'log_file': u'opsiclientd.log',
				'log_level': LOG_NOTICE,
				'host_id': System.getFQDN().lower(),
				'opsi_host_key': u'',
				'wait_for_gui_timeout': 120,
				'block_login_notifier': u'',
				'verify_server_cert': False,
				'verify_server_cert_by_ca': False,
<<<<<<< HEAD
			},
			'config_service': {
				'url': [],
				'connection_timeout': 10,
				'user_cancelable_after': 0
=======
				'server_cert_dir':          u'c:\\opsi.org\\opsiclientd\\server-certs',
				'proxy_mode': u'static',
				'proxy_url': u'',
			},
			'config_service': {
				'url':                   [],
				'connection_timeout':    10,
				'user_cancelable_after': 0,
				'sync_time_from_service': False,
>>>>>>> a3325f90
			},
			'depot_server': {
				'depot_id': u'',
				'url': u'',
				'drive': u'',
				'username': u'pcpatch',
			},
			'cache_service': {
				'product_cache_max_size': 6000000000,
				'extension_config_dir': u'',
			},
			'control_server': {
				'interface': '0.0.0.0',  # TODO
				'port': 4441,
				'ssl_server_key_file': u'opsiclientd.pem',
				'ssl_server_cert_file': u'opsiclientd.pem',
<<<<<<< HEAD
				'static_dir': u'static_html',
=======
				'static_dir':           u'static_html',
				'max_authentication_failures': 5,
>>>>>>> a3325f90
			},
			'notification_server': {
				'interface': u'127.0.0.1',
				'start_port': 44000,
				'popup_port': 45000,
			},
			'opsiclientd_notifier': {
				'command': u'',
			},
			'action_processor': {
				'local_dir': u'',
				'remote_dir': u'',
				'filename': u'',
				'command': u'',
				'run_as_user': u'SYSTEM',
				'create_user': True,
				'delete_user': True,
				'create_environment': False,
			}
		}

		self._applySystemSpecificConfiguration()

	@staticmethod
	def _getBaseDirectory():
		if RUNNING_ON_WINDOWS:
			try:
				# TODO: could this be solved more elegant by using __file__
				# instead of hoping that we find the program here?
				baseDir = os.path.dirname(sys.argv[0])
			except Exception, e:
				logger.error(u"Failed to get base dir: %s" % e)
				baseDir = u''
		else:
			baseDir = os.path.join('/etc', 'opsi-client-agent')

		return baseDir

	def _applySystemSpecificConfiguration(self):
		defaultToApply = self.WINDOWS_DEFAULT_PATHS if RUNNING_ON_WINDOWS else self.LINUX_DEFAULT_PATHS

		for key in self._config:
			if key in defaultToApply:
				self._config[key].update(defaultToApply[key])

		baseDir = self._getBaseDirectory()
		self._config['cache_service']['extension_config_dir'] = os.path.join(baseDir, u'opsiclientd', 'extend.d')

		if RUNNING_ON_WINDOWS:
			systemDrive = System.getSystemDrive()
			logger.debug(
				'Running on windows: adapting paths to use system drive '
				'({0}).'.format(systemDrive)
			)

			self._config['cache_service']['storage_dir'] = os.path.join(systemDrive, 'opsi.org', 'cache')
			self._config['global']['config_file'] = os.path.join(baseDir, u'opsiclientd', 'opsiclientd.conf')
<<<<<<< HEAD
			self._config['global']['log_dir'] = os.path.join(systemDrive, 'tmp')
			self._config['global']['state_file'] = os.path.join(systemDrive, 'opsi.org', 'opsiclientd', 'state.json')
			self._config['global']['server_cert_dir'] = os.path.join(systemDrive, 'opsi.org', 'opsiclientd', 'server-certs')
			self._config['global']['timeline_db'] = os.path.join(systemDrive,  'opsi.org', 'opsiclientd', 'timeline.sqlite')
			self._config['system']['program_files_dir'] = System.getProgramFilesDir()

			if sys.getwindowsversion()[0] == 5:
				self._config['action_processor']['run_as_user'] = 'pcpatch'
		else:
			self._config['control_server']['static_dir'] = os.path.join(baseDir, 'opsiclientd', 'static_html')
			self._config['global']['config_file'] = os.path.join(baseDir, u'opsiclientd.conf')
			self._config['global']['log_file'] = os.path.join('/var', 'log', 'opsi', 'opsiclientd.log')

			if '64' in platform.architecture()[0]:
				arch = '64'
			else:
				arch = '32'

			self._config['action_processor']['remote_dir'] = self._config['action_processor']['remote_dir'].replace('%arch%', arch)

			sslCertDir = os.path.join('/etc', 'opsi-client-agent')

			for certPath in ('ssl_server_key_file', 'ssl_server_cert_file'):
				if sslCertDir not in self._config['control_server'][certPath]:
					self._config['control_server'][certPath] = os.path.join(sslCertDir, self._config['control_server'][certPath])
=======
			self._config['global']['state_file'] = u'%s\\opsi.org\\opsiclientd\\state.json' % System.getSystemDrive()
			self._config['global']['timeline_db'] = u'%s\\opsi.org\\opsiclientd\\timeline.sqlite' % System.getSystemDrive()
			self._config['global']['log_dir'] = u'%s\\opsi.org\\log' % System.getSystemDrive()
			self._config['global']['server_cert_dir'] = u'%s\\opsi.org\\opsiclientd\\server-certs' % System.getSystemDrive()

			if (sys.getwindowsversion()[0] == 5):
				self._config['action_processor']['run_as_user'] = 'pcpatch'
>>>>>>> a3325f90

	def getDict(self):
		return self._config

<<<<<<< HEAD
	def get(self, section, option, raw=False):
=======
	def get(self, section, option, raw = False):
>>>>>>> a3325f90
		if not section:
			section = 'global'

		section = forceUnicodeLower(section.strip())
		option = forceUnicodeLower(option.strip())
		if section not in self._config:
			raise SectionNotFoundException(u"No such config section: {0}".format(section))
		if option not in self._config[section]:
			raise NoConfigOptionFoundException(u"No such config option in section '{0}': {1}".format(section, option))

		value = self._config[section][option]
		if not raw and isinstance(value, (unicode, str)) and (value.count('%') >= 2):
			value = self.replace(value)
		if isinstance(value, str):
<<<<<<< HEAD
			value = forceUnicode(value)
=======
			value = unicode(value)
>>>>>>> a3325f90
		return value

	def set(self, section, option, value):
		if not section:
			section = 'global'

		section = forceUnicodeLower(section).strip()
		option = forceUnicodeLower(option).strip()
		if isinstance(value, (str, unicode)):
			value = forceUnicode(value).strip()

		if (option == 'warning_time'):
			option = 'action_warning_time'
		elif (option == 'user_cancelable'):
			option = 'action_user_cancelable'

		logger.info(u"Setting config value %s.%s" % (section, option))
<<<<<<< HEAD
		logger.debug(u"set({0!r}, {1!r}, {2!r})".format(section, option, value))

		if (option.find('command') == -1) and (option.find('productids') == -1) and (value == ''):
=======
		logger.debug(u"set(%s, %s, %s)" % (section, option, value))
		
		if (option.find('command') == -1) and (option.find('productids') == -1) and (option.find('exclude_product_group_ids') == -1) and (option.find('include_product_group_ids') == -1) and (value == ''):
>>>>>>> a3325f90
			logger.warning(u"Refusing to set empty value for config value '%s' of section '%s'" % (option, section))
			return

		if (option == 'opsi_host_key'):
			if (len(value) != 32):
				raise ValueError("Bad opsi host key, length != 32")
			logger.addConfidentialString(value)

		if option in ('depot_id', 'host_id'):
			value = forceHostId(value.replace('_', '-'))

		if section in ('system',):
			return
<<<<<<< HEAD

		if option in ('log_level', 'wait_for_gui_timeout', 'popup_port', 'port', 'start_port'):
			value = forceInt(value)

		if option in ('create_user', 'delete_user', 'verify_server_cert', 'verify_server_cert_by_ca', 'create_environment', 'active'):
			value = forceBool(value)

		if section not in self._config:
=======
		
		if option in ('log_level', 'wait_for_gui_timeout', 'popup_port', 'port', 'start_port', 'max_authentication_failures'):
			value = forceInt(value)
		
		if option in ('create_user', 'delete_user', 'verify_server_cert', 'verify_server_cert_by_ca', 'create_environment', 'active', 'sync_time_from_service'):
			value = forceBool(value)
		
		if option in ('exclude_product_group_ids', 'include_product_group_ids'):
			if not isinstance(value, list):
				value = [ x.strip() for x in value.split(",") ]
			else:
				value = forceList(value)
		
		if not self._config.has_key(section):
>>>>>>> a3325f90
			self._config[section] = {}
		self._config[section][option] = value

		if (section == 'config_service') and (option == 'url'):
			urls = self._config[section][option]
			if not isinstance(urls, list):
				urls = forceUnicode(self._config[section][option]).split(u',')
			self._config[section][option] = []
			for url in forceUnicodeList(urls):
				url = url.strip()
				if not re.search('https?://[^/]+', url):
					logger.error("Bad config service url '%s'" % url)
				self._config[section][option].append(url)
		elif (section == 'config_service') and option in ('connection_timeout', 'user_cancelable_after'):
			self._config[section][option] = int(self._config[section][option])
			if (self._config[section][option] < 0):
				self._config[section][option] = 0
		elif (section == 'global') and (option == 'log_level'):
			logger.setFileLevel(self._config[section][option])
		elif (section == 'global') and (option == 'log_file'):
			logger.setLogFile(self._config[section][option])
		elif (section == 'global') and (option == 'server_cert_dir'):
			value = forceFilename(value)
			if not os.path.exists(value):
				os.makedirs(value)

			with open(os.path.join(value, 'cacert.pem'), 'w') as f:
				f.write(OPSI_CA)

	def replace(self, string, escaped=False):
		for (section, values) in self._config.items():
			if not isinstance(values, dict):
				continue
			for (key, value) in values.items():
				value = forceUnicode(value)
				if (string.find(u'"%' + forceUnicode(section) + u'.' + forceUnicode(key) + u'%"') != -1) and escaped:
					if (os.name == 'posix'):
						value = value.replace('"', '\\"')
					elif RUNNING_ON_WINDOWS:
						value = value.replace('"', '^"')
				newString = string.replace(u'%' + forceUnicode(section) + u'.' + forceUnicode(key) + u'%', value)

				if (newString != string):
					string = self.replace(newString, escaped)
		return forceUnicode(string)

	def readConfigFile(self, keepLog=False):
		''' Get settings from config file '''
		logger.notice(u"Trying to read config from file: '%s'" % self.get('global', 'config_file'))

		try:
			# Read Config-File
			config = IniFile(filename=self.get('global', 'config_file'), raw=True).parse()

			# Read log settings early
			if not keepLog and config.has_section('global'):
				debug = False
				if RUNNING_ON_WINDOWS:
					try:
						debug = forceBool(System.getRegistryValue(System.HKEY_LOCAL_MACHINE, "SYSTEM\\CurrentControlSet\\Services\\opsiclientd", "Debug"))
					except Exception:
						pass

				if not debug:
					if config.has_option('global', 'log_level'):
						self.set('global', 'log_level', config.get('global', 'log_level'))
					if config.has_option('global', 'log_file'):
						logFile = config.get('global', 'log_file')
						for i in (2, 1, 0):
							slf = None
							dlf = None
							try:
								slf = logFile + u'.' + forceUnicode(i-1)
								if (i <= 0):
									slf = logFile
								dlf = logFile + u'.' + forceUnicode(i)
								if os.path.exists(slf):
									if os.path.exists(dlf):
										os.unlink(dlf)
									os.rename(slf, dlf)
<<<<<<< HEAD
							except Exception, e:
								logger.error(u"Failed to rename %s to %s: %s" % (slf, dlf, forceUnicode(e)))
=======
							except Exception as e:
								logger.error(u"Failed to rename %s to %s: %s" % (slf, dlf, forceUnicode(e)) )
>>>>>>> a3325f90
						self.set('global', 'log_file', logFile)

			# Process all sections
			for section in config.sections():
				logger.debug(u"Processing section '%s' in config file: '%s'" % (section, self.get('global', 'config_file')))

				for (option, value) in config.items(section):
					option = option.lower()
					self.set(section.lower(), option, value)
<<<<<<< HEAD

		except Exception, e:
=======
				
		except Exception as e:
>>>>>>> a3325f90
			# An error occured while trying to read the config file
			logger.error(u"Failed to read config file '%s': %s" % (self.get('global', 'config_file'), forceUnicode(e)))
			logger.logException(e)
			return
		logger.notice(u"Config read")
		logger.debug(u"Config is now:\n %s" % objectToBeautifiedText(self._config))

	def updateConfigFile(self):
		logger.notice(u"Updating config file: '%s'" % self.get('global', 'config_file'))

		try:
			configFile = IniFile(filename=self.get('global', 'config_file'), raw=True)
			configFile.setKeepOrdering(True)
			(config, comments) = configFile.parse(returnComments=True)
			changed = False
			for (section, values) in self._config.items():
				if not isinstance(values, dict):
					continue
				if section in ('system'):
					continue
				if not config.has_section(section):
					config.add_section(section)
					changed = True
				for (option, value) in values.items():
					if (section == 'global') and (option == 'config_file'):
						# Do not store these option
						continue
					if isinstance(value, list):
						value = u', '.join(forceUnicodeList(value))
					else:
						value = forceUnicode(value)
					if not config.has_option(section, option) or (config.get(section, option) != value):
						changed = True
						config.set(section, option, value)
			if changed:
				# Write back config file if changed
				configFile.generate(config, comments=comments)
				logger.notice(u"Config file '%s' written" % self.get('global', 'config_file'))
			else:
				logger.notice(u"No need to write config file '%s', config file is up to date" % self.get('global', 'config_file'))
<<<<<<< HEAD

		except Exception, e:
=======
			
		except Exception as e:
>>>>>>> a3325f90
			# An error occured while trying to write the config file
			logger.logException(e)
			logger.error(u"Failed to write config file '%s': %s" % (self.get('global', 'config_file'), forceUnicode(e)))

	def setTemporaryDepotDrive(self, temporaryDepotDrive):
		self._temporaryDepotDrive = temporaryDepotDrive

	def getDepotDrive(self):
		if self._temporaryDepotDrive:
			return self._temporaryDepotDrive
		return self.get('depot_server', 'drive')

	def setTemporaryConfigServiceUrls(self, temporaryConfigServiceUrls):
		self._temporaryConfigServiceUrls = forceList(temporaryConfigServiceUrls)

	def getConfigServiceUrls(self, allowTemporaryConfigServiceUrls=True):
		if allowTemporaryConfigServiceUrls and self._temporaryConfigServiceUrls:
			return self._temporaryConfigServiceUrls
		return self.get('config_service', 'url')

	def selectDepotserver(self, configService, event, productIds=[], cifsOnly=True, masterOnly=False):
		productIds = forceProductIdList(productIds)

		logger.notice(u"Selecting depot for products %s" % productIds)
		logger.notice(u"MasterOnly --> '%s'" % masterOnly)

		if event and event.eventConfig.useCachedProducts:
			cacheDepotDir = os.path.join(self.get('cache_service', 'storage_dir'), 'depot').replace('\\', '/').replace('//', '/')
			logger.notice(u"Using depot cache: %s" % cacheDepotDir)
			self.setTemporaryDepotDrive(cacheDepotDir.split(':')[0] + u':')
			self.set('depot_server', 'url', 'smb://localhost/noshare/' + ('/'.join(cacheDepotDir.split('/')[1:])))
			return

		if not configService:
			raise Exception(u"Not connected to config service")

		if configService.isLegacyOpsi():
			return

		selectedDepot = None

		configService.backend_setOptions({"addConfigStateDefaults": True})

		depotIds = []
		configStates = []
		dynamicDepot = False
		depotProtocol = 'cifs'
		configStates = configService.configState_getObjects(
			configId=['clientconfig.depot.dynamic', 'clientconfig.depot.protocol', 'opsiclientd.depot_server.depot_id', 'opsiclientd.depot_server.url'],
			objectId=self.get('global', 'host_id')
		)
		for configState in configStates:
			if not configState.values or not configState.values[0]:
				continue
			if (configState.configId == 'opsiclientd.depot_server.url') and configState.values:
				try:
					depotUrl = forceUrl(configState.values[0])
					self.set('depot_server', 'depot_id', u'')
					self.set('depot_server', 'url', depotUrl)
					logger.notice(u"Depot url was set to '%s' from configState %s" % (depotUrl, configState))
					return
				except Exception as e:
					logger.error(u"Failed to set depot url from values %s in configState %s: %s" % (configState.values, configState, e))
			elif (configState.configId == 'opsiclientd.depot_server.depot_id') and configState.values:
				try:
					depotId = forceHostId(configState.values[0])
					depotIds.append(depotId)
					logger.notice(u"Depot was set to '%s' from configState %s" % (depotId, configState))
				except Exception as e:
					logger.error(u"Failed to set depot id from values %s in configState %s: %s" % (configState.values, configState, e))
			elif not masterOnly and (configState.configId == 'clientconfig.depot.dynamic') and configState.values:
				dynamicDepot = forceBool(configState.values[0])
			elif (configState.configId == 'clientconfig.depot.protocol') and configState.values and configState.values[0] and (configState.values[0] == 'webdav'):
				depotProtocol = 'webdav'

		if dynamicDepot:
			if not depotIds:
				logger.info(u"Dynamic depot selection enabled")
			else:
				logger.info(u"Dynamic depot selection enabled, but depot is already selected")
		else:
			logger.info(u"Dynamic depot selection disabled")

		if not depotIds:
			clientToDepotservers = configService.configState_getClientToDepotserver(
				clientIds=[self.get('global', 'host_id')],
				masterOnly=(not dynamicDepot),
				productIds=productIds
			)
			if not clientToDepotservers:
				raise Exception(u"Failed to get depot config from service")

			depotIds = [clientToDepotservers[0]['depotId']]
			if dynamicDepot:
				depotIds.extend(clientToDepotservers[0].get('alternativeDepotIds', []))

		masterDepot = None
		alternativeDepots = []
		for depot in configService.host_getObjects(type='OpsiDepotserver', id=depotIds):
			if (depot.id == depotIds[0]):
				masterDepot = depot
			else:
				alternativeDepots.append(depot)
		if not masterDepot:
			raise Exception(u"Failed to get info for master depot '%s'" % depotIds[0])

		logger.info(u"Master depot for products %s is %s" % (productIds, masterDepot.id))
		selectedDepot = masterDepot
		if dynamicDepot:
			if alternativeDepots:
				logger.info(u"Got alternative depots for products: %s" % productIds)
				for i in range(len(alternativeDepots)):
					logger.info(u"%d. alternative depot is %s" % ((i+1), alternativeDepots[i].id))

				try:
					defaultInterface = None
					networkInterfaces = System.getNetworkInterfaces()
					if not networkInterfaces:
						raise Exception(u"No network interfaces found")
					for networkInterface in networkInterfaces:
						logger.info(u"Found network interface: %s" % networkInterface)
					defaultInterface = networkInterfaces[0]
					for networkInterface in networkInterfaces:
						if (networkInterface.ipAddressList.ipAddress == '0.0.0.0'):
							continue
						if networkInterface.gatewayList.ipAddress:
							defaultInterface = networkInterface
							break
					clientConfig = {
						"clientId": self.get('global', 'host_id'),
						"opsiHostKey": self.get('global', 'opsi_host_key'),
						"ipAddress": forceUnicode(defaultInterface.ipAddressList.ipAddress),
						"netmask": forceUnicode(defaultInterface.ipAddressList.ipMask),
						"defaultGateway": forceUnicode(defaultInterface.gatewayList.ipAddress)
					}

					logger.info(u"Passing client configuration to depot selection algorithm: %s" % clientConfig)

					depotSelectionAlgorithm = configService.getDepotSelectionAlgorithm()
					logger.debug2(u"depotSelectionAlgorithm:\n%s" % depotSelectionAlgorithm)
					exec(depotSelectionAlgorithm)
					selectedDepot = selectDepot(clientConfig=clientConfig, masterDepot=masterDepot, alternativeDepots=alternativeDepots)
					if not selectedDepot:
						selectedDepot = masterDepot
				except Exception as e:
					logger.logException(e)
					logger.error(u"Failed to select depot: %s" % e)
			else:
				logger.info(u"No alternative depot for products: %s" % productIds)
		logger.notice(u"Selected depot is: %s" % selectedDepot)
		self.set('depot_server', 'depot_id', selectedDepot.id)
		if (depotProtocol == 'webdav') and not cifsOnly:
			self.set('depot_server', 'url', selectedDepot.depotWebdavUrl)
		else:
			self.set('depot_server', 'url', selectedDepot.depotRemoteUrl)

	def getDepotserverCredentials(self, configService):
		if not configService:
			raise Exception(u"Not connected to config service")

		depotServerUsername = self.get('depot_server', 'username')
		encryptedDepotServerPassword = u''
		if configService.isLegacyOpsi():
			encryptedDepotServerPassword = configService.getPcpatchPassword(self.get('global', 'host_id'))
		else:
			encryptedDepotServerPassword = configService.user_getCredentials(username=u'pcpatch', hostId=self.get('global', 'host_id'))['password']

		depotServerPassword = blowfishDecrypt(self.get('global', 'opsi_host_key'), encryptedDepotServerPassword)
		logger.addConfidentialString(depotServerPassword)
		logger.debug(u"Using username '%s' for depot connection" % depotServerUsername)
		return (depotServerUsername, depotServerPassword)

	def getFromService(self, configService):
		''' Get settings from service '''
		logger.notice(u"Getting config from service")
		if not configService:
			raise Exception(u"Config service is undefined")

		if configService.isLegacyOpsi():
			for (key, value) in configService.getNetworkConfig_hash(self.get('global', 'host_id')).items():
				if (key.lower() == 'depotid'):
					depotId = value
					self.set('depot_server', 'depot_id', depotId)
					self.set('depot_server', 'url', configService.getDepot_hash(depotId)['depotRemoteUrl'])
				elif (key.lower() == 'depotdrive'):
					self.set('depot_server', 'drive', value)
				elif (key.lower() == 'nextbootserviceurl'):
					if '/rpc' not in value:
						logger.debug(u'Appending /rpc to service URL...')
						value = value + '/rpc'
					self.set('config_service', 'url', [value])
				else:
					logger.info(u"Unhandled network config key '%s'" % key)

			logger.notice(u"Got network config from service")

			for (key, value) in configService.getGeneralConfig_hash(self.get('global', 'host_id')).items():
				try:
					parts = key.lower().split('.')
					if (len(parts) < 3) or (parts[0] != 'opsiclientd'):
						continue
<<<<<<< HEAD

					self.set(section=parts[1], option=parts[2], value=value)
				except Exception, e:
=======
					
					self.set(section = parts[1], option = parts[2], value = value)
					
				except Exception as e:
>>>>>>> a3325f90
					logger.error(u"Failed to process general config key '%s:%s': %s" % (key, value, forceUnicode(e)))
		else:
			defaultSetting = configService.backend_getOptions().get('addConfigStateDefaults', False)
			configService.backend_setOptions({"addConfigStateDefaults": True})
<<<<<<< HEAD
			try:
				for configState in configService.configState_getObjects(objectId=self.get('global', 'host_id')):
					logger.info(u"Got config state from service: {0!r}".format(configState))

					if not configState.values:
						logger.debug(u"No values - skipping {0!r}".format(configState.configId))
						continue

					if configState.configId == u'clientconfig.configserver.url':
						self.set('config_service', 'url', configState.values)
					elif configState.configId == u'clientconfig.depot.drive':
						self.set('depot_server', 'drive', configState.values[0])
					elif configState.configId == u'clientconfig.depot.id':
						self.set('depot_server', 'depot_id', configState.values[0])
					elif configState.configId.startswith(u'opsiclientd.'):
						try:
							parts = configState.configId.lower().split('.')
							if len(parts) < 3:
								logger.debug(u"Expected at least 3 parts in {0!r} - skipping.".format(configState.configId))
								continue

							self.set(section=parts[1], option=parts[2], value=configState.values[0])
						except Exception as error:
							logger.error(u"Failed to process configState {0!r}: {1}".format(configState.configId, forceUnicode(error)))
					else:
						logger.debug("Skipping non-opsiclientd-config {0!r}".format(configState.configId))
			finally:
				configService.backend_setOptions({"addConfigStateDefaults": defaultSetting})

=======
			for configState in configService.configState_getObjects(objectId = self.get('global', 'host_id')):
				logger.info(u"Got config state from service: configId %s, values %s" % (configState.configId, configState.values))
				
				if not configState.values:
					continue
				
				if   (configState.configId == u'clientconfig.configserver.url'):
					self.set('config_service', 'url', configState.values)
				elif (configState.configId == u'clientconfig.depot.drive'):
					self.set('depot_server', 'drive', configState.values[0])
				elif (configState.configId == u'clientconfig.depot.id'):
					self.set('depot_server', 'depot_id', configState.values[0])
				elif configState.configId.startswith(u'opsiclientd.'):
					try:
						parts = configState.configId.lower().split('.')
						if (len(parts) < 3):
							continue
						
						self.set(section = parts[1], option = parts[2], value = configState.values[0])
						
					except Exception as e:
						logger.error(u"Failed to process configState '%s': %s" % (configState.configId, forceUnicode(e)))
>>>>>>> a3325f90
		logger.notice(u"Got config from service")
		logger.debug(u"Config is now:\n %s" % objectToBeautifiedText(self.getDict()))


class Config(ConfigImplementation):
	# Storage for the instance reference
	__instance = None

	def __init__(self):
		""" Create singleton instance """

		# Check whether we already have an instance
		if Config.__instance is None:
			# Create and remember instance
			Config.__instance = ConfigImplementation()

		# Store instance reference as the only member in the handle
		self.__dict__['_Config__instance'] = Config.__instance

	def __getattr__(self, attr):
		""" Delegate access to implementation """
		return getattr(self.__instance, attr)

	def __setattr__(self, attr, value):
		""" Delegate access to implementation """
		return setattr(self.__instance, attr, value)

	def _reset(self):
		"""
		Throwing away the Singleton behaviour.
		Please do only use this in tests.
		"""
		Config.__instance = None
		if '_Config__instance' in self.__dict__:
			del self.__dict__['_Config__instance']<|MERGE_RESOLUTION|>--- conflicted
+++ resolved
@@ -104,20 +104,10 @@
 	}
 
 	def __init__(self):
-<<<<<<< HEAD
 		baseDir = self._getBaseDirectory()
 
 		self._temporaryConfigServiceUrls = []
 		self._temporaryDepotDrive = []
-=======
-		
-		baseDir = u''
-		try:
-			baseDir = os.path.dirname(sys.argv[0])
-		except Exception as e:
-			logger.error(u"Failed to get base dir: %s" % e)
-		
->>>>>>> a3325f90
 		self._config = {
 			'system': {
 				'program_files_dir': u'',
@@ -134,23 +124,14 @@
 				'block_login_notifier': u'',
 				'verify_server_cert': False,
 				'verify_server_cert_by_ca': False,
-<<<<<<< HEAD
+				'proxy_mode': u'static',
+				'proxy_url': u'',
 			},
 			'config_service': {
 				'url': [],
 				'connection_timeout': 10,
-				'user_cancelable_after': 0
-=======
-				'server_cert_dir':          u'c:\\opsi.org\\opsiclientd\\server-certs',
-				'proxy_mode': u'static',
-				'proxy_url': u'',
-			},
-			'config_service': {
-				'url':                   [],
-				'connection_timeout':    10,
 				'user_cancelable_after': 0,
 				'sync_time_from_service': False,
->>>>>>> a3325f90
 			},
 			'depot_server': {
 				'depot_id': u'',
@@ -167,12 +148,8 @@
 				'port': 4441,
 				'ssl_server_key_file': u'opsiclientd.pem',
 				'ssl_server_cert_file': u'opsiclientd.pem',
-<<<<<<< HEAD
 				'static_dir': u'static_html',
-=======
-				'static_dir':           u'static_html',
 				'max_authentication_failures': 5,
->>>>>>> a3325f90
 			},
 			'notification_server': {
 				'interface': u'127.0.0.1',
@@ -230,7 +207,6 @@
 
 			self._config['cache_service']['storage_dir'] = os.path.join(systemDrive, 'opsi.org', 'cache')
 			self._config['global']['config_file'] = os.path.join(baseDir, u'opsiclientd', 'opsiclientd.conf')
-<<<<<<< HEAD
 			self._config['global']['log_dir'] = os.path.join(systemDrive, 'tmp')
 			self._config['global']['state_file'] = os.path.join(systemDrive, 'opsi.org', 'opsiclientd', 'state.json')
 			self._config['global']['server_cert_dir'] = os.path.join(systemDrive, 'opsi.org', 'opsiclientd', 'server-certs')
@@ -256,24 +232,11 @@
 			for certPath in ('ssl_server_key_file', 'ssl_server_cert_file'):
 				if sslCertDir not in self._config['control_server'][certPath]:
 					self._config['control_server'][certPath] = os.path.join(sslCertDir, self._config['control_server'][certPath])
-=======
-			self._config['global']['state_file'] = u'%s\\opsi.org\\opsiclientd\\state.json' % System.getSystemDrive()
-			self._config['global']['timeline_db'] = u'%s\\opsi.org\\opsiclientd\\timeline.sqlite' % System.getSystemDrive()
-			self._config['global']['log_dir'] = u'%s\\opsi.org\\log' % System.getSystemDrive()
-			self._config['global']['server_cert_dir'] = u'%s\\opsi.org\\opsiclientd\\server-certs' % System.getSystemDrive()
-
-			if (sys.getwindowsversion()[0] == 5):
-				self._config['action_processor']['run_as_user'] = 'pcpatch'
->>>>>>> a3325f90
 
 	def getDict(self):
 		return self._config
 
-<<<<<<< HEAD
 	def get(self, section, option, raw=False):
-=======
-	def get(self, section, option, raw = False):
->>>>>>> a3325f90
 		if not section:
 			section = 'global'
 
@@ -288,11 +251,7 @@
 		if not raw and isinstance(value, (unicode, str)) and (value.count('%') >= 2):
 			value = self.replace(value)
 		if isinstance(value, str):
-<<<<<<< HEAD
 			value = forceUnicode(value)
-=======
-			value = unicode(value)
->>>>>>> a3325f90
 		return value
 
 	def set(self, section, option, value):
@@ -310,15 +269,9 @@
 			option = 'action_user_cancelable'
 
 		logger.info(u"Setting config value %s.%s" % (section, option))
-<<<<<<< HEAD
 		logger.debug(u"set({0!r}, {1!r}, {2!r})".format(section, option, value))
 
-		if (option.find('command') == -1) and (option.find('productids') == -1) and (value == ''):
-=======
-		logger.debug(u"set(%s, %s, %s)" % (section, option, value))
-		
 		if (option.find('command') == -1) and (option.find('productids') == -1) and (option.find('exclude_product_group_ids') == -1) and (option.find('include_product_group_ids') == -1) and (value == ''):
->>>>>>> a3325f90
 			logger.warning(u"Refusing to set empty value for config value '%s' of section '%s'" % (option, section))
 			return
 
@@ -332,31 +285,22 @@
 
 		if section in ('system',):
 			return
-<<<<<<< HEAD
-
-		if option in ('log_level', 'wait_for_gui_timeout', 'popup_port', 'port', 'start_port'):
-			value = forceInt(value)
-
-		if option in ('create_user', 'delete_user', 'verify_server_cert', 'verify_server_cert_by_ca', 'create_environment', 'active'):
-			value = forceBool(value)
-
-		if section not in self._config:
-=======
-		
+
 		if option in ('log_level', 'wait_for_gui_timeout', 'popup_port', 'port', 'start_port', 'max_authentication_failures'):
 			value = forceInt(value)
-		
+
 		if option in ('create_user', 'delete_user', 'verify_server_cert', 'verify_server_cert_by_ca', 'create_environment', 'active', 'sync_time_from_service'):
 			value = forceBool(value)
-		
+
+		if section not in self._config:
+
 		if option in ('exclude_product_group_ids', 'include_product_group_ids'):
 			if not isinstance(value, list):
 				value = [ x.strip() for x in value.split(",") ]
 			else:
 				value = forceList(value)
-		
+
 		if not self._config.has_key(section):
->>>>>>> a3325f90
 			self._config[section] = {}
 		self._config[section][option] = value
 
@@ -437,13 +381,8 @@
 									if os.path.exists(dlf):
 										os.unlink(dlf)
 									os.rename(slf, dlf)
-<<<<<<< HEAD
-							except Exception, e:
+							except Exception as e:
 								logger.error(u"Failed to rename %s to %s: %s" % (slf, dlf, forceUnicode(e)))
-=======
-							except Exception as e:
-								logger.error(u"Failed to rename %s to %s: %s" % (slf, dlf, forceUnicode(e)) )
->>>>>>> a3325f90
 						self.set('global', 'log_file', logFile)
 
 			# Process all sections
@@ -453,13 +392,7 @@
 				for (option, value) in config.items(section):
 					option = option.lower()
 					self.set(section.lower(), option, value)
-<<<<<<< HEAD
-
-		except Exception, e:
-=======
-				
 		except Exception as e:
->>>>>>> a3325f90
 			# An error occured while trying to read the config file
 			logger.error(u"Failed to read config file '%s': %s" % (self.get('global', 'config_file'), forceUnicode(e)))
 			logger.logException(e)
@@ -500,13 +433,7 @@
 				logger.notice(u"Config file '%s' written" % self.get('global', 'config_file'))
 			else:
 				logger.notice(u"No need to write config file '%s', config file is up to date" % self.get('global', 'config_file'))
-<<<<<<< HEAD
-
-		except Exception, e:
-=======
-			
 		except Exception as e:
->>>>>>> a3325f90
 			# An error occured while trying to write the config file
 			logger.logException(e)
 			logger.error(u"Failed to write config file '%s': %s" % (self.get('global', 'config_file'), forceUnicode(e)))
@@ -708,21 +635,13 @@
 					parts = key.lower().split('.')
 					if (len(parts) < 3) or (parts[0] != 'opsiclientd'):
 						continue
-<<<<<<< HEAD
 
 					self.set(section=parts[1], option=parts[2], value=value)
-				except Exception, e:
-=======
-					
-					self.set(section = parts[1], option = parts[2], value = value)
-					
 				except Exception as e:
->>>>>>> a3325f90
 					logger.error(u"Failed to process general config key '%s:%s': %s" % (key, value, forceUnicode(e)))
 		else:
 			defaultSetting = configService.backend_getOptions().get('addConfigStateDefaults', False)
 			configService.backend_setOptions({"addConfigStateDefaults": True})
-<<<<<<< HEAD
 			try:
 				for configState in configService.configState_getObjects(objectId=self.get('global', 'host_id')):
 					logger.info(u"Got config state from service: {0!r}".format(configState))
@@ -752,30 +671,6 @@
 			finally:
 				configService.backend_setOptions({"addConfigStateDefaults": defaultSetting})
 
-=======
-			for configState in configService.configState_getObjects(objectId = self.get('global', 'host_id')):
-				logger.info(u"Got config state from service: configId %s, values %s" % (configState.configId, configState.values))
-				
-				if not configState.values:
-					continue
-				
-				if   (configState.configId == u'clientconfig.configserver.url'):
-					self.set('config_service', 'url', configState.values)
-				elif (configState.configId == u'clientconfig.depot.drive'):
-					self.set('depot_server', 'drive', configState.values[0])
-				elif (configState.configId == u'clientconfig.depot.id'):
-					self.set('depot_server', 'depot_id', configState.values[0])
-				elif configState.configId.startswith(u'opsiclientd.'):
-					try:
-						parts = configState.configId.lower().split('.')
-						if (len(parts) < 3):
-							continue
-						
-						self.set(section = parts[1], option = parts[2], value = configState.values[0])
-						
-					except Exception as e:
-						logger.error(u"Failed to process configState '%s': %s" % (configState.configId, forceUnicode(e)))
->>>>>>> a3325f90
 		logger.notice(u"Got config from service")
 		logger.debug(u"Config is now:\n %s" % objectToBeautifiedText(self.getDict()))
 
