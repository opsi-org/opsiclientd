# -*- coding: utf-8 -*-
<<<<<<< HEAD

# This file is part of the desktop management solution opsi
# Copyright (C) 2010-2016 uib GmbH <info@uib.de>

# This program is free software: you can redistribute it and/or modify
# it under the terms of the GNU Affero General Public License as
# published by the Free Software Foundation, either version 3 of the
# License, or (at your option) any later version.

# This program is distributed in the hope that it will be useful,
# but WITHOUT ANY WARRANTY; without even the implied warranty of
# MERCHANTABILITY or FITNESS FOR A PARTICULAR PURPOSE.  See the
# GNU Affero General Public License for more details.

# You should have received a copy of the GNU Affero General Public License
# along with this program.  If not, see <http://www.gnu.org/licenses/>.
"""
Configuration of opsiclientd.

:author: Jan Schneider <j.schneider@uib.de>
:author: Erol Ueluekmen <e.ueluekmen@uib.de>
:author: Niko Wenselowski <n.wenselowski@uib.de>
=======

# opsiclientd is part of the desktop management solution opsi
# (open pc server integration) http://www.opsi.org
# Copyright (C) 2010-2019 uib GmbH <info@uib.de>

# This program is free software: you can redistribute it and/or modify
# it under the terms of the GNU Affero General Public License as
# published by the Free Software Foundation, either version 3 of the
# License, or (at your option) any later version.

# This program is distributed in the hope that it will be useful,
# but WITHOUT ANY WARRANTY; without even the implied warranty of
# MERCHANTABILITY or FITNESS FOR A PARTICULAR PURPOSE.  See the
# GNU Affero General Public License for more details.

# You should have received a copy of the GNU Affero General Public License
# along with this program.  If not, see <http://www.gnu.org/licenses/>.
"""
Configuring opsiclientd.

:copyright: uib GmbH <info@uib.de>
:author: Jan Schneider <j.schneider@uib.de>
:author: Erol Ueluekmen <e.ueluekmen@uib.de>
>>>>>>> 7728e7ea
:license: GNU Affero General Public License version 3
"""

import os
<<<<<<< HEAD
import platform
=======
>>>>>>> 7728e7ea
import re
import sys

from OPSI.Logger import Logger, LOG_NOTICE
<<<<<<< HEAD
from OPSI.Types import (
	forceBool, forceHostId, forceInt, forceFilename, forceList,
	forceProductIdList, forceUnicode, forceUnicodeLower, forceUrl,
	forceUnicodeList
)
=======
from OPSI.Types import (forceBool, forceFilename, forceInt, forceHostId,
	forceList, forceProductIdList, forceUnicode, forceUnicodeLower,
	forceUnicodeList, forceUrl)
>>>>>>> 7728e7ea
from OPSI.Util import objectToBeautifiedText, blowfishDecrypt
from OPSI.Util.File import IniFile
from OPSI import System
from ocdlib.SystemCheck import RUNNING_ON_WINDOWS

OPSI_CA = '''-----BEGIN CERTIFICATE-----
MIIEYTCCA0mgAwIBAgIJAO5oKZZR8dQkMA0GCSqGSIb3DQEBBQUAMH0xCzAJBgNV
BAYTAkRFMRgwFgYDVQQIEw9SaGVpbmxhbmQtUGZhbHoxDjAMBgNVBAcTBU1haW56
MREwDwYDVQQKEwh1aWIgR21iSDEVMBMGA1UEAxMMb3BzaSBSb290IENBMRowGAYJ
KoZIhvcNAQkBFgtpbmZvQHVpYi5kZTAeFw0xMTA2MDExMDI2NTNaFw0yMTA1Mjkx
MDI2NTNaMH0xCzAJBgNVBAYTAkRFMRgwFgYDVQQIEw9SaGVpbmxhbmQtUGZhbHox
DjAMBgNVBAcTBU1haW56MREwDwYDVQQKEwh1aWIgR21iSDEVMBMGA1UEAxMMb3Bz
aSBSb290IENBMRowGAYJKoZIhvcNAQkBFgtpbmZvQHVpYi5kZTCCASIwDQYJKoZI
hvcNAQEBBQADggEPADCCAQoCggEBAJxU7TXeNrwXPlsermmdRxvPkzaNqE7q9oev
lTLrdzMFNXekpg7nTMdvMEcPezHgkxrzRnIFrbyCKebVHvYBMYDSMefL0PGdBufW
vRuQVH5VtdjCZ3SJWHjrLHeV4RCddS/5f1Mx9mxaXuO/0qtpttFQKQ7wHU5a/8eE
Y2P+ZY7K4s8E/ZA2V3Tu6HxZJIt/JG0HoGrgEShb5hhRlpTVP5gRl/14qaZp9JZq
Hn7UHMEJlWLb7EXzY7wRIiHmI//V69X9ARrkS5axbDddatlZBEGonSfgObna5YOO
6Lx5aiq/PyYMEA6YWG+le//KgxexLCf5t5i8PEiFLuBrXCrKDG0CAwEAAaOB4zCB
4DAdBgNVHQ4EFgQUYr4TyTM6odj+hYr3luci6pnFtzEwgbAGA1UdIwSBqDCBpYAU
Yr4TyTM6odj+hYr3luci6pnFtzGhgYGkfzB9MQswCQYDVQQGEwJERTEYMBYGA1UE
CBMPUmhlaW5sYW5kLVBmYWx6MQ4wDAYDVQQHEwVNYWluejERMA8GA1UEChMIdWli
IEdtYkgxFTATBgNVBAMTDG9wc2kgUm9vdCBDQTEaMBgGCSqGSIb3DQEJARYLaW5m
b0B1aWIuZGWCCQDuaCmWUfHUJDAMBgNVHRMEBTADAQH/MA0GCSqGSIb3DQEBBQUA
A4IBAQCFSalk9ngRf+03YW6StULDkuMSRF6oj1A5J3eRZzXTL1uckTseXm5CK13d
OgxjZtgzD/TiVWoOmxGPVA+YYjLKpVUpPWu6opAG8cy705MeNxfAHLj+mn+joAxn
qjjH46t2W6hdcz0x86bIVSda97/erARX8ALBreI3e3iIH9D2de8IH5uj6q0UTO/P
YJHaSeCITO1g+NXisCS/aEfL+yUjXjErQaiRjtyj0aHDxj114GVvbKUOUfHqqa6X
USZQNXthwmMy0+iIgQLAmBDu9Tz53p+yqHIhS+7eYNfzh2HeIG3EY515ncnZG2Xi
QuBW/YzuIIiknjESIHBVA6YWeLNR
-----END CERTIFICATE-----'''

<<<<<<< HEAD
logger = Logger()

=======
>>>>>>> 7728e7ea

def getLogFormat(moduleName):
	"""
	Returns a constant logformat for all modules.
	"""
	name = u' %-30s' % moduleName
	return u'[%l] [%D] [{name}] %M   (%F|%N)'.format(name=name)


<<<<<<< HEAD
class SectionNotFoundException(ValueError):
	pass


class NoConfigOptionFoundException(ValueError):
	pass


=======
>>>>>>> 7728e7ea
class ConfigImplementation(object):
	WINDOWS_DEFAULT_PATHS = {
		'global': {
			'log_dir': u'c:\\tmp',
			'state_file': u'c:\\opsi.org\\opsiclientd\\state.json',
			'timeline_db': u'c:\\opsi.org\\opsiclientd\\timeline.sqlite',
			'server_cert_dir': u'c:\\opsi.org\\opsiclientd\\server-certs'
		},
		'cache_service': {
			'storage_dir': u'c:\\opsi.org\\cache',
		},
	}

	LINUX_DEFAULT_PATHS = {
		'global': {
			'log_dir': os.path.join('/var', 'log', 'opsi'),
			'state_file': os.path.join('/etc', 'opsi-client-agent', 'opsiclientd', 'state.json'),
			'timeline_db': os.path.join('/etc', 'opsi-client-agent', 'opsiclientd', 'timeline.sqlite'),
			'server_cert_dir': os.path.join('/var', 'lib', 'opsi-client-agent', 'opsiclientd', 'server-certs')
		},
		'cache_service': {
			'storage_dir': os.path.join('/var', 'cache', 'opsi-client-agent')
		},
	}

	def __init__(self):
		baseDir = self._getBaseDirectory()

		self._temporaryConfigServiceUrls = []
		self._temporaryDepotDrive = []

		self._config = {
			'system': {
				'program_files_dir': u'',
			},
			'global': {
				'base_dir': baseDir,
				'locale_dir': os.path.join(baseDir, 'locale'),
				'config_file': u'opsiclientd.conf',
				'log_file': u'opsiclientd.log',
				'log_level': LOG_NOTICE,
				'host_id': System.getFQDN().lower(),
				'opsi_host_key': u'',
				'wait_for_gui_timeout': 120,
				'block_login_notifier': u'',
				'verify_server_cert': False,
				'verify_server_cert_by_ca': False,
				'proxy_mode': u'static',
				'proxy_url': u'',
			},
			'config_service': {
				'url': [],
				'connection_timeout': 10,
				'user_cancelable_after': 0,
				'sync_time_from_service': False,
			},
			'depot_server': {
				'depot_id': u'',
				'url': u'',
				'drive': u'',
				'username': u'pcpatch',
			},
			'cache_service': {
				'product_cache_max_size': 6000000000,
				'extension_config_dir': u'',
			},
			'control_server': {
				'interface': '0.0.0.0',  # TODO
				'port': 4441,
				'ssl_server_key_file': u'opsiclientd.pem',
				'ssl_server_cert_file': u'opsiclientd.pem',
				'static_dir': u'static_html',
				'max_authentication_failures': 5,
			},
			'notification_server': {
				'interface': u'127.0.0.1',
				'start_port': 44000,
				'popup_port': 45000,
			},
			'opsiclientd_notifier': {
				'command': u'',
			},
			'action_processor': {
				'local_dir': u'',
				'remote_dir': u'',
				'filename': u'',
				'command': u'',
				'run_as_user': u'SYSTEM',
				'create_user': True,
				'delete_user': True,
				'create_environment': False,
			}
		}

		self._applySystemSpecificConfiguration()

	@staticmethod
	def _getBaseDirectory():
		if RUNNING_ON_WINDOWS:
			try:
				# TODO: could this be solved more elegant by using __file__
				# instead of hoping that we find the program here?
				baseDir = os.path.dirname(sys.argv[0])
			except Exception, e:
				logger.error(u"Failed to get base dir: %s" % e)
				baseDir = u''
		else:
			baseDir = os.path.join('/etc', 'opsi-client-agent')

		return baseDir

	def _applySystemSpecificConfiguration(self):
		defaultToApply = self.WINDOWS_DEFAULT_PATHS if RUNNING_ON_WINDOWS else self.LINUX_DEFAULT_PATHS

		for key in self._config:
			if key in defaultToApply:
				self._config[key].update(defaultToApply[key])

		baseDir = self._getBaseDirectory()
		self._config['cache_service']['extension_config_dir'] = os.path.join(baseDir, u'opsiclientd', 'extend.d')

		if RUNNING_ON_WINDOWS:
			systemDrive = System.getSystemDrive()
			logger.debug(
				'Running on windows: adapting paths to use system drive '
				'({0}).'.format(systemDrive)
			)

			self._config['cache_service']['storage_dir'] = os.path.join(systemDrive, 'opsi.org', 'cache')
			self._config['global']['config_file'] = os.path.join(baseDir, u'opsiclientd', 'opsiclientd.conf')
			self._config['global']['log_dir'] = os.path.join(systemDrive, 'tmp')
			self._config['global']['state_file'] = os.path.join(systemDrive, 'opsi.org', 'opsiclientd', 'state.json')
			self._config['global']['server_cert_dir'] = os.path.join(systemDrive, 'opsi.org', 'opsiclientd', 'server-certs')
			self._config['global']['timeline_db'] = os.path.join(systemDrive,  'opsi.org', 'opsiclientd', 'timeline.sqlite')
			self._config['system']['program_files_dir'] = System.getProgramFilesDir()

			if sys.getwindowsversion()[0] == 5:
				self._config['action_processor']['run_as_user'] = 'pcpatch'
		else:
			self._config['control_server']['static_dir'] = os.path.join(baseDir, 'opsiclientd', 'static_html')
			self._config['global']['config_file'] = os.path.join(baseDir, u'opsiclientd.conf')
			self._config['global']['log_file'] = os.path.join('/var', 'log', 'opsi', 'opsiclientd.log')

			if '64' in platform.architecture()[0]:
				arch = '64'
			else:
				arch = '32'

			self._config['action_processor']['remote_dir'] = self._config['action_processor']['remote_dir'].replace('%arch%', arch)

			sslCertDir = os.path.join('/etc', 'opsi-client-agent')

			for certPath in ('ssl_server_key_file', 'ssl_server_cert_file'):
				if sslCertDir not in self._config['control_server'][certPath]:
					self._config['control_server'][certPath] = os.path.join(sslCertDir, self._config['control_server'][certPath])

	def getDict(self):
		return self._config

	def get(self, section, option, raw=False):
		if not section:
			section = 'global'

		section = forceUnicodeLower(section.strip())
		option = forceUnicodeLower(option.strip())
		if section not in self._config:
			raise SectionNotFoundException(u"No such config section: {0}".format(section))
		if option not in self._config[section]:
			raise NoConfigOptionFoundException(u"No such config option in section '{0}': {1}".format(section, option))

		value = self._config[section][option]
		if not raw and isinstance(value, (unicode, str)) and (value.count('%') >= 2):
			value = self.replace(value)
		if isinstance(value, str):
			value = forceUnicode(value)
		return value

	def set(self, section, option, value):
		if not section:
			section = 'global'

		section = forceUnicodeLower(section).strip()
		option = forceUnicodeLower(option).strip()
		if isinstance(value, (str, unicode)):
			value = forceUnicode(value).strip()

		if (option == 'warning_time'):
			option = 'action_warning_time'
		elif (option == 'user_cancelable'):
			option = 'action_user_cancelable'

		logger.info(u"Setting config value %s.%s" % (section, option))
		logger.debug(u"set({0!r}, {1!r}, {2!r})".format(section, option, value))

		if (option.find('command') == -1) and (option.find('productids') == -1) and (option.find('exclude_product_group_ids') == -1) and (option.find('include_product_group_ids') == -1) and (value == ''):
			logger.warning(u"Refusing to set empty value for config value '%s' of section '%s'" % (option, section))
			return

		if (option == 'opsi_host_key'):
			if (len(value) != 32):
				raise ValueError("Bad opsi host key, length != 32")
			logger.addConfidentialString(value)

		if option in ('depot_id', 'host_id'):
			value = forceHostId(value.replace('_', '-'))

		if section in ('system',):
			return

		if option in ('log_level', 'wait_for_gui_timeout', 'popup_port', 'port', 'start_port', 'max_authentication_failures'):
			value = forceInt(value)

		if option in ('create_user', 'delete_user', 'verify_server_cert', 'verify_server_cert_by_ca', 'create_environment', 'active', 'sync_time_from_service'):
			value = forceBool(value)

		if option in ('exclude_product_group_ids', 'include_product_group_ids'):
			if not isinstance(value, list):
				value = [ x.strip() for x in value.split(",") ]
			else:
				value = forceList(value)

		if section not in self._config:
			self._config[section] = {}
		self._config[section][option] = value

		if (section == 'config_service') and (option == 'url'):
			urls = self._config[section][option]
			if not isinstance(urls, list):
				urls = forceUnicode(self._config[section][option]).split(u',')
			self._config[section][option] = []
			for url in forceUnicodeList(urls):
				url = url.strip()
				if not re.search('https?://[^/]+', url):
					logger.error("Bad config service url '%s'" % url)
				self._config[section][option].append(url)
		elif (section == 'config_service') and option in ('connection_timeout', 'user_cancelable_after'):
			self._config[section][option] = int(self._config[section][option])
			if (self._config[section][option] < 0):
				self._config[section][option] = 0
		elif (section == 'global') and (option == 'log_level'):
			logger.setFileLevel(self._config[section][option])
		elif (section == 'global') and (option == 'log_file'):
			logger.setLogFile(self._config[section][option])
		elif (section == 'global') and (option == 'server_cert_dir'):
			value = forceFilename(value)
			if not os.path.exists(value):
				os.makedirs(value)

			with open(os.path.join(value, 'cacert.pem'), 'w') as f:
				f.write(OPSI_CA)

	def replace(self, string, escaped=False):
		for (section, values) in self._config.items():
			if not isinstance(values, dict):
				continue
			for (key, value) in values.items():
				value = forceUnicode(value)
				if (string.find(u'"%' + forceUnicode(section) + u'.' + forceUnicode(key) + u'%"') != -1) and escaped:
					if (os.name == 'posix'):
						value = value.replace('"', '\\"')
					elif RUNNING_ON_WINDOWS:
						value = value.replace('"', '^"')
				newString = string.replace(u'%' + forceUnicode(section) + u'.' + forceUnicode(key) + u'%', value)

				if (newString != string):
					string = self.replace(newString, escaped)
		return forceUnicode(string)

	def readConfigFile(self, keepLog=False):
		''' Get settings from config file '''
		logger.notice(u"Trying to read config from file: '%s'" % self.get('global', 'config_file'))

		try:
			# Read Config-File
			config = IniFile(filename=self.get('global', 'config_file'), raw=True).parse()

			# Read log settings early
			if not keepLog and config.has_section('global'):
				debug = False
				if RUNNING_ON_WINDOWS:
					try:
						debug = forceBool(System.getRegistryValue(System.HKEY_LOCAL_MACHINE, "SYSTEM\\CurrentControlSet\\Services\\opsiclientd", "Debug"))
					except Exception:
						pass

				if not debug:
					if config.has_option('global', 'log_level'):
						self.set('global', 'log_level', config.get('global', 'log_level'))
					if config.has_option('global', 'log_file'):
						logFile = config.get('global', 'log_file')
						for i in (9, 8, 7, 6, 5, 4, 3, 2, 1, 0):
							slf = None
							dlf = None
							try:
								slf = logFile + u'.' + forceUnicode(i-1)
								if (i <= 0):
									slf = logFile
								dlf = logFile + u'.' + forceUnicode(i)
								if os.path.exists(slf):
									if os.path.exists(dlf):
										os.unlink(dlf)
									os.rename(slf, dlf)
							except Exception as e:
								logger.error(u"Failed to rename %s to %s: %s" % (slf, dlf, forceUnicode(e)))
						self.set('global', 'log_file', logFile)

			# Process all sections
			for section in config.sections():
				logger.debug(u"Processing section '%s' in config file: '%s'" % (section, self.get('global', 'config_file')))

				for (option, value) in config.items(section):
					option = option.lower()
					self.set(section.lower(), option, value)
		except Exception as e:
			# An error occured while trying to read the config file
			logger.error(u"Failed to read config file '%s': %s" % (self.get('global', 'config_file'), forceUnicode(e)))
			logger.logException(e)
			return
		logger.notice(u"Config read")
		logger.debug(u"Config is now:\n %s" % objectToBeautifiedText(self._config))

	def updateConfigFile(self):
		logger.notice(u"Updating config file: '%s'" % self.get('global', 'config_file'))

		try:
			configFile = IniFile(filename=self.get('global', 'config_file'), raw=True)
			configFile.setKeepOrdering(True)
			(config, comments) = configFile.parse(returnComments=True)
			changed = False
			for (section, values) in self._config.items():
				if not isinstance(values, dict):
					continue
				if section in ('system'):
					continue
				if not config.has_section(section):
					config.add_section(section)
					changed = True
				for (option, value) in values.items():
					if (section == 'global') and (option == 'config_file'):
						# Do not store these option
						continue
					if isinstance(value, list):
						value = u', '.join(forceUnicodeList(value))
					else:
						value = forceUnicode(value)
					if not config.has_option(section, option) or (config.get(section, option) != value):
						changed = True
						config.set(section, option, value)
			if changed:
				# Write back config file if changed
				configFile.generate(config, comments=comments)
				logger.notice(u"Config file '%s' written" % self.get('global', 'config_file'))
			else:
				logger.notice(u"No need to write config file '%s', config file is up to date" % self.get('global', 'config_file'))
		except Exception as e:
			# An error occured while trying to write the config file
			logger.logException(e)
			logger.error(u"Failed to write config file '%s': %s" % (self.get('global', 'config_file'), forceUnicode(e)))

	def setTemporaryDepotDrive(self, temporaryDepotDrive):
		self._temporaryDepotDrive = temporaryDepotDrive

	def getDepotDrive(self):
		if self._temporaryDepotDrive:
			return self._temporaryDepotDrive
		return self.get('depot_server', 'drive')

	def setTemporaryConfigServiceUrls(self, temporaryConfigServiceUrls):
		self._temporaryConfigServiceUrls = forceList(temporaryConfigServiceUrls)

	def getConfigServiceUrls(self, allowTemporaryConfigServiceUrls=True):
		if allowTemporaryConfigServiceUrls and self._temporaryConfigServiceUrls:
			return self._temporaryConfigServiceUrls
		return self.get('config_service', 'url')

	def selectDepotserver(self, configService, event, productIds=[], cifsOnly=True, masterOnly=False):
		productIds = forceProductIdList(productIds)

		logger.notice(u"Selecting depot for products %s" % productIds)
		logger.notice(u"MasterOnly --> '%s'" % masterOnly)

		if event and event.eventConfig.useCachedProducts:
			cacheDepotDir = os.path.join(self.get('cache_service', 'storage_dir'), 'depot').replace('\\', '/').replace('//', '/')
			logger.notice(u"Using depot cache: %s" % cacheDepotDir)
			self.setTemporaryDepotDrive(cacheDepotDir.split(':')[0] + u':')
			self.set('depot_server', 'url', 'smb://localhost/noshare/' + ('/'.join(cacheDepotDir.split('/')[1:])))
			return

		if not configService:
			raise Exception(u"Not connected to config service")

		selectedDepot = None

		configService.backend_setOptions({"addConfigStateDefaults": True})

		depotIds = []
		configStates = []
		dynamicDepot = False
		depotProtocol = 'cifs'
		configStates = configService.configState_getObjects(
			configId=['clientconfig.depot.dynamic', 'clientconfig.depot.protocol', 'opsiclientd.depot_server.depot_id', 'opsiclientd.depot_server.url'],
			objectId=self.get('global', 'host_id')
		)
		for configState in configStates:
			if not configState.values or not configState.values[0]:
				continue
			if (configState.configId == 'opsiclientd.depot_server.url') and configState.values:
				try:
					depotUrl = forceUrl(configState.values[0])
					self.set('depot_server', 'depot_id', u'')
					self.set('depot_server', 'url', depotUrl)
					logger.notice(u"Depot url was set to '%s' from configState %s" % (depotUrl, configState))
					return
				except Exception as e:
					logger.error(u"Failed to set depot url from values %s in configState %s: %s" % (configState.values, configState, e))
			elif (configState.configId == 'opsiclientd.depot_server.depot_id') and configState.values:
				try:
					depotId = forceHostId(configState.values[0])
					depotIds.append(depotId)
					logger.notice(u"Depot was set to '%s' from configState %s" % (depotId, configState))
				except Exception as e:
					logger.error(u"Failed to set depot id from values %s in configState %s: %s" % (configState.values, configState, e))
			elif not masterOnly and (configState.configId == 'clientconfig.depot.dynamic') and configState.values:
				dynamicDepot = forceBool(configState.values[0])
			elif (configState.configId == 'clientconfig.depot.protocol') and configState.values and configState.values[0] and (configState.values[0] == 'webdav'):
				depotProtocol = 'webdav'

		if dynamicDepot:
			if not depotIds:
				logger.info(u"Dynamic depot selection enabled")
			else:
				logger.info(u"Dynamic depot selection enabled, but depot is already selected")
		else:
			logger.info(u"Dynamic depot selection disabled")

		if not depotIds:
			clientToDepotservers = configService.configState_getClientToDepotserver(
				clientIds=[self.get('global', 'host_id')],
				masterOnly=(not dynamicDepot),
				productIds=productIds
			)
			if not clientToDepotservers:
				raise Exception(u"Failed to get depot config from service")

			depotIds = [clientToDepotservers[0]['depotId']]
			if dynamicDepot:
				depotIds.extend(clientToDepotservers[0].get('alternativeDepotIds', []))

		masterDepot = None
		alternativeDepots = []
		for depot in configService.host_getObjects(type='OpsiDepotserver', id=depotIds):
<<<<<<< HEAD
			if (depot.id == depotIds[0]):
=======
			if depot.id == depotIds[0]:
>>>>>>> 7728e7ea
				masterDepot = depot
			else:
				alternativeDepots.append(depot)

		if not masterDepot:
			raise Exception(u"Failed to get info for master depot '%s'" % depotIds[0])

		logger.info(u"Master depot for products %s is %s" % (productIds, masterDepot.id))
		selectedDepot = masterDepot
		if dynamicDepot:
			if alternativeDepots:
				logger.info(u"Got alternative depots for products: %s" % productIds)
				for i, depot in enumerate(alternativeDepots, start=1):
					logger.info(u"{:d}. alternative depot is {}", i, depot.id)

				try:
					defaultInterface = None
					networkInterfaces = System.getNetworkInterfaces()
					if not networkInterfaces:
						raise Exception(u"No network interfaces found")
					for networkInterface in networkInterfaces:
						logger.info(u"Found network interface: %s" % networkInterface)
					defaultInterface = networkInterfaces[0]
					for networkInterface in networkInterfaces:
						if (networkInterface.ipAddressList.ipAddress == '0.0.0.0'):
							continue
						if networkInterface.gatewayList.ipAddress:
							defaultInterface = networkInterface
							break
					clientConfig = {
						"clientId": self.get('global', 'host_id'),
						"opsiHostKey": self.get('global', 'opsi_host_key'),
						"ipAddress": forceUnicode(defaultInterface.ipAddressList.ipAddress),
						"netmask": forceUnicode(defaultInterface.ipAddressList.ipMask),
						"defaultGateway": forceUnicode(defaultInterface.gatewayList.ipAddress)
					}

					logger.info(u"Passing client configuration to depot selection algorithm: %s" % clientConfig)

					depotSelectionAlgorithm = configService.getDepotSelectionAlgorithm()
					logger.debug2(u"depotSelectionAlgorithm:\n%s" % depotSelectionAlgorithm)
					exec(depotSelectionAlgorithm)
					selectedDepot = selectDepot(clientConfig=clientConfig, masterDepot=masterDepot, alternativeDepots=alternativeDepots)
					if not selectedDepot:
						selectedDepot = masterDepot
				except Exception as e:
					logger.logException(e)
					logger.error(u"Failed to select depot: %s" % e)
			else:
				logger.info(u"No alternative depot for products: %s" % productIds)
		logger.notice(u"Selected depot is: %s" % selectedDepot)
		self.set('depot_server', 'depot_id', selectedDepot.id)
		if (depotProtocol == 'webdav') and not cifsOnly:
			self.set('depot_server', 'url', selectedDepot.depotWebdavUrl)
		else:
			self.set('depot_server', 'url', selectedDepot.depotRemoteUrl)

	def getDepotserverCredentials(self, configService):
		if not configService:
			raise Exception(u"Not connected to config service")

		depotServerUsername = self.get('depot_server', 'username')
<<<<<<< HEAD
		encryptedDepotServerPassword = u''
		if configService.isLegacyOpsi():
			encryptedDepotServerPassword = configService.getPcpatchPassword(self.get('global', 'host_id'))
		else:
			encryptedDepotServerPassword = configService.user_getCredentials(username=u'pcpatch', hostId=self.get('global', 'host_id'))['password']

=======
		encryptedDepotServerPassword = configService.user_getCredentials(
			username=u'pcpatch',
			hostId=self.get('global', 'host_id')
		)['password']
>>>>>>> 7728e7ea
		depotServerPassword = blowfishDecrypt(self.get('global', 'opsi_host_key'), encryptedDepotServerPassword)
		logger.addConfidentialString(depotServerPassword)
		logger.debug(u"Using username '%s' for depot connection" % depotServerUsername)
		return (depotServerUsername, depotServerPassword)

	def getFromService(self, configService):
		''' Get settings from service '''
		logger.notice(u"Getting config from service")
		if not configService:
			raise Exception(u"Config service is undefined")

<<<<<<< HEAD
		if configService.isLegacyOpsi():
			for (key, value) in configService.getNetworkConfig_hash(self.get('global', 'host_id')).items():
				if (key.lower() == 'depotid'):
					depotId = value
					self.set('depot_server', 'depot_id', depotId)
					self.set('depot_server', 'url', configService.getDepot_hash(depotId)['depotRemoteUrl'])
				elif (key.lower() == 'depotdrive'):
					self.set('depot_server', 'drive', value)
				elif (key.lower() == 'nextbootserviceurl'):
					if '/rpc' not in value:
						logger.debug(u'Appending /rpc to service URL...')
						value = value + '/rpc'
					self.set('config_service', 'url', [value])
				else:
					logger.info(u"Unhandled network config key '%s'" % key)

			logger.notice(u"Got network config from service")

			for (key, value) in configService.getGeneralConfig_hash(self.get('global', 'host_id')).items():
=======
		configService.backend_setOptions({"addConfigStateDefaults": True})
		for configState in configService.configState_getObjects(objectId=self.get('global', 'host_id')):
			logger.info(u"Got config state from service: configId %s, values %s" % (configState.configId, configState.values))

			if not configState.values:
				continue

			if configState.configId == u'clientconfig.configserver.url':
				self.set('config_service', 'url', configState.values)
			elif configState.configId == u'clientconfig.depot.drive':
				self.set('depot_server', 'drive', configState.values[0])
			elif configState.configId == u'clientconfig.depot.id':
				self.set('depot_server', 'depot_id', configState.values[0])
			elif configState.configId == u'clientconfig.depot.user':
				self.set('depot_server', 'username', configState.values[0])
			elif configState.configId.startswith(u'opsiclientd.'):
>>>>>>> 7728e7ea
				try:
					parts = configState.configId.lower().split('.')
					if (len(parts) < 3):
						continue

<<<<<<< HEAD
					self.set(section=parts[1], option=parts[2], value=value)
				except Exception as e:
					logger.error(u"Failed to process general config key '%s:%s': %s" % (key, value, forceUnicode(e)))
		else:
			defaultSetting = configService.backend_getOptions().get('addConfigStateDefaults', False)
			configService.backend_setOptions({"addConfigStateDefaults": True})
			try:
				for configState in configService.configState_getObjects(objectId=self.get('global', 'host_id')):
					logger.info(u"Got config state from service: {0!r}".format(configState))

					if not configState.values:
						logger.debug(u"No values - skipping {0!r}".format(configState.configId))
						continue

					if configState.configId == u'clientconfig.configserver.url':
						self.set('config_service', 'url', configState.values)
					elif configState.configId == u'clientconfig.depot.drive':
						self.set('depot_server', 'drive', configState.values[0])
					elif configState.configId == u'clientconfig.depot.id':
						self.set('depot_server', 'depot_id', configState.values[0])
					elif configState.configId.startswith(u'opsiclientd.'):
						try:
							parts = configState.configId.lower().split('.')
							if len(parts) < 3:
								logger.debug(u"Expected at least 3 parts in {0!r} - skipping.".format(configState.configId))
								continue

							self.set(section=parts[1], option=parts[2], value=configState.values[0])
						except Exception as error:
							logger.error(u"Failed to process configState {0!r}: {1}".format(configState.configId, forceUnicode(error)))
					else:
						logger.debug("Skipping non-opsiclientd-config {0!r}".format(configState.configId))
			finally:
				configService.backend_setOptions({"addConfigStateDefaults": defaultSetting})

=======
					self.set(section=parts[1], option=parts[2], value=configState.values[0])
				except Exception as e:
					logger.error(u"Failed to process configState '%s': %s" % (configState.configId, forceUnicode(e)))

>>>>>>> 7728e7ea
		logger.notice(u"Got config from service")
		logger.debug(u"Config is now:\n %s" % objectToBeautifiedText(self.getDict()))


class Config(ConfigImplementation):
	# Storage for the instance reference
	__instance = None

	def __init__(self):
		""" Create singleton instance """

		# Check whether we already have an instance
		if Config.__instance is None:
			# Create and remember instance
			Config.__instance = ConfigImplementation()

		# Store instance reference as the only member in the handle
		self.__dict__['_Config__instance'] = Config.__instance

	def __getattr__(self, attr):
		""" Delegate access to implementation """
		return getattr(self.__instance, attr)

	def __setattr__(self, attr, value):
		""" Delegate access to implementation """
<<<<<<< HEAD
		return setattr(self.__instance, attr, value)

	def _reset(self):
		"""
		Throwing away the Singleton behaviour.
		Please do only use this in tests.
		"""
		Config.__instance = None
		if '_Config__instance' in self.__dict__:
			del self.__dict__['_Config__instance']
=======
		return setattr(self.__instance, attr, value)
>>>>>>> 7728e7ea
<|MERGE_RESOLUTION|>--- conflicted
+++ resolved
@@ -1,8 +1,8 @@
 # -*- coding: utf-8 -*-
-<<<<<<< HEAD
-
-# This file is part of the desktop management solution opsi
-# Copyright (C) 2010-2016 uib GmbH <info@uib.de>
+
+# opsiclientd is part of the desktop management solution opsi
+# (open pc server integration) http://www.opsi.org
+# Copyright (C) 2010-2019 uib GmbH <info@uib.de>
 
 # This program is free software: you can redistribute it and/or modify
 # it under the terms of the GNU Affero General Public License as
@@ -17,59 +17,25 @@
 # You should have received a copy of the GNU Affero General Public License
 # along with this program.  If not, see <http://www.gnu.org/licenses/>.
 """
-Configuration of opsiclientd.
-
-:author: Jan Schneider <j.schneider@uib.de>
-:author: Erol Ueluekmen <e.ueluekmen@uib.de>
-:author: Niko Wenselowski <n.wenselowski@uib.de>
-=======
-
-# opsiclientd is part of the desktop management solution opsi
-# (open pc server integration) http://www.opsi.org
-# Copyright (C) 2010-2019 uib GmbH <info@uib.de>
-
-# This program is free software: you can redistribute it and/or modify
-# it under the terms of the GNU Affero General Public License as
-# published by the Free Software Foundation, either version 3 of the
-# License, or (at your option) any later version.
-
-# This program is distributed in the hope that it will be useful,
-# but WITHOUT ANY WARRANTY; without even the implied warranty of
-# MERCHANTABILITY or FITNESS FOR A PARTICULAR PURPOSE.  See the
-# GNU Affero General Public License for more details.
-
-# You should have received a copy of the GNU Affero General Public License
-# along with this program.  If not, see <http://www.gnu.org/licenses/>.
-"""
 Configuring opsiclientd.
 
 :copyright: uib GmbH <info@uib.de>
 :author: Jan Schneider <j.schneider@uib.de>
 :author: Erol Ueluekmen <e.ueluekmen@uib.de>
->>>>>>> 7728e7ea
 :license: GNU Affero General Public License version 3
 """
 
 import os
-<<<<<<< HEAD
 import platform
-=======
->>>>>>> 7728e7ea
 import re
 import sys
 
 from OPSI.Logger import Logger, LOG_NOTICE
-<<<<<<< HEAD
 from OPSI.Types import (
 	forceBool, forceHostId, forceInt, forceFilename, forceList,
 	forceProductIdList, forceUnicode, forceUnicodeLower, forceUrl,
 	forceUnicodeList
 )
-=======
-from OPSI.Types import (forceBool, forceFilename, forceInt, forceHostId,
-	forceList, forceProductIdList, forceUnicode, forceUnicodeLower,
-	forceUnicodeList, forceUrl)
->>>>>>> 7728e7ea
 from OPSI.Util import objectToBeautifiedText, blowfishDecrypt
 from OPSI.Util.File import IniFile
 from OPSI import System
@@ -102,11 +68,8 @@
 QuBW/YzuIIiknjESIHBVA6YWeLNR
 -----END CERTIFICATE-----'''
 
-<<<<<<< HEAD
 logger = Logger()
 
-=======
->>>>>>> 7728e7ea
 
 def getLogFormat(moduleName):
 	"""
@@ -116,7 +79,6 @@
 	return u'[%l] [%D] [{name}] %M   (%F|%N)'.format(name=name)
 
 
-<<<<<<< HEAD
 class SectionNotFoundException(ValueError):
 	pass
 
@@ -125,8 +87,6 @@
 	pass
 
 
-=======
->>>>>>> 7728e7ea
 class ConfigImplementation(object):
 	WINDOWS_DEFAULT_PATHS = {
 		'global': {
@@ -578,11 +538,7 @@
 		masterDepot = None
 		alternativeDepots = []
 		for depot in configService.host_getObjects(type='OpsiDepotserver', id=depotIds):
-<<<<<<< HEAD
-			if (depot.id == depotIds[0]):
-=======
 			if depot.id == depotIds[0]:
->>>>>>> 7728e7ea
 				masterDepot = depot
 			else:
 				alternativeDepots.append(depot)
@@ -645,19 +601,10 @@
 			raise Exception(u"Not connected to config service")
 
 		depotServerUsername = self.get('depot_server', 'username')
-<<<<<<< HEAD
-		encryptedDepotServerPassword = u''
-		if configService.isLegacyOpsi():
-			encryptedDepotServerPassword = configService.getPcpatchPassword(self.get('global', 'host_id'))
-		else:
-			encryptedDepotServerPassword = configService.user_getCredentials(username=u'pcpatch', hostId=self.get('global', 'host_id'))['password']
-
-=======
 		encryptedDepotServerPassword = configService.user_getCredentials(
 			username=u'pcpatch',
 			hostId=self.get('global', 'host_id')
 		)['password']
->>>>>>> 7728e7ea
 		depotServerPassword = blowfishDecrypt(self.get('global', 'opsi_host_key'), encryptedDepotServerPassword)
 		logger.addConfidentialString(depotServerPassword)
 		logger.debug(u"Using username '%s' for depot connection" % depotServerUsername)
@@ -669,32 +616,12 @@
 		if not configService:
 			raise Exception(u"Config service is undefined")
 
-<<<<<<< HEAD
-		if configService.isLegacyOpsi():
-			for (key, value) in configService.getNetworkConfig_hash(self.get('global', 'host_id')).items():
-				if (key.lower() == 'depotid'):
-					depotId = value
-					self.set('depot_server', 'depot_id', depotId)
-					self.set('depot_server', 'url', configService.getDepot_hash(depotId)['depotRemoteUrl'])
-				elif (key.lower() == 'depotdrive'):
-					self.set('depot_server', 'drive', value)
-				elif (key.lower() == 'nextbootserviceurl'):
-					if '/rpc' not in value:
-						logger.debug(u'Appending /rpc to service URL...')
-						value = value + '/rpc'
-					self.set('config_service', 'url', [value])
-				else:
-					logger.info(u"Unhandled network config key '%s'" % key)
-
-			logger.notice(u"Got network config from service")
-
-			for (key, value) in configService.getGeneralConfig_hash(self.get('global', 'host_id')).items():
-=======
 		configService.backend_setOptions({"addConfigStateDefaults": True})
 		for configState in configService.configState_getObjects(objectId=self.get('global', 'host_id')):
-			logger.info(u"Got config state from service: configId %s, values %s" % (configState.configId, configState.values))
+			logger.info(u"Got config state from service: {0!r}".format(configState))
 
 			if not configState.values:
+				logger.debug(u"No values - skipping {0!r}".format(configState.configId))
 				continue
 
 			if configState.configId == u'clientconfig.configserver.url':
@@ -706,54 +633,16 @@
 			elif configState.configId == u'clientconfig.depot.user':
 				self.set('depot_server', 'username', configState.values[0])
 			elif configState.configId.startswith(u'opsiclientd.'):
->>>>>>> 7728e7ea
 				try:
 					parts = configState.configId.lower().split('.')
-					if (len(parts) < 3):
+					if len(parts) < 3:
+						logger.debug(u"Expected at least 3 parts in {0!r} - skipping.".format(configState.configId))
 						continue
 
-<<<<<<< HEAD
-					self.set(section=parts[1], option=parts[2], value=value)
-				except Exception as e:
-					logger.error(u"Failed to process general config key '%s:%s': %s" % (key, value, forceUnicode(e)))
-		else:
-			defaultSetting = configService.backend_getOptions().get('addConfigStateDefaults', False)
-			configService.backend_setOptions({"addConfigStateDefaults": True})
-			try:
-				for configState in configService.configState_getObjects(objectId=self.get('global', 'host_id')):
-					logger.info(u"Got config state from service: {0!r}".format(configState))
-
-					if not configState.values:
-						logger.debug(u"No values - skipping {0!r}".format(configState.configId))
-						continue
-
-					if configState.configId == u'clientconfig.configserver.url':
-						self.set('config_service', 'url', configState.values)
-					elif configState.configId == u'clientconfig.depot.drive':
-						self.set('depot_server', 'drive', configState.values[0])
-					elif configState.configId == u'clientconfig.depot.id':
-						self.set('depot_server', 'depot_id', configState.values[0])
-					elif configState.configId.startswith(u'opsiclientd.'):
-						try:
-							parts = configState.configId.lower().split('.')
-							if len(parts) < 3:
-								logger.debug(u"Expected at least 3 parts in {0!r} - skipping.".format(configState.configId))
-								continue
-
-							self.set(section=parts[1], option=parts[2], value=configState.values[0])
-						except Exception as error:
-							logger.error(u"Failed to process configState {0!r}: {1}".format(configState.configId, forceUnicode(error)))
-					else:
-						logger.debug("Skipping non-opsiclientd-config {0!r}".format(configState.configId))
-			finally:
-				configService.backend_setOptions({"addConfigStateDefaults": defaultSetting})
-
-=======
 					self.set(section=parts[1], option=parts[2], value=configState.values[0])
 				except Exception as e:
 					logger.error(u"Failed to process configState '%s': %s" % (configState.configId, forceUnicode(e)))
 
->>>>>>> 7728e7ea
 		logger.notice(u"Got config from service")
 		logger.debug(u"Config is now:\n %s" % objectToBeautifiedText(self.getDict()))
 
@@ -779,7 +668,6 @@
 
 	def __setattr__(self, attr, value):
 		""" Delegate access to implementation """
-<<<<<<< HEAD
 		return setattr(self.__instance, attr, value)
 
 	def _reset(self):
@@ -789,7 +677,4 @@
 		"""
 		Config.__instance = None
 		if '_Config__instance' in self.__dict__:
-			del self.__dict__['_Config__instance']
-=======
-		return setattr(self.__instance, attr, value)
->>>>>>> 7728e7ea
+			del self.__dict__['_Config__instance']