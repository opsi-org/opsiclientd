# -*- coding: utf-8 -*-

# opsiclientd is part of the desktop management solution opsi
# (open pc server integration) http://www.opsi.org
# Copyright (C) 2010-2019 uib GmbH <info@uib.de>

# This program is free software: you can redistribute it and/or modify
# it under the terms of the GNU Affero General Public License as
# published by the Free Software Foundation, either version 3 of the
# License, or (at your option) any later version.

# This program is distributed in the hope that it will be useful,
# but WITHOUT ANY WARRANTY; without even the implied warranty of
# MERCHANTABILITY or FITNESS FOR A PARTICULAR PURPOSE.  See the
# GNU Affero General Public License for more details.

# You should have received a copy of the GNU Affero General Public License
# along with this program.  If not, see <http://www.gnu.org/licenses/>.
"""
Configuring opsiclientd.

:copyright: uib GmbH <info@uib.de>
:author: Jan Schneider <j.schneider@uib.de>
:author: Erol Ueluekmen <e.ueluekmen@uib.de>
:license: GNU Affero General Public License version 3
"""

import os
import platform
import re
import sys

from OPSI.Logger import Logger, LOG_NOTICE
from OPSI.Types import (
<<<<<<< HEAD
	forceBool, forceHostId, forceInt, forceFilename, forceList,
	forceProductIdList, forceUnicode, forceUnicodeLower, forceUrl,
	forceUnicodeList
)
=======
	forceBool, forceFilename, forceInt, forceHostId, forceList,
	forceProductIdList, forceUnicode, forceUnicodeLower, forceUnicodeList,
	forceUrl)
>>>>>>> be793590
from OPSI.Util import objectToBeautifiedText, blowfishDecrypt
from OPSI.Util.File import IniFile
from OPSI import System
from ocdlib.SystemCheck import RUNNING_ON_WINDOWS

OPSI_CA = '''-----BEGIN CERTIFICATE-----
MIIEYTCCA0mgAwIBAgIJAO5oKZZR8dQkMA0GCSqGSIb3DQEBBQUAMH0xCzAJBgNV
BAYTAkRFMRgwFgYDVQQIEw9SaGVpbmxhbmQtUGZhbHoxDjAMBgNVBAcTBU1haW56
MREwDwYDVQQKEwh1aWIgR21iSDEVMBMGA1UEAxMMb3BzaSBSb290IENBMRowGAYJ
KoZIhvcNAQkBFgtpbmZvQHVpYi5kZTAeFw0xMTA2MDExMDI2NTNaFw0yMTA1Mjkx
MDI2NTNaMH0xCzAJBgNVBAYTAkRFMRgwFgYDVQQIEw9SaGVpbmxhbmQtUGZhbHox
DjAMBgNVBAcTBU1haW56MREwDwYDVQQKEwh1aWIgR21iSDEVMBMGA1UEAxMMb3Bz
aSBSb290IENBMRowGAYJKoZIhvcNAQkBFgtpbmZvQHVpYi5kZTCCASIwDQYJKoZI
hvcNAQEBBQADggEPADCCAQoCggEBAJxU7TXeNrwXPlsermmdRxvPkzaNqE7q9oev
lTLrdzMFNXekpg7nTMdvMEcPezHgkxrzRnIFrbyCKebVHvYBMYDSMefL0PGdBufW
vRuQVH5VtdjCZ3SJWHjrLHeV4RCddS/5f1Mx9mxaXuO/0qtpttFQKQ7wHU5a/8eE
Y2P+ZY7K4s8E/ZA2V3Tu6HxZJIt/JG0HoGrgEShb5hhRlpTVP5gRl/14qaZp9JZq
Hn7UHMEJlWLb7EXzY7wRIiHmI//V69X9ARrkS5axbDddatlZBEGonSfgObna5YOO
6Lx5aiq/PyYMEA6YWG+le//KgxexLCf5t5i8PEiFLuBrXCrKDG0CAwEAAaOB4zCB
4DAdBgNVHQ4EFgQUYr4TyTM6odj+hYr3luci6pnFtzEwgbAGA1UdIwSBqDCBpYAU
Yr4TyTM6odj+hYr3luci6pnFtzGhgYGkfzB9MQswCQYDVQQGEwJERTEYMBYGA1UE
CBMPUmhlaW5sYW5kLVBmYWx6MQ4wDAYDVQQHEwVNYWluejERMA8GA1UEChMIdWli
IEdtYkgxFTATBgNVBAMTDG9wc2kgUm9vdCBDQTEaMBgGCSqGSIb3DQEJARYLaW5m
b0B1aWIuZGWCCQDuaCmWUfHUJDAMBgNVHRMEBTADAQH/MA0GCSqGSIb3DQEBBQUA
A4IBAQCFSalk9ngRf+03YW6StULDkuMSRF6oj1A5J3eRZzXTL1uckTseXm5CK13d
OgxjZtgzD/TiVWoOmxGPVA+YYjLKpVUpPWu6opAG8cy705MeNxfAHLj+mn+joAxn
qjjH46t2W6hdcz0x86bIVSda97/erARX8ALBreI3e3iIH9D2de8IH5uj6q0UTO/P
YJHaSeCITO1g+NXisCS/aEfL+yUjXjErQaiRjtyj0aHDxj114GVvbKUOUfHqqa6X
USZQNXthwmMy0+iIgQLAmBDu9Tz53p+yqHIhS+7eYNfzh2HeIG3EY515ncnZG2Xi
QuBW/YzuIIiknjESIHBVA6YWeLNR
-----END CERTIFICATE-----'''

logger = Logger()


def getLogFormat(moduleName):
	"""
	Returns a constant logformat for all modules.
	"""
	name = u' %-30s' % moduleName
	return u'[%l] [%D] [{name}] %M   (%F|%N)'.format(name=name)


class SectionNotFoundException(ValueError):
	pass


class NoConfigOptionFoundException(ValueError):
	pass


class ConfigImplementation(object):
	WINDOWS_DEFAULT_PATHS = {
		'global': {
			'log_dir': u'c:\\tmp',
			'state_file': u'c:\\opsi.org\\opsiclientd\\state.json',
			'timeline_db': u'c:\\opsi.org\\opsiclientd\\timeline.sqlite',
			'server_cert_dir': u'c:\\opsi.org\\opsiclientd\\server-certs'
		},
		'cache_service': {
			'storage_dir': u'c:\\opsi.org\\cache',
		},
	}

	LINUX_DEFAULT_PATHS = {
		'global': {
			'log_dir': os.path.join('/var', 'log', 'opsi'),
			'state_file': os.path.join('/etc', 'opsi-client-agent', 'opsiclientd', 'state.json'),
			'timeline_db': os.path.join('/etc', 'opsi-client-agent', 'opsiclientd', 'timeline.sqlite'),
			'server_cert_dir': os.path.join('/var', 'lib', 'opsi-client-agent', 'opsiclientd', 'server-certs')
		},
		'cache_service': {
			'storage_dir': os.path.join('/var', 'cache', 'opsi-client-agent')
		},
	}

	def __init__(self):
		baseDir = self._getBaseDirectory()

		self._temporaryConfigServiceUrls = []
		self._temporaryDepotDrive = []

		self._config = {
			'system': {
				'program_files_dir': u'',
			},
			'global': {
				'base_dir': baseDir,
				'locale_dir': os.path.join(baseDir, 'locale'),
				'config_file': u'opsiclientd.conf',
				'log_file': u'opsiclientd.log',
				'log_level': LOG_NOTICE,
				'host_id': System.getFQDN().lower(),
				'opsi_host_key': u'',
				'wait_for_gui_timeout': 120,
				'block_login_notifier': u'',
				'verify_server_cert': False,
				'verify_server_cert_by_ca': False,
				'proxy_mode': u'static',
				'proxy_url': u'',
			},
			'config_service': {
				'url': [],
				'connection_timeout': 10,
				'user_cancelable_after': 0,
				'sync_time_from_service': False,
			},
			'depot_server': {
				'depot_id': u'',
				'url': u'',
				'drive': u'',
				'username': u'pcpatch',
			},
			'cache_service': {
				'product_cache_max_size': 6000000000,
				'extension_config_dir': u'',
			},
			'control_server': {
				'interface': '0.0.0.0',  # TODO
				'port': 4441,
				'ssl_server_key_file': u'opsiclientd.pem',
				'ssl_server_cert_file': u'opsiclientd.pem',
				'static_dir': u'static_html',
				'max_authentication_failures': 5,
			},
			'notification_server': {
				'interface': u'127.0.0.1',
				'start_port': 44000,
				'popup_port': 45000,
			},
			'opsiclientd_notifier': {
				'command': u'',
			},
			'action_processor': {
				'local_dir': u'',
				'remote_dir': u'',
				'filename': u'',
				'command': u'',
				'run_as_user': u'SYSTEM',
				'create_user': True,
				'delete_user': True,
				'create_environment': False,
			}
		}

		self._applySystemSpecificConfiguration()

	@staticmethod
	def _getBaseDirectory():
		if RUNNING_ON_WINDOWS:
			try:
				# TODO: could this be solved more elegant by using __file__
				# instead of hoping that we find the program here?
				baseDir = os.path.dirname(sys.argv[0])
			except Exception, e:
				logger.error(u"Failed to get base dir: %s" % e)
				baseDir = u''
		else:
			baseDir = os.path.join('/etc', 'opsi-client-agent')

		return baseDir

	def _applySystemSpecificConfiguration(self):
		defaultToApply = self.WINDOWS_DEFAULT_PATHS if RUNNING_ON_WINDOWS else self.LINUX_DEFAULT_PATHS

		for key in self._config:
			if key in defaultToApply:
				self._config[key].update(defaultToApply[key])

		baseDir = self._getBaseDirectory()
		self._config['cache_service']['extension_config_dir'] = os.path.join(baseDir, u'opsiclientd', 'extend.d')

		if RUNNING_ON_WINDOWS:
			systemDrive = System.getSystemDrive()
			logger.debug(
				'Running on windows: adapting paths to use system drive '
				'({0}).'.format(systemDrive)
			)

			self._config['cache_service']['storage_dir'] = os.path.join(systemDrive, 'opsi.org', 'cache')
			self._config['global']['config_file'] = os.path.join(baseDir, u'opsiclientd', 'opsiclientd.conf')
			self._config['global']['log_dir'] = os.path.join(systemDrive, 'tmp')
			self._config['global']['state_file'] = os.path.join(systemDrive, 'opsi.org', 'opsiclientd', 'state.json')
			self._config['global']['server_cert_dir'] = os.path.join(systemDrive, 'opsi.org', 'opsiclientd', 'server-certs')
			self._config['global']['timeline_db'] = os.path.join(systemDrive,  'opsi.org', 'opsiclientd', 'timeline.sqlite')
			self._config['system']['program_files_dir'] = System.getProgramFilesDir()

			if sys.getwindowsversion()[0] == 5:
				self._config['action_processor']['run_as_user'] = 'pcpatch'
		else:
			self._config['control_server']['static_dir'] = os.path.join(baseDir, 'opsiclientd', 'static_html')
			self._config['global']['config_file'] = os.path.join(baseDir, u'opsiclientd.conf')
			self._config['global']['log_file'] = os.path.join('/var', 'log', 'opsi', 'opsiclientd.log')

			if '64' in platform.architecture()[0]:
				arch = '64'
			else:
				arch = '32'

			self._config['action_processor']['remote_dir'] = self._config['action_processor']['remote_dir'].replace('%arch%', arch)

			sslCertDir = os.path.join('/etc', 'opsi-client-agent')

			for certPath in ('ssl_server_key_file', 'ssl_server_cert_file'):
				if sslCertDir not in self._config['control_server'][certPath]:
					self._config['control_server'][certPath] = os.path.join(sslCertDir, self._config['control_server'][certPath])

	def getDict(self):
		return self._config

	def get(self, section, option, raw=False):
		if not section:
			section = 'global'
<<<<<<< HEAD

		section = forceUnicodeLower(section.strip())
		option = forceUnicodeLower(option.strip())
		if section not in self._config:
			raise SectionNotFoundException(u"No such config section: {0}".format(section))
		if option not in self._config[section]:
			raise NoConfigOptionFoundException(u"No such config option in section '{0}': {1}".format(section, option))
=======
		section = unicode(section).strip().lower()
		option = unicode(option).strip().lower()
		if section not in self._config:
			raise ValueError(u"No such config section: %s" % section)
		if option not in self._config[section]:
			raise ValueError(u"No such config option in section '%s': %s" % (section, option))
>>>>>>> be793590

		value = self._config[section][option]
		if not raw and isinstance(value, (unicode, str)) and (value.count('%') >= 2):
			value = self.replace(value)
		if isinstance(value, str):
			value = forceUnicode(value)
		return value

	def set(self, section, option, value):
		if not section:
			section = 'global'

		section = forceUnicodeLower(section).strip()
		if section == 'system':
			return

		option = forceUnicodeLower(option).strip()
		if isinstance(value, (str, unicode)):
			value = forceUnicode(value).strip()

		if (option == 'warning_time'):
			option = 'action_warning_time'
		elif (option == 'user_cancelable'):
			option = 'action_user_cancelable'

		logger.info(u"Setting config value %s.%s" % (section, option))
		logger.debug(u"set({0!r}, {1!r}, {2!r})".format(section, option, value))

		if (option.find('command') == -1) and (option.find('productids') == -1) and (option.find('exclude_product_group_ids') == -1) and (option.find('include_product_group_ids') == -1) and (value == ''):
			logger.warning(u"Refusing to set empty value for config value '%s' of section '%s'" % (option, section))
			return

		if option == 'opsi_host_key':
			if len(value) != 32:
				raise ValueError("Bad opsi host key, length != 32")
			logger.addConfidentialString(value)
		elif option in ('depot_id', 'host_id'):
			value = forceHostId(value.replace('_', '-'))
		elif option in ('log_level', 'wait_for_gui_timeout', 'popup_port', 'port', 'start_port', 'max_authentication_failures'):
			value = forceInt(value)
		elif option in ('create_user', 'delete_user', 'verify_server_cert', 'verify_server_cert_by_ca', 'create_environment', 'active', 'sync_time_from_service'):
			value = forceBool(value)
		elif option in ('exclude_product_group_ids', 'include_product_group_ids'):
			if not isinstance(value, list):
				value = [x.strip() for x in value.split(",")]
			else:
				value = forceList(value)

		if section not in self._config:
			self._config[section] = {}

		self._config[section][option] = value

		if (section == 'config_service') and (option == 'url'):
			urls = self._config[section][option]
			if not isinstance(urls, list):
				urls = forceUnicode(self._config[section][option]).split(u',')
			self._config[section][option] = []
			for url in forceUnicodeList(urls):
				url = url.strip()
				if not re.search('https?://[^/]+', url):
					logger.error("Bad config service url '%s'" % url)
				self._config[section][option].append(url)
		elif (section == 'config_service') and option in ('connection_timeout', 'user_cancelable_after'):
			self._config[section][option] = int(self._config[section][option])
			if (self._config[section][option] < 0):
				self._config[section][option] = 0
		elif (section == 'global') and (option == 'log_level'):
			logger.setFileLevel(self._config[section][option])
		elif (section == 'global') and (option == 'log_file'):
			logger.setLogFile(self._config[section][option])
		elif (section == 'global') and (option == 'server_cert_dir'):
			value = forceFilename(value)
			if not os.path.exists(value):
				os.makedirs(value)

			with open(os.path.join(value, 'cacert.pem'), 'w') as f:
				f.write(OPSI_CA)

	def replace(self, string, escaped=False):
		for (section, values) in self._config.items():
			if not isinstance(values, dict):
				continue
			for (key, value) in values.items():
				value = forceUnicode(value)
				if (string.find(u'"%' + forceUnicode(section) + u'.' + forceUnicode(key) + u'%"') != -1) and escaped:
					if (os.name == 'posix'):
						value = value.replace('"', '\\"')
					elif RUNNING_ON_WINDOWS:
						value = value.replace('"', '^"')
				newString = string.replace(u'%' + forceUnicode(section) + u'.' + forceUnicode(key) + u'%', value)

				if (newString != string):
					string = self.replace(newString, escaped)
		return forceUnicode(string)

	def readConfigFile(self, keepLog=False):
		''' Get settings from config file '''
		logger.notice(u"Trying to read config from file: '%s'" % self.get('global', 'config_file'))

		try:
			# Read Config-File
			config = IniFile(filename=self.get('global', 'config_file'), raw=True).parse()

			# Read log settings early
			if not keepLog and config.has_section('global'):
				debug = False
				if RUNNING_ON_WINDOWS:
					try:
						debug = forceBool(System.getRegistryValue(System.HKEY_LOCAL_MACHINE, "SYSTEM\\CurrentControlSet\\Services\\opsiclientd", "Debug"))
					except Exception:
						pass

				if not debug:
					if config.has_option('global', 'log_level'):
						self.set('global', 'log_level', config.get('global', 'log_level'))
					if config.has_option('global', 'log_file'):
						logFile = config.get('global', 'log_file')
						for i in (9, 8, 7, 6, 5, 4, 3, 2, 1, 0):
							slf = None
							dlf = None
							try:
								slf = logFile + u'.' + forceUnicode(i-1)
								if (i <= 0):
									slf = logFile
								dlf = logFile + u'.' + forceUnicode(i)
								if os.path.exists(slf):
									if os.path.exists(dlf):
										os.unlink(dlf)
									os.rename(slf, dlf)
							except Exception as e:
								logger.error(u"Failed to rename %s to %s: %s" % (slf, dlf, forceUnicode(e)))
						self.set('global', 'log_file', logFile)

			# Process all sections
			for section in config.sections():
				logger.debug(u"Processing section '%s' in config file: '%s'" % (section, self.get('global', 'config_file')))

				for (option, value) in config.items(section):
					option = option.lower()
					self.set(section.lower(), option, value)
		except Exception as e:
			# An error occured while trying to read the config file
			logger.error(u"Failed to read config file '%s': %s" % (self.get('global', 'config_file'), forceUnicode(e)))
			logger.logException(e)
			return
		logger.notice(u"Config read")
		logger.debug(u"Config is now:\n %s" % objectToBeautifiedText(self._config))

	def updateConfigFile(self):
		logger.notice(u"Updating config file: '%s'" % self.get('global', 'config_file'))

		try:
			configFile = IniFile(filename=self.get('global', 'config_file'), raw=True)
			configFile.setKeepOrdering(True)
			(config, comments) = configFile.parse(returnComments=True)
			changed = False
			for (section, values) in self._config.items():
				if not isinstance(values, dict):
					continue
				if section in ('system'):
					continue
				if not config.has_section(section):
					config.add_section(section)
					changed = True
				for (option, value) in values.items():
					if (section == 'global') and (option == 'config_file'):
						# Do not store these option
						continue
					if isinstance(value, list):
						value = u', '.join(forceUnicodeList(value))
					else:
						value = forceUnicode(value)

					if not config.has_option(section, option) or (config.get(section, option) != value):
						changed = True
						config.set(section, option, value)

			if changed:
				# Write back config file if changed
				configFile.generate(config, comments=comments)
				logger.notice(u"Config file '%s' written" % self.get('global', 'config_file'))
			else:
				logger.notice(u"No need to write config file '%s', config file is up to date" % self.get('global', 'config_file'))
		except Exception as e:
			# An error occured while trying to write the config file
			logger.logException(e)
			logger.error(u"Failed to write config file '%s': %s" % (self.get('global', 'config_file'), forceUnicode(e)))

	def setTemporaryDepotDrive(self, temporaryDepotDrive):
		self._temporaryDepotDrive = temporaryDepotDrive

	def getDepotDrive(self):
		if self._temporaryDepotDrive:
			return self._temporaryDepotDrive
		return self.get('depot_server', 'drive')

	def setTemporaryConfigServiceUrls(self, temporaryConfigServiceUrls):
		self._temporaryConfigServiceUrls = forceList(temporaryConfigServiceUrls)

	def getConfigServiceUrls(self, allowTemporaryConfigServiceUrls=True):
		if allowTemporaryConfigServiceUrls and self._temporaryConfigServiceUrls:
			return self._temporaryConfigServiceUrls

		return self.get('config_service', 'url')

	def selectDepotserver(self, configService, event, productIds=[], cifsOnly=True, masterOnly=False):
		productIds = forceProductIdList(productIds)

		logger.notice(u"Selecting depot for products %s" % productIds)
		logger.notice(u"MasterOnly --> '%s'" % masterOnly)

		if event and event.eventConfig.useCachedProducts:
			cacheDepotDir = os.path.join(self.get('cache_service', 'storage_dir'), 'depot').replace('\\', '/').replace('//', '/')
			logger.notice(u"Using depot cache: %s" % cacheDepotDir)
			self.setTemporaryDepotDrive(cacheDepotDir.split(':')[0] + u':')
			self.set('depot_server', 'url', 'smb://localhost/noshare/' + ('/'.join(cacheDepotDir.split('/')[1:])))
			return

		if not configService:
			raise Exception(u"Not connected to config service")

		selectedDepot = None

		configService.backend_setOptions({"addConfigStateDefaults": True})

		depotIds = []
		configStates = []
		dynamicDepot = False
		depotProtocol = 'cifs'
		configStates = configService.configState_getObjects(
			configId=['clientconfig.depot.dynamic', 'clientconfig.depot.protocol', 'opsiclientd.depot_server.depot_id', 'opsiclientd.depot_server.url'],
			objectId=self.get('global', 'host_id')
		)
		for configState in configStates:
			if not configState.values or not configState.values[0]:
				continue

			if configState.configId == 'opsiclientd.depot_server.url' and configState.values:
				try:
					depotUrl = forceUrl(configState.values[0])
					self.set('depot_server', 'depot_id', u'')
					self.set('depot_server', 'url', depotUrl)
					logger.notice(u"Depot url was set to '%s' from configState %s" % (depotUrl, configState))
					return
				except Exception as error:
					logger.error(u"Failed to set depot url from values %s in configState %s: %s" % (configState.values, configState, error))
			elif configState.configId == 'opsiclientd.depot_server.depot_id' and configState.values:
				try:
					depotId = forceHostId(configState.values[0])
					depotIds.append(depotId)
					logger.notice(u"Depot was set to '%s' from configState %s" % (depotId, configState))
				except Exception as error:
					logger.error(u"Failed to set depot id from values %s in configState %s: %s" % (configState.values, configState, error))
			elif not masterOnly and (configState.configId == 'clientconfig.depot.dynamic') and configState.values:
				dynamicDepot = forceBool(configState.values[0])
			elif (configState.configId == 'clientconfig.depot.protocol') and configState.values and configState.values[0] and (configState.values[0] == 'webdav'):
				depotProtocol = 'webdav'

		if dynamicDepot:
			if not depotIds:
				logger.info(u"Dynamic depot selection enabled")
			else:
				logger.info(u"Dynamic depot selection enabled, but depot is already selected")
		else:
			logger.info(u"Dynamic depot selection disabled")

		if not depotIds:
			clientToDepotservers = configService.configState_getClientToDepotserver(
				clientIds=[self.get('global', 'host_id')],
				masterOnly=bool(not dynamicDepot),
				productIds=productIds
			)
			if not clientToDepotservers:
				raise Exception(u"Failed to get depot config from service")

			depotIds = [clientToDepotservers[0]['depotId']]
			if dynamicDepot:
				depotIds.extend(clientToDepotservers[0].get('alternativeDepotIds', []))

		masterDepot = None
		alternativeDepots = []
		for depot in configService.host_getObjects(type='OpsiDepotserver', id=depotIds):
			if depot.id == depotIds[0]:
				masterDepot = depot
			else:
				alternativeDepots.append(depot)

		if not masterDepot:
			raise Exception(u"Failed to get info for master depot '%s'" % depotIds[0])

		logger.info(u"Master depot for products %s is %s" % (productIds, masterDepot.id))
		selectedDepot = masterDepot
		if dynamicDepot:
			if alternativeDepots:
				logger.info(u"Got alternative depots for products: %s" % productIds)
				for index, depot in enumerate(alternativeDepots, start=1):
					logger.info(u"{:d}. alternative depot is {}", index, depot.id)

				defaultInterface = None
				try:
					networkInterfaces = System.getNetworkInterfaces()
					if not networkInterfaces:
						raise Exception(u"No network interfaces found")

					for networkInterface in networkInterfaces:
						logger.info(u"Found network interface: %s" % networkInterface)

					defaultInterface = networkInterfaces[0]
					for networkInterface in networkInterfaces:
						if networkInterface.ipAddressList.ipAddress == '0.0.0.0':
							continue

						if networkInterface.gatewayList.ipAddress:
							defaultInterface = networkInterface
							break

					clientConfig = {
						"clientId": self.get('global', 'host_id'),
						"opsiHostKey": self.get('global', 'opsi_host_key'),
						"ipAddress": forceUnicode(defaultInterface.ipAddressList.ipAddress),
						"netmask": forceUnicode(defaultInterface.ipAddressList.ipMask),
						"defaultGateway": forceUnicode(defaultInterface.gatewayList.ipAddress)
					}

					logger.info(u"Passing client configuration to depot selection algorithm: %s" % clientConfig)

					depotSelectionAlgorithm = configService.getDepotSelectionAlgorithm()
					logger.debug2(u"depotSelectionAlgorithm:\n%s" % depotSelectionAlgorithm)
					exec(depotSelectionAlgorithm)
					selectedDepot = selectDepot(
						clientConfig=clientConfig,
						masterDepot=masterDepot,
						alternativeDepots=alternativeDepots
					)
					if not selectedDepot:
						selectedDepot = masterDepot
				except Exception as error:
					logger.logException(error)
					logger.error(u"Failed to select depot: %s" % error)
			else:
				logger.info(u"No alternative depot for products: %s" % productIds)

		logger.notice(u"Selected depot is: %s" % selectedDepot)
		self.set('depot_server', 'depot_id', selectedDepot.id)
		if (depotProtocol == 'webdav') and not cifsOnly:
			self.set('depot_server', 'url', selectedDepot.depotWebdavUrl)
		else:
			self.set('depot_server', 'url', selectedDepot.depotRemoteUrl)

	def getDepotserverCredentials(self, configService):
		if not configService:
			raise Exception(u"Not connected to config service")

		depotServerUsername = self.get('depot_server', 'username')
		encryptedDepotServerPassword = configService.user_getCredentials(
			username=u'pcpatch',
			hostId=self.get('global', 'host_id')
		)['password']
		depotServerPassword = blowfishDecrypt(self.get('global', 'opsi_host_key'), encryptedDepotServerPassword)
		logger.addConfidentialString(depotServerPassword)
		logger.debug(u"Using username '%s' for depot connection" % depotServerUsername)
		return (depotServerUsername, depotServerPassword)

	def getFromService(self, configService):
		''' Get settings from service '''
		logger.notice(u"Getting config from service")
		if not configService:
			raise Exception(u"Config service is undefined")

		configService.backend_setOptions({"addConfigStateDefaults": True})
		for configState in configService.configState_getObjects(objectId=self.get('global', 'host_id')):
			logger.info(u"Got config state from service: {0!r}".format(configState))

			if not configState.values:
				logger.debug(u"No values - skipping {0!r}".format(configState.configId))
				continue

			if configState.configId == u'clientconfig.configserver.url':
				self.set('config_service', 'url', configState.values)
			elif configState.configId == u'clientconfig.depot.drive':
				self.set('depot_server', 'drive', configState.values[0])
			elif configState.configId == u'clientconfig.depot.id':
				self.set('depot_server', 'depot_id', configState.values[0])
			elif configState.configId == u'clientconfig.depot.user':
				self.set('depot_server', 'username', configState.values[0])
			elif configState.configId.startswith(u'opsiclientd.'):
				try:
					parts = configState.configId.lower().split('.')
					if len(parts) < 3:
						logger.debug(u"Expected at least 3 parts in {0!r} - skipping.".format(configState.configId))
						continue

					self.set(section=parts[1], option=parts[2], value=configState.values[0])
				except Exception as e:
					logger.error(u"Failed to process configState '%s': %s" % (configState.configId, forceUnicode(e)))

		logger.notice(u"Got config from service")
		logger.debug(u"Config is now:\n %s" % objectToBeautifiedText(self.getDict()))


class Config(ConfigImplementation):
	# Storage for the instance reference
	__instance = None

	def __init__(self):
		""" Create singleton instance """

		# Check whether we already have an instance
		if Config.__instance is None:
			# Create and remember instance
			Config.__instance = ConfigImplementation()

		# Store instance reference as the only member in the handle
		self.__dict__['_Config__instance'] = Config.__instance

	def __getattr__(self, attr):
		""" Delegate access to implementation """
		return getattr(self.__instance, attr)

	def __setattr__(self, attr, value):
		""" Delegate access to implementation """
		return setattr(self.__instance, attr, value)

	def _reset(self):
		"""
		Throwing away the Singleton behaviour.
		Please do only use this in tests.
		"""
		Config.__instance = None
		if '_Config__instance' in self.__dict__:
			del self.__dict__['_Config__instance']<|MERGE_RESOLUTION|>--- conflicted
+++ resolved
@@ -32,16 +32,10 @@
 
 from OPSI.Logger import Logger, LOG_NOTICE
 from OPSI.Types import (
-<<<<<<< HEAD
 	forceBool, forceHostId, forceInt, forceFilename, forceList,
 	forceProductIdList, forceUnicode, forceUnicodeLower, forceUrl,
 	forceUnicodeList
 )
-=======
-	forceBool, forceFilename, forceInt, forceHostId, forceList,
-	forceProductIdList, forceUnicode, forceUnicodeLower, forceUnicodeList,
-	forceUrl)
->>>>>>> be793590
 from OPSI.Util import objectToBeautifiedText, blowfishDecrypt
 from OPSI.Util.File import IniFile
 from OPSI import System
@@ -255,22 +249,13 @@
 	def get(self, section, option, raw=False):
 		if not section:
 			section = 'global'
-<<<<<<< HEAD
-
-		section = forceUnicodeLower(section.strip())
-		option = forceUnicodeLower(option.strip())
+
+		section = forceUnicodeLower(section.strip()).lower()
+		option = forceUnicodeLower(option.strip()).lower()
 		if section not in self._config:
 			raise SectionNotFoundException(u"No such config section: {0}".format(section))
 		if option not in self._config[section]:
 			raise NoConfigOptionFoundException(u"No such config option in section '{0}': {1}".format(section, option))
-=======
-		section = unicode(section).strip().lower()
-		option = unicode(option).strip().lower()
-		if section not in self._config:
-			raise ValueError(u"No such config section: %s" % section)
-		if option not in self._config[section]:
-			raise ValueError(u"No such config option in section '%s': %s" % (section, option))
->>>>>>> be793590
 
 		value = self._config[section][option]
 		if not raw and isinstance(value, (unicode, str)) and (value.count('%') >= 2):
