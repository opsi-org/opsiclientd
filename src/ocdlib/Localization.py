--- conflicted
+++ resolved
@@ -17,41 +17,11 @@
 # You should have received a copy of the GNU Affero General Public License
 # along with this program.  If not, see <http://www.gnu.org/licenses/>.
 """
-<<<<<<< HEAD
-ocdlib.Localization
-
-opsiclientd is part of the desktop management solution opsi
-(open pc server integration) http://www.opsi.org
-
-Copyright (C) 2010 uib GmbH
-
-http://www.uib.de/
-
-All rights reserved.
-
-This program is free software; you can redistribute it and/or modify
-it under the terms of the GNU General Public License version 2 as
-published by the Free Software Foundation.
-
-This program is distributed in the hope that it will be useful,
-but WITHOUT ANY WARRANTY; without even the implied warranty of
-MERCHANTABILITY or FITNESS FOR A PARTICULAR PURPOSE.  See the
-GNU General Public License for more details.
-
-You should have received a copy of the GNU General Public License
-along with this program; if not, write to the Free Software
-Foundation, Inc., 51 Franklin St, Fifth Floor, Boston, MA  02110-1301  USA
-
-@copyright:	uib GmbH <info@uib.de>
-@author: Jan Schneider <j.schneider@uib.de>
-@license: GNU General Public License version 2
-=======
 Localisation ofopsiclientd.
 
 :copyright: uib GmbH <info@uib.de>
 :author: Jan Schneider <j.schneider@uib.de>
 :license: GNU Affero General Public License version 3
->>>>>>> 7728e7ea
 """
 
 import gettext
@@ -64,13 +34,8 @@
 translation = None
 try:
 	language = locale.getdefaultlocale()[0].split('_')[0]
-<<<<<<< HEAD
-except Exception as err:
-	logger.debug('Failed to load default locale: {0}'.format(err))
-=======
 except Exception as error:
 	logger.debug("Unable to load localisation: {0!r}", error)
->>>>>>> 7728e7ea
 	language = 'en'
 
 
@@ -91,10 +56,5 @@
 	try:
 		logger.notice(u"Loading translation for language '%s'" % language)
 		translation = gettext.translation('opsiclientd', localeDir, [language])
-<<<<<<< HEAD
-	except Exception as e:
-		logger.error(u"Locale not found: %s" % e)
-=======
 	except Exception as error:
-		logger.error(u"Locale not found: %s" % error)
->>>>>>> 7728e7ea
+		logger.error(u"Locale not found: %s" % error)