--- conflicted
+++ resolved
@@ -2,15 +2,10 @@
 
 # opsiclientd is part of the desktop management solution opsi
 # (open pc server integration) http://www.opsi.org
-<<<<<<< HEAD
-#
-# Copyright (C) 2006-2017 uib GmbH <info@uib.de>
+
+# Copyright (C) 2006-2018 uib GmbH <info@uib.de>
 # All rights reserved.
-#
-=======
-# Copyright (C) 2006-2016 uib GmbH <info@uib.de>
-
->>>>>>> 90854d24
+
 # This program is free software: you can redistribute it and/or modify
 # it under the terms of the GNU Affero General Public License as
 # published by the Free Software Foundation, either version 3 of the
