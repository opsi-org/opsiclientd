--- conflicted
+++ resolved
@@ -198,30 +198,14 @@
 				if serviceConnectionThread.connected and forceBool(config.get('config_service', 'sync_time_from_service')):
 					logger.info(u"Syncing local system time from service")
 					try:
-<<<<<<< HEAD
 					    System.setLocalSystemTime(serviceConnectionThread.configService.getServiceTime(utctime=True))
 				    	except Exception as e:
 				    		logger.error(u"Failed to sync time: '%s'" % e)
 
-				if (urlIndex > 0):
+				if urlIndex > 0:
 					backendinfo = serviceConnectionThread.configService.backend_info()
 					modules = backendinfo['modules']
 					helpermodules = backendinfo['realmodules']
-=======
-						System.setLocalSystemTime(serviceConnectionThread.configService.getServiceTime(utctime=True))
-					except Exception as e:
-						logger.error(u"Failed to sync time: '%s'" % e)
-
-				if urlIndex > 0:
-					modules = None
-					helpermodules = {}
-					if serviceConnectionThread.configService.isLegacyOpsi():
-						modules = serviceConnectionThread.configService.getOpsiInformation_hash()['modules']
-					else:
-						backendinfo = serviceConnectionThread.configService.backend_info()
-						modules = backendinfo['modules']
-						helpermodules = backendinfo['realmodules']
->>>>>>> 144d46fb
 
 					if not modules.get('high_availability'):
 						self.connectionFailed(u"High availability module currently disabled")
@@ -273,10 +257,7 @@
 		self._configService = None
 		self._configServiceUrl = None
 
-<<<<<<< HEAD
-=======
-
->>>>>>> 144d46fb
+
 class ServiceConnectionThread(KillableThread):
 	def __init__(self, configServiceUrl, username, password, statusSubject=None):
 		moduleName = u' %-30s' % (u'service connection')
@@ -344,20 +325,6 @@
 							proxyURL = None
 
 					self.configService = JSONRPCBackend(
-<<<<<<< HEAD
-						address              = self._configServiceUrl,
-						username             = self._username,
-						password             = self._password,
-						serverCertFile       = serverCertFile,
-						verifyServerCert     = verifyServerCert,
-						caCertFile           = caCertFile,
-						verifyServerCertByCa = verifyServerCertByCa,
-						proxyURL	     = proxyURL,
-						application = 'opsiclientd version %s' % __version__)
-
-					self.configService.accessControl_authenticated()
-					self.configService.setDeflate(True)
-=======
 						address=self._configServiceUrl,
 						username=self._username,
 						password=self._password,
@@ -369,12 +336,8 @@
 						application='opsiclientd version %s' % __version__
 					)
 
-					if self.configService.isLegacyOpsi():
-						self.configService.authenticated()
-					else:
-						self.configService.accessControl_authenticated()
-						self.configService.setDeflate(True)
->>>>>>> 144d46fb
+					self.configService.accessControl_authenticated()
+					self.configService.setDeflate(True)
 					self.connected = True
 					self.connectionError = None
 					self.setStatusMessage(_(u"Connected to config server '%s'") % self._configServiceUrl)
