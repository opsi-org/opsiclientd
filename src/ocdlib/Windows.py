--- conflicted
+++ resolved
@@ -274,10 +274,6 @@
 			logger.logException(e)
 
 
-<<<<<<< HEAD
-
-=======
->>>>>>> a3325f90
 class OpsiclientdInit(object):
 	def __init__(self):
 		logger.debug(u"OpsiclientdInit")
