--- conflicted
+++ resolved
@@ -17,43 +17,6 @@
 # You should have received a copy of the GNU Affero General Public License
 # along with this program.  If not, see <http://www.gnu.org/licenses/>.
 """
-<<<<<<< HEAD
-= = = = = = = = = = = = = = = = = = = = =
-=   ocdlib.Events                       =
-= = = = = = = = = = = = = = = = = = = = =
-
-opsiclientd is part of the desktop management solution opsi
-(open pc server integration) http://www.opsi.org
-
-Copyright (C) 2010 uib GmbH
-
-http://www.uib.de/
-
-All rights reserved.
-
-This program is free software; you can redistribute it and/or modify
-it under the terms of the GNU General Public License version 2 as
-published by the Free Software Foundation.
-
-This program is distributed in the hope that it will be useful,
-but WITHOUT ANY WARRANTY; without even the implied warranty of
-MERCHANTABILITY or FITNESS FOR A PARTICULAR PURPOSE.  See the
-GNU General Public License for more details.
-
-You should have received a copy of the GNU General Public License
-along with this program; if not, write to the Free Software
-Foundation, Inc., 51 Franklin St, Fifth Floor, Boston, MA  02110-1301  USA
-
-@copyright:	uib GmbH <info@uib.de>
-@author: Jan Schneider <j.schneider@uib.de>
-@author: Erol Ueluekmen <e.ueluekmen@uib.de>
-@license: GNU General Public License version 2
-"""
-import sys
-import thread
-import threading
-import time
-=======
 Events and their configuration.
 
 :copyright: uib GmbH <info@uib.de>
@@ -62,36 +25,22 @@
 :license: GNU Affero General Public License version 3
 """
 
->>>>>>> 7728e7ea
 import copy as pycopy
-import os
-import re
 import sys
 import thread
 import threading
 import time
 
-<<<<<<< HEAD
+from OPSI import System
 from OPSI.Logger import Logger, LOG_DEBUG
-from OPSI import System
-from OPSI.Types import forceUnicode, forceList
+from OPSI.Types import forceList, forceUnicode
 from OPSI.Util import objectToBeautifiedText
 
-from ocdlib.Config import Config, getLogFormat
+from ocdlib.Config import getLogFormat, Config
 from ocdlib.EventConfiguration import EventConfig
 from ocdlib.State import State
 from ocdlib.Localization import getLanguage
 from ocdlib.SystemCheck import RUNNING_ON_WINDOWS
-=======
-from OPSI import System
-from OPSI.Logger import Logger, LOG_DEBUG
-from OPSI.Types import forceList, forceUnicode
-from OPSI.Util import objectToBeautifiedText
-
-from ocdlib.Config import getLogFormat, Config
-from ocdlib.State import State
-from ocdlib.Localization import getLanguage
->>>>>>> 7728e7ea
 
 logger = Logger()
 config = Config()
@@ -137,143 +86,7 @@
 	else:
 		raise TypeError(u"Unknown event config type '%s'" % eventType)
 
-<<<<<<< HEAD
-
-=======
-class EventConfig(object):
-	def __init__(self, eventId, **kwargs):
-		if not eventId:
-			raise TypeError(u"Event id not given")
-		self._id = unicode(eventId)
-
-		logger.setLogFormat(getLogFormat(u'event config ' + self._id), object=self)
-		self.setConfig(kwargs)
-
-	def getConfig(self):
-		config = {}
-		for (k, v) in self.__dict__.items():
-			if not k.startswith('_'):
-				config[k] = v
-		return config
-
-	def setConfig(self, conf):
-		self.name                          =  unicode ( conf.get('name',            self._id.split('{')[0]  ) )
-		self.preconditions                 =     dict ( conf.get('preconditions',                 {}        ) )
-		self.actionMessage                 =  unicode ( conf.get('actionMessage',               ''        ) )
-		self.maxRepetitions                =      int ( conf.get('maxRepetitions',                -1        ) )
-		# wait <activationDelay> seconds before event gets active
-		self.activationDelay               =      int ( conf.get('activationDelay',               0         ) )
-		# wait <notificationDelay> seconds before event is fired
-		self.notificationDelay             =      int ( conf.get('notificationDelay',             0         ) )
-		self.interval                      =      int ( conf.get('interval',                      -1        ) )
-		self.actionWarningTime             =      int ( conf.get('actionWarningTime',             0         ) )
-		self.actionUserCancelable          =      int ( conf.get('actionUserCancelable',          0         ) )
-		self.shutdown                      =     bool ( conf.get('shutdown',                      False     ) )
-		self.reboot                        =     bool ( conf.get('reboot',                        False     ) )
-		self.shutdownWarningMessage        =  unicode ( conf.get('shutdownWarningMessage',        ''        ) )
-		self.shutdownWarningTime           =      int ( conf.get('shutdownWarningTime',           0         ) )
-		self.shutdownWarningRepetitionTime =      int ( conf.get('shutdownWarningRepetitionTime', 3600      ) )
-		self.shutdownUserCancelable        =      int ( conf.get('shutdownUserCancelable',        0         ) )
-		self.shutdownCancelCounter         =      int ( conf.get('shutdownCancelCounter',         0         ) )
-		self.blockLogin                    =     bool ( conf.get('blockLogin',                    False     ) )
-		self.logoffCurrentUser             =     bool ( conf.get('logoffCurrentUser',             False     ) )
-		self.lockWorkstation               =     bool ( conf.get('lockWorkstation',               False     ) )
-		self.processShutdownRequests       =     bool ( conf.get('processShutdownRequests',       True      ) )
-		self.getConfigFromService          =     bool ( conf.get('getConfigFromService',          True      ) )
-		self.updateConfigFile              =     bool ( conf.get('updateConfigFile',              True      ) )
-		self.writeLogToService             =     bool ( conf.get('writeLogToService',             True      ) )
-		self.updateActionProcessor         =     bool ( conf.get('updateActionProcessor',         True      ) )
-		self.actionType                    =  unicode ( conf.get('actionType',                    ''        ) )
-		self.eventNotifierCommand          =  unicode ( conf.get('eventNotifierCommand',          ''        ) )
-		self.eventNotifierDesktop          =  unicode ( conf.get('eventNotifierDesktop',          'current' ) )
-		self.actionNotifierCommand         =  unicode ( conf.get('actionNotifierCommand',         ''        ) )
-		self.actionNotifierDesktop         =  unicode ( conf.get('actionNotifierDesktop',         'current' ) )
-		self.shutdownNotifierCommand       =  unicode ( conf.get('shutdownNotifierCommand',       ''        ) )
-		self.shutdownNotifierDesktop       =  unicode ( conf.get('shutdownNotifierDesktop',       'current' ) )
-		self.processActions                =     bool ( conf.get('processActions',                True      ) )
-		self.actionProcessorCommand        =  unicode ( conf.get('actionProcessorCommand',        ''        ) )
-		self.actionProcessorDesktop        =  unicode ( conf.get('actionProcessorDesktop',        'current' ) )
-		self.actionProcessorTimeout        =      int ( conf.get('actionProcessorTimeout',        3*3600    ) )
-		self.actionProcessorProductIds     =     list ( conf.get('actionProcessorProductIds',     []        ) )
-		self.excludeProductGroupIds        =     list ( conf.get('excludeProductGroupIds',     []        ) )
-		self.includeProductGroupIds        =     list ( conf.get('includeProductGroupIds',     []        ) )
-		self.preActionProcessorCommand     =  unicode ( conf.get('preActionProcessorCommand',     ''        ) )
-		self.postActionProcessorCommand    =  unicode ( conf.get('postActionProcessorCommand',    ''        ) )
-		#self.serviceOptions                =     dict ( conf.get('serviceOptions',                {}        ) )
-		self.cacheProducts                 =     bool ( conf.get('cacheProducts',                 False     ) )
-		self.cacheMaxBandwidth             =      int ( conf.get('cacheMaxBandwidth',             0         ) )
-		self.cacheDynamicBandwidth         =     bool ( conf.get('cacheDynamicBandwidth',         True      ) )
-		self.useCachedProducts             =     bool ( conf.get('useCachedProducts',             False     ) )
-		self.syncConfigToServer            =     bool ( conf.get('syncConfigToServer',            False     ) )
-		self.syncConfigFromServer          =     bool ( conf.get('syncConfigFromServer',          False     ) )
-		self.postSyncConfigToServer        =     bool ( conf.get('postSyncConfigToServer',        False     ) )
-		self.postSyncConfigFromServer      =     bool ( conf.get('postSyncConfigFromServer',      False     ) )
-		self.useCachedConfig               =     bool ( conf.get('useCachedConfig',               False     ) )
-
-		###if not self.eventNotifierDesktop in ('winlogon', 'default', 'current'):
-		###	logger.error(u"Bad value '%s' for eventNotifierDesktop" % self.eventNotifierDesktop)
-		###	self.eventNotifierDesktop = 'current'
-		###if not self.actionNotifierDesktop in ('winlogon', 'default', 'current'):
-		###	logger.error(u"Bad value '%s' for actionNotifierDesktop" % self.actionNotifierDesktop)
-		###	self.actionNotifierDesktop = 'current'
-		###if not self.actionProcessorDesktop in ('winlogon', 'default', 'current'):
-		###	logger.error(u"Bad value '%s' for actionProcessorDesktop" % self.actionProcessorDesktop)
-		###	self.actionProcessorDesktop = 'current'
-
-	def __unicode__(self):
-		return u"<EventConfig: %s>" % self._id
-
-	__repr__ = __unicode__
-
-	def __str__(self):
-		return str(self.__unicode__())
-
-	def getId(self):
-		return self._id
-
-	def getName(self):
-		return self.name
-
-	def getActionMessage(self):
-		message = self.actionMessage
-		def toUnderscore(value):
-			s1 = re.sub('(.)([A-Z][a-z]+)', r'\1_\2', value)
-			return re.sub('([a-z0-9])([A-Z])', r'\1_\2', s1).lower()
-		for (key, value) in self.__dict__.items():
-			if (key.lower().find('message') != -1):
-				continue
-			message = message.replace('%' + key + '%', unicode(value))
-			message = message.replace('%' + toUnderscore(key) + '%', unicode(value))
-		while True:
-			match = re.search('(%state.[^%]+%)', message)
-			if not match:
-				break
-			name = match.group(1).replace('%state.', '')[:-1]
-			message = message.replace(match.group(1), forceUnicode(state.get(name)))
-		return message
-
-	def getShutdownWarningMessage(self):
-		message = self.shutdownWarningMessage
-		def toUnderscore(value):
-			s1 = re.sub('(.)([A-Z][a-z]+)', r'\1_\2', value)
-			return re.sub('([a-z0-9])([A-Z])', r'\1_\2', s1).lower()
-		for (key, value) in self.__dict__.items():
-			if (key.lower().find('message') != -1):
-				continue
-			message = message.replace('%' + key + '%', unicode(value))
-			message = message.replace('%' + toUnderscore(key) + '%', unicode(value))
-		while True:
-			match = re.search('(%state.[^%]+%)', message)
-			if not match:
-				break
-			name = match.group(1).replace('%state.', '')[:-1]
-			message = message.replace(match.group(1), forceUnicode(state.get(name)))
-		return message
-
-# - - - - - - - - - - - - - - - - - - - - - - - - - - - - - - - - - - - - - - - - - - - - - - - - - - -
-# -                                         PANIC EVENT CONFIG                                        -
-# - - - - - - - - - - - - - - - - - - - - - - - - - - - - - - - - - - - - - - - - - - - - - - - - - - -
->>>>>>> 7728e7ea
+
 class PanicEventConfig(EventConfig):
 	def setConfig(self, conf):
 		EventConfig.setConfig(self, conf)
@@ -308,30 +121,7 @@
 		EventConfig.setConfig(self, conf)
 		self.maxRepetitions = 0
 
-<<<<<<< HEAD
-
-=======
-# - - - - - - - - - - - - - - - - - - - - - - - - - - - - - - - - - - - - - - - - - - - - - - - - - - -
-# -                                          WMI EVENT CONFIG                                         -
-# - - - - - - - - - - - - - - - - - - - - - - - - - - - - - - - - - - - - - - - - - - - - - - - - - - -
-class WMIEventConfig(EventConfig):
-	def setConfig(self, conf):
-		EventConfig.setConfig(self, conf)
-		self.wql = unicode( conf.get('wql', '') )
-
-# - - - - - - - - - - - - - - - - - - - - - - - - - - - - - - - - - - - - - - - - - - - - - - - - - - -
-# -                                      GUI STARTUP EVENT CONFIG                                     -
-# - - - - - - - - - - - - - - - - - - - - - - - - - - - - - - - - - - - - - - - - - - - - - - - - - - -
-class GUIStartupEventConfig(WMIEventConfig):
-	def setConfig(self, conf):
-		WMIEventConfig.setConfig(self, conf)
-		self.maxRepetitions = 0
-		self.processName = None
-
-# - - - - - - - - - - - - - - - - - - - - - - - - - - - - - - - - - - - - - - - - - - - - - - - - - - -
-# -                                         TIMER EVENT CONFIG                                        -
-# - - - - - - - - - - - - - - - - - - - - - - - - - - - - - - - - - - - - - - - - - - - - - - - - - - -
->>>>>>> 7728e7ea
+
 class TimerEventConfig(EventConfig):
 	pass
 
@@ -343,32 +133,6 @@
 class ProcessActionRequestsEventConfig(EventConfig):
 	pass
 
-<<<<<<< HEAD
-=======
-# - - - - - - - - - - - - - - - - - - - - - - - - - - - - - - - - - - - - - - - - - - - - - - - - - - -
-# -                                       USER LOGIN EVENT CONFIG                                     -
-# - - - - - - - - - - - - - - - - - - - - - - - - - - - - - - - - - - - - - - - - - - - - - - - - - - -
-class UserLoginEventConfig(WMIEventConfig):
-	def setConfig(self, conf):
-		WMIEventConfig.setConfig(self, conf)
-		self.blockLogin        = False
-		self.logoffCurrentUser = False
-		self.lockWorkstation   = False
-
-# - - - - - - - - - - - - - - - - - - - - - - - - - - - - - - - - - - - - - - - - - - - - - - - - - - -
-# -                                    SYSTEM SHUTDOWN EVENT CONFIG                                   -
-# - - - - - - - - - - - - - - - - - - - - - - - - - - - - - - - - - - - - - - - - - - - - - - - - - - -
-class SystemShutdownEventConfig(WMIEventConfig):
-	def setConfig(self, conf):
-		WMIEventConfig.setConfig(self, conf)
-		self.maxRepetitions = 0
-
-# - - - - - - - - - - - - - - - - - - - - - - - - - - - - - - - - - - - - - - - - - - - - - - - - - - -
-# -                                        CUSTOM EVENT CONFIG                                        -
-# - - - - - - - - - - - - - - - - - - - - - - - - - - - - - - - - - - - - - - - - - - - - - - - - - - -
-class CustomEventConfig(WMIEventConfig):
-	pass
->>>>>>> 7728e7ea
 
 class SwOnDemandEventConfig(EventConfig):
 	pass
@@ -456,16 +220,7 @@
 		self._stopped = False
 		self._event = None
 		self._lastEventOccurence = None
-<<<<<<< HEAD
-		logger.setLogFormat(
-			getLogFormat(
-				u'event generator {0}'.format(self._generatorConfig.getId())
-			),
-			object=self
-		)
-=======
 		logger.setLogFormat(getLogFormat(u'event generator ' + self._generatorConfig.getId()), object=self)
->>>>>>> 7728e7ea
 
 	def __unicode__(self):
 		return u'<%s %s>' % (self.__class__.__name__, self._generatorConfig.getId())
@@ -515,11 +270,8 @@
 		logger.debug("Event config: {0}".format(eventConfig))
 		if not eventConfig:
 			return None
-<<<<<<< HEAD
+
 		return Event(eventConfig=eventConfig, eventInfo=eventInfo)
-=======
-		return Event(eventConfig = eventConfig, eventInfo = eventInfo)
->>>>>>> 7728e7ea
 
 	def initialize(self):
 		pass
@@ -553,18 +305,7 @@
 				threading.Thread.__init__(self)
 				self._eventListener = eventListener
 				self._event = event
-<<<<<<< HEAD
-				logger.setLogFormat(
-					getLogFormat(
-						u'event generator {0}'.format(
-							self._event.eventConfig.getId()
-						)
-					),
-					object=self
-				)
-=======
 				logger.setLogFormat(getLogFormat(u'event generator ' + self._event.eventConfig.getId()), object=self)
->>>>>>> 7728e7ea
 
 			def run(self):
 				if (self._event.eventConfig.notificationDelay > 0):
@@ -593,21 +334,13 @@
 					(self._generatorConfig.activationDelay, self))
 				time.sleep(self._generatorConfig.activationDelay)
 
-<<<<<<< HEAD
-			logger.info(u"Activating event generator {0!r}".format(self))
-=======
 			logger.info(u"Activating event generator '%s'" % self)
->>>>>>> 7728e7ea
 			while not self._stopped and ( (self._generatorConfig.maxRepetitions < 0) or (self._eventsOccured <= self._generatorConfig.maxRepetitions) ):
 				logger.info(u"Getting next event...")
 				event = self.getNextEvent()
 				self._eventsOccured += 1
 				self.fireEvent(event)
 			logger.info(u"Event generator '%s' now deactivated after %d event occurrences" % (self, self._eventsOccured))
-<<<<<<< HEAD
-=======
-
->>>>>>> 7728e7ea
 		except Exception, e:
 			logger.error(u"Failure in event generator '%s': %s" % (self, forceUnicode(e)))
 			logger.logException(e)
@@ -624,10 +357,7 @@
 		if self._event:
 			self._event.set()
 
-<<<<<<< HEAD
-
-=======
->>>>>>> 7728e7ea
+
 class PanicEventGenerator(EventGenerator):
 	def __init__(self, eventConfig):
 		EventGenerator.__init__(self, eventConfig)
@@ -638,10 +368,7 @@
 			return None
 		return PanicEvent(eventConfig = eventConfig, eventInfo = eventInfo)
 
-<<<<<<< HEAD
-
-=======
->>>>>>> 7728e7ea
+
 class DaemonStartupEventGenerator(EventGenerator):
 	def __init__(self, eventConfig):
 		EventGenerator.__init__(self, eventConfig)
@@ -652,10 +379,7 @@
 			return None
 		return DaemonStartupEvent(eventConfig = eventConfig, eventInfo = eventInfo)
 
-<<<<<<< HEAD
-
-=======
->>>>>>> 7728e7ea
+
 class DaemonShutdownEventGenerator(EventGenerator):
 	def __init__(self, eventConfig):
 		EventGenerator.__init__(self, eventConfig)
@@ -666,119 +390,7 @@
 			return None
 		return DaemonShutdownEvent(eventConfig = eventConfig, eventInfo = eventInfo)
 
-<<<<<<< HEAD
-
-=======
->>>>>>> 7728e7ea
-class WMIEventGenerator(EventGenerator):
-	def __init__(self, eventConfig):
-		EventGenerator.__init__(self, eventConfig)
-		self._wql = self._generatorConfig.wql
-		self._watcher = None
-
-	def initialize(self):
-		if not RUNNING_ON_WINDOWS:
-			return
-		if not self._wql:
-			return
-
-		from ocdlib.Windows import importWmiAndPythoncom
-		(wmi, pythoncom) = importWmiAndPythoncom()
-		pythoncom.CoInitialize()
-		if self._wql:
-			while not self._watcher:
-				try:
-					logger.debug(u"Creating wmi object")
-					c = wmi.WMI(privileges = ["Security"])
-					logger.info(u"Watching for wql: %s" % self._wql)
-					self._watcher = c.watch_for(raw_wql = self._wql, wmi_class = '')
-				except Exception, e:
-					try:
-						logger.warning(u"Failed to create wmi watcher: %s" % forceUnicode(e))
-					except Exception:
-						logger.warning(u"Failed to create wmi watcher, failed to log exception")
-					time.sleep(1)
-		logger.debug(u"Initialized")
-
-	def getNextEvent(self):
-		if not self._watcher:
-			logger.info(u"Nothing to watch for")
-			self._event = threading.Event()
-			self._event.wait()
-			return None
-
-		wqlResult = None
-		from ocdlib.Windows import importWmiAndPythoncom
-		(wmi, pythoncom) = importWmiAndPythoncom()
-		while not self._stopped:
-			try:
-				wqlResult = self._watcher(timeout_ms=500)
-				break
-			except wmi.x_wmi_timed_out:
-				continue
-
-		if wqlResult:
-			eventInfo = {}
-			for p in wqlResult.properties:
-				value = getattr(wqlResult, p)
-				if isinstance(value, tuple):
-					eventInfo[p] = []
-					for v in value:
-						eventInfo[p].append(v)
-				else:
-					eventInfo[p] = value
-			return self.createEvent(eventInfo)
-
-<<<<<<< HEAD
-
-=======
->>>>>>> 7728e7ea
-	def cleanup(self):
-		if self._lastEventOccurence and (time.time() - self._lastEventOccurence < 10):
-			# Waiting some seconds before exit to avoid Win32 releasing exceptions
-			waitTime = int(10 - (time.time() - self._lastEventOccurence))
-			logger.info(u"Event generator '%s' cleaning up in %d seconds" % (self, waitTime))
-			time.sleep(waitTime)
-<<<<<<< HEAD
-		try:
-			from ocdlib.Windows import importWmiAndPythoncom
-			(wmi, pythoncom) = importWmiAndPythoncom()
-			pythoncom.CoUninitialize()
-		except ImportError:
-			# Probably not running on Windows.
-			pass
-
-
-
-=======
-		from ocdlib.Windows import importWmiAndPythoncom
-		(wmi, pythoncom) = importWmiAndPythoncom()
-		pythoncom.CoUninitialize()
-
-class GUIStartupEventGenerator(EventGenerator):
-	def __init__(self, eventConfig):
-		EventGenerator.__init__(self, eventConfig)
-		if   (os.name == 'nt') and (sys.getwindowsversion()[0] == 5):
-			self.guiProcessName = u'winlogon.exe'
-		elif (os.name == 'nt') and (sys.getwindowsversion()[0] == 6):
-			self.guiProcessName = u'LogonUI.exe'
-		else:
-			raise Exception(u"OS unsupported")
-
-	def createEvent(self, eventInfo={}):
-		eventConfig = self.getEventConfig()
-		if not eventConfig:
-			return None
-		return GUIStartupEvent(eventConfig = eventConfig, eventInfo = eventInfo)
-
-	def getNextEvent(self):
-		while not self._stopped:
-			logger.debug(u"Checking if process '%s' running" % self.guiProcessName)
-			if System.getPid(self.guiProcessName):
-				logger.debug(u"Process '%s' is running" % self.guiProcessName)
-				return self.createEvent()
-			time.sleep(3)
->>>>>>> 7728e7ea
+
 
 class TimerEventGenerator(EventGenerator):
 	def __init__(self, eventConfig):
@@ -809,10 +421,7 @@
 			return None
 		return SyncCompletedEvent(eventConfig = eventConfig, eventInfo = eventInfo)
 
-<<<<<<< HEAD
-
-=======
->>>>>>> 7728e7ea
+
 class ProcessActionRequestsEventGenerator(EventGenerator):
 	def __init__(self, eventConfig):
 		EventGenerator.__init__(self, eventConfig)
@@ -823,7 +432,7 @@
 			return None
 		return ProcessActionRequestsEvent(eventConfig = eventConfig, eventInfo = eventInfo)
 
-<<<<<<< HEAD
+
 if RUNNING_ON_WINDOWS:
 	class GUIStartupEventGenerator(EventGenerator):
 		def __init__(self, eventConfig):
@@ -837,88 +446,6 @@
 					raise Exception('Windows version unsupported')
 			else:
 				raise Exception(u"OS unsupported")
-=======
-class SensLogonEventGenerator(EventGenerator):
-	def __init__(self, eventConfig):
-		EventGenerator.__init__(self, eventConfig)
-
-	def initialize(self):
-		EventGenerator.initialize(self)
-		if not (os.name == 'nt'):
-			return
-
-		logger.notice(u'Registring ISensLogon')
-
-		from ocdlib.Windows import importWmiAndPythoncom, SensLogon
-
-		(wmi, pythoncom) = importWmiAndPythoncom(importWmi = False, importPythoncom = True)
-		pythoncom.CoInitialize()
-
-		sl = SensLogon(self.callback)
-		sl.subscribe()
-
-	def getNextEvent(self):
-		from ocdlib.Windows import importWmiAndPythoncom
-		(wmi, pythoncom) = importWmiAndPythoncom(importWmi = False, importPythoncom = True)
-		pythoncom.PumpMessages()
-		logger.info(u"Event generator '%s' now deactivated after %d event occurrences" % (self, self._eventsOccured))
-		self.cleanup()
-
-	def callback(self, eventType, *args):
-		logger.debug(u"SensLogonEventGenerator event callback: eventType '%s', args: %s" % (eventType, args))
-
-	def stop(self):
-		EventGenerator.stop(self)
-		# Post WM_QUIT
-		import win32api
-		win32api.PostThreadMessage(self._threadId, 18, 0, 0)
-
-	def cleanup(self):
-		if self._lastEventOccurence and (time.time() - self._lastEventOccurence < 10):
-			# Waiting some seconds before exit to avoid Win32 releasing exceptions
-			waitTime = int(10 - (time.time() - self._lastEventOccurence))
-			logger.info(u"Event generator '%s' cleaning up in %d seconds" % (self, waitTime))
-			time.sleep(waitTime)
-
-		from ocdlib.Windows import importWmiAndPythoncom
-		(wmi, pythoncom) = importWmiAndPythoncom(importWmi = False, importPythoncom = True)
-		pythoncom.CoUninitialize()
-
-class UserLoginEventGenerator(SensLogonEventGenerator):
-	def __init__(self, eventConfig):
-		SensLogonEventGenerator.__init__(self, eventConfig)
-
-	def callback(self, eventType, *args):
-		logger.debug(u"UserLoginEventGenerator event callback: eventType '%s', args: %s" % (eventType, args))
-		if (os.name == 'nt') and (sys.getwindowsversion()[0] == 6):
-			# Try to find out, if the Login is from the WindowManager (Win8 Bugfix for UserLoginScripts)
-			sessionIds = None
-			sessionId = None
-			sessionData = None
-
-			sessionIds = System.getUserSessionIds(args[0])
-			if sessionIds:
-				sessionId = sessionIds[0]
-				sessionData = System.getSessionInformation(sessionId)
-				if sessionData.get(u'LogonDomain', '') == u'Window Manager':
-					logger.notice(u"Windows Manager Login detected, no UserLoginAction will be fired.")
-					return
-
-		if (eventType == 'Logon'):
-		#if (eventType == 'StartShell'):
-
-			logger.notice(u"User login detected: %s" % args[0])
-			self._eventsOccured += 1
-			self.fireEvent(self.createEvent(eventInfo = {'User': args[0]}))
-			if (self._generatorConfig.maxRepetitions > 0) and (self._eventsOccured > self._generatorConfig.maxRepetitions):
-				self.stop()
-
-	def createEvent(self, eventInfo={}):
-		eventConfig = self.getEventConfig()
-		if not eventConfig:
-			return None
-		return UserLoginEvent(eventConfig = eventConfig, eventInfo = eventInfo)
->>>>>>> 7728e7ea
 
 		def createEvent(self, eventInfo={}):
 			eventConfig = self.getEventConfig()
@@ -1018,7 +545,79 @@
 			EventGenerator.__init__(self, eventConfig)
 
 
-if RUNNING_ON_WINDOWS:
+	class WMIEventGenerator(EventGenerator):
+		def __init__(self, eventConfig):
+			EventGenerator.__init__(self, eventConfig)
+			self._wql = self._generatorConfig.wql
+			self._watcher = None
+
+		def initialize(self):
+			if not RUNNING_ON_WINDOWS:
+				return
+			if not self._wql:
+				return
+
+			from ocdlib.Windows import importWmiAndPythoncom
+			(wmi, pythoncom) = importWmiAndPythoncom()
+			pythoncom.CoInitialize()
+			if self._wql:
+				while not self._watcher:
+					try:
+						logger.debug(u"Creating wmi object")
+						c = wmi.WMI(privileges = ["Security"])
+						logger.info(u"Watching for wql: %s" % self._wql)
+						self._watcher = c.watch_for(raw_wql = self._wql, wmi_class = '')
+					except Exception, e:
+						try:
+							logger.warning(u"Failed to create wmi watcher: %s" % forceUnicode(e))
+						except Exception:
+							logger.warning(u"Failed to create wmi watcher, failed to log exception")
+						time.sleep(1)
+			logger.debug(u"Initialized")
+
+		def getNextEvent(self):
+			if not self._watcher:
+				logger.info(u"Nothing to watch for")
+				self._event = threading.Event()
+				self._event.wait()
+				return None
+
+			wqlResult = None
+			from ocdlib.Windows import importWmiAndPythoncom
+			(wmi, pythoncom) = importWmiAndPythoncom()
+			while not self._stopped:
+				try:
+					wqlResult = self._watcher(timeout_ms=500)
+					break
+				except wmi.x_wmi_timed_out:
+					continue
+
+			if wqlResult:
+				eventInfo = {}
+				for p in wqlResult.properties:
+					value = getattr(wqlResult, p)
+					if isinstance(value, tuple):
+						eventInfo[p] = []
+						for v in value:
+							eventInfo[p].append(v)
+					else:
+						eventInfo[p] = value
+				return self.createEvent(eventInfo)
+
+		def cleanup(self):
+			if self._lastEventOccurence and (time.time() - self._lastEventOccurence < 10):
+				# Waiting some seconds before exit to avoid Win32 releasing exceptions
+				waitTime = int(10 - (time.time() - self._lastEventOccurence))
+				logger.info(u"Event generator '%s' cleaning up in %d seconds" % (self, waitTime))
+				time.sleep(waitTime)
+			try:
+				from ocdlib.Windows import importWmiAndPythoncom
+				(wmi, pythoncom) = importWmiAndPythoncom()
+				pythoncom.CoUninitialize()
+			except ImportError:
+				# Probably not running on Windows.
+				pass
+
 	class CustomEventGenerator(WMIEventGenerator):
 		def __init__(self, eventConfig):
 			WMIEventGenerator.__init__(self, eventConfig)
@@ -1027,7 +626,7 @@
 			eventConfig = self.getEventConfig()
 			if not eventConfig:
 				return None
-			return CustomEvent(eventConfig = eventConfig, eventInfo = eventInfo)
+			return CustomEvent(eventConfig=eventConfig, eventInfo=eventInfo)
 else:
 	class CustomEventGenerator(EventGenerator):
 		def createEvent(self, eventInfo={}):
@@ -1044,18 +643,6 @@
 			else:
 				self._event.wait()
 
-<<<<<<< HEAD
-=======
-class CustomEventGenerator(WMIEventGenerator):
-	def __init__(self, eventConfig):
-		WMIEventGenerator.__init__(self, eventConfig)
-
-	def createEvent(self, eventInfo={}):
-		eventConfig = self.getEventConfig()
-		if not eventConfig:
-			return None
-		return CustomEvent(eventConfig = eventConfig, eventInfo = eventInfo)
->>>>>>> 7728e7ea
 
 class SwOnDemandEventGenerator(EventGenerator):
 	def __init__(self, eventConfig):
@@ -1072,16 +659,7 @@
 	def __init__(self, eventConfig, eventInfo={}):
 		self.eventConfig = eventConfig
 		self.eventInfo = eventInfo
-<<<<<<< HEAD
-		logger.setLogFormat(
-			getLogFormat(
-				u'event generator {0}'.format(self.eventConfig.getId())
-			),
-			object=self
-		)
-=======
 		logger.setLogFormat(getLogFormat(u'event generator ' + self.eventConfig.getId()), object=self)
->>>>>>> 7728e7ea
 
 	def getActionProcessorCommand(self):
 		actionProcessorCommand = self.eventConfig.actionProcessorCommand
@@ -1150,14 +728,8 @@
 	def __init__(self):
 		logger.debug(u"EventListener initiated")
 
-<<<<<<< HEAD
 	def processEvent(self, event):
 		logger.warning(u"%s: processEvent() not implemented" % self)
-=======
-	def processEvent(event):
-		logger.warning(u"%s: processEvent() not implemented" % self)
-
->>>>>>> 7728e7ea
 
 
 def getEventConfigs():
@@ -1233,12 +805,6 @@
 				logger.notice(u"Event config '%s' is deactivated" % eventConfigId)
 				continue
 
-<<<<<<< HEAD
-=======
-			#if not rawEventConfig['args'].get('action_processor_command'):
-			#	rawEventConfig['args']['action_processor_command'] = config.get('action_processor', 'command')
-
->>>>>>> 7728e7ea
 			eventConfigs[eventConfigId] = {'preconditions': {}}
 			if rawEventConfig.get('precondition'):
 				precondition = preconditions.get(rawEventConfig['precondition'])
@@ -1423,10 +989,7 @@
 		except Exception, e:
 			logger.error(u"Failed to add event config '%s' to event generator '%s': %s" % (eventConfigId, mainEventConfigId, forceUnicode(e)))
 
-<<<<<<< HEAD
-
-=======
->>>>>>> 7728e7ea
+
 def getEventGenerators(generatorClass=None):
 	global eventGenerators
 	egs = []
