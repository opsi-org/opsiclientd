# -*- coding: utf-8 -*-

# opsiclientd is part of the desktop management solution opsi
# (open pc server integration) http://www.opsi.org
# Copyright (C) 2010-2018 uib GmbH <info@uib.de>

# This program is free software: you can redistribute it and/or modify
# it under the terms of the GNU Affero General Public License as
# published by the Free Software Foundation, either version 3 of the
# License, or (at your option) any later version.

# This program is distributed in the hope that it will be useful,
# but WITHOUT ANY WARRANTY; without even the implied warranty of
# MERCHANTABILITY or FITNESS FOR A PARTICULAR PURPOSE.  See the
# GNU Affero General Public License for more details.

# You should have received a copy of the GNU Affero General Public License
# along with this program.  If not, see <http://www.gnu.org/licenses/>.
"""
<<<<<<< HEAD
Events and their configuration.

:copyright: uib GmbH <info@uib.de>
:author: Jan Schneider <j.schneider@uib.de>
:author: Erol Ueluekmen <e.ueluekmen@uib.de>
:license: GNU Affero General Public License version 3
=======
   = = = = = = = = = = = = = = = = = = = = =
   =   ocdlib.Events                       =
   = = = = = = = = = = = = = = = = = = = = =

   opsiclientd is part of the desktop management solution opsi
   (open pc server integration) http://www.opsi.org

   Copyright (C) 2010 uib GmbH

   http://www.uib.de/

   All rights reserved.

   This program is free software; you can redistribute it and/or modify
   it under the terms of the GNU General Public License version 2 as
   published by the Free Software Foundation.

   This program is distributed in the hope that it will be useful,
   but WITHOUT ANY WARRANTY; without even the implied warranty of
   MERCHANTABILITY or FITNESS FOR A PARTICULAR PURPOSE.  See the
   GNU General Public License for more details.

   You should have received a copy of the GNU General Public License
   along with this program; if not, write to the Free Software
   Foundation, Inc., 51 Franklin St, Fifth Floor, Boston, MA  02110-1301  USA

   @copyright:	uib GmbH <info@uib.de>
   @author: Jan Schneider <j.schneider@uib.de>
   @author: Erol Ueluekmen <e.ueluekmen@uib.de>
   @license: GNU General Public License version 2
>>>>>>> cb86dcf3
"""

import copy as pycopy
import os
import re
import sys
import thread
import threading
import time

from OPSI import System
from OPSI.Logger import Logger, LOG_DEBUG
from OPSI.Types import forceList, forceUnicode
from OPSI.Util import objectToBeautifiedText

from ocdlib.Config import getLogFormat, Config
from ocdlib.State import State
from ocdlib.Localization import getLanguage

logger = Logger()
config = Config()
state = State()

# Possible event types
EVENT_CONFIG_TYPE_PRODUCT_SYNC_COMPLETED = u'sync completed'
EVENT_CONFIG_TYPE_SW_ON_DEMAND = u'sw on demand'
EVENT_CONFIG_TYPE_DAEMON_STARTUP = u'daemon startup'
EVENT_CONFIG_TYPE_DAEMON_SHUTDOWN = u'daemon shutdown'
EVENT_CONFIG_TYPE_GUI_STARTUP = u'gui startup'
EVENT_CONFIG_TYPE_PANIC = u'panic'
EVENT_CONFIG_TYPE_PROCESS_ACTION_REQUESTS = u'process action requests'
EVENT_CONFIG_TYPE_TIMER = u'timer'
EVENT_CONFIG_TYPE_USER_LOGIN = u'user login'
EVENT_CONFIG_TYPE_SYSTEM_SHUTDOWN = u'system shutdown'
EVENT_CONFIG_TYPE_CUSTOM = u'custom'

# - - - - - - - - - - - - - - - - - - - - - - - - - - - - - - - - - - - - - - - - - - - - - - - - - - -
# -                                         EVENT CONFIG                                              -
# - - - - - - - - - - - - - - - - - - - - - - - - - - - - - - - - - - - - - - - - - - - - - - - - - - -
def EventConfigFactory(eventType, eventId, **kwargs):
	if   (eventType == EVENT_CONFIG_TYPE_PANIC):
		return PanicEventConfig(eventId, **kwargs)
	elif (eventType == EVENT_CONFIG_TYPE_DAEMON_STARTUP):
		return DaemonStartupEventConfig(eventId, **kwargs)
	elif (eventType == EVENT_CONFIG_TYPE_DAEMON_SHUTDOWN):
		return DaemonShutdownEventConfig(eventId, **kwargs)
	elif (eventType == EVENT_CONFIG_TYPE_GUI_STARTUP):
		return GUIStartupEventConfig(eventId, **kwargs)
	elif (eventType == EVENT_CONFIG_TYPE_TIMER):
		return TimerEventConfig(eventId, **kwargs)
	elif (eventType == EVENT_CONFIG_TYPE_PRODUCT_SYNC_COMPLETED):
		return SyncCompletedEventConfig(eventId, **kwargs)
	elif (eventType == EVENT_CONFIG_TYPE_PROCESS_ACTION_REQUESTS):
		return ProcessActionRequestsEventConfig(eventId, **kwargs)
	elif (eventType == EVENT_CONFIG_TYPE_USER_LOGIN):
		return UserLoginEventConfig(eventId, **kwargs)
	elif (eventType == EVENT_CONFIG_TYPE_SYSTEM_SHUTDOWN):
		return SystemShutdownEventConfig(eventId, **kwargs)
	elif (eventType == EVENT_CONFIG_TYPE_CUSTOM):
		return CustomEventConfig(eventId, **kwargs)
	elif (eventType == EVENT_CONFIG_TYPE_SW_ON_DEMAND):
		return SwOnDemandEventConfig(eventId, **kwargs)
	else:
		raise TypeError(u"Unknown event config type '%s'" % eventType)

class EventConfig(object):
	def __init__(self, eventId, **kwargs):
		if not eventId:
			raise TypeError(u"Event id not given")
		self._id = unicode(eventId)

<<<<<<< HEAD
		logger.setLogFormat(getLogFormat(u'event config ' + self._id), object=self)
=======
		moduleName = u' %-30s' % (u'event config ' + self._id)
		logger.setLogFormat(u'[%l] [%D] [' + moduleName + u'] %M   (%F|%N)', object=self)
>>>>>>> cb86dcf3
		self.setConfig(kwargs)

	def getConfig(self):
		config = {}
		for (k, v) in self.__dict__.items():
			if not k.startswith('_'):
				config[k] = v
		return config

	def setConfig(self, conf):
		self.name                          =  unicode ( conf.get('name',            self._id.split('{')[0]  ) )
		self.preconditions                 =     dict ( conf.get('preconditions',                 {}        ) )
		self.actionMessage                 =  unicode ( conf.get('actionMessage',               ''        ) )
		self.maxRepetitions                =      int ( conf.get('maxRepetitions',                -1        ) )
		# wait <activationDelay> seconds before event gets active
		self.activationDelay               =      int ( conf.get('activationDelay',               0         ) )
		# wait <notificationDelay> seconds before event is fired
		self.notificationDelay             =      int ( conf.get('notificationDelay',             0         ) )
		self.interval                      =      int ( conf.get('interval',                      -1        ) )
		self.actionWarningTime             =      int ( conf.get('actionWarningTime',             0         ) )
		self.actionUserCancelable          =      int ( conf.get('actionUserCancelable',          0         ) )
		self.shutdown                      =     bool ( conf.get('shutdown',                      False     ) )
		self.reboot                        =     bool ( conf.get('reboot',                        False     ) )
		self.shutdownWarningMessage        =  unicode ( conf.get('shutdownWarningMessage',        ''        ) )
		self.shutdownWarningTime           =      int ( conf.get('shutdownWarningTime',           0         ) )
		self.shutdownWarningRepetitionTime =      int ( conf.get('shutdownWarningRepetitionTime', 3600      ) )
		self.shutdownUserCancelable        =      int ( conf.get('shutdownUserCancelable',        0         ) )
		self.shutdownCancelCounter         =      int ( conf.get('shutdownCancelCounter',         0         ) )
		self.blockLogin                    =     bool ( conf.get('blockLogin',                    False     ) )
		self.logoffCurrentUser             =     bool ( conf.get('logoffCurrentUser',             False     ) )
		self.lockWorkstation               =     bool ( conf.get('lockWorkstation',               False     ) )
		self.processShutdownRequests       =     bool ( conf.get('processShutdownRequests',       True      ) )
		self.getConfigFromService          =     bool ( conf.get('getConfigFromService',          True      ) )
		self.updateConfigFile              =     bool ( conf.get('updateConfigFile',              True      ) )
		self.writeLogToService             =     bool ( conf.get('writeLogToService',             True      ) )
		self.updateActionProcessor         =     bool ( conf.get('updateActionProcessor',         True      ) )
		self.actionType                    =  unicode ( conf.get('actionType',                    ''        ) )
		self.eventNotifierCommand          =  unicode ( conf.get('eventNotifierCommand',          ''        ) )
		self.eventNotifierDesktop          =  unicode ( conf.get('eventNotifierDesktop',          'current' ) )
		self.actionNotifierCommand         =  unicode ( conf.get('actionNotifierCommand',         ''        ) )
		self.actionNotifierDesktop         =  unicode ( conf.get('actionNotifierDesktop',         'current' ) )
		self.shutdownNotifierCommand       =  unicode ( conf.get('shutdownNotifierCommand',       ''        ) )
		self.shutdownNotifierDesktop       =  unicode ( conf.get('shutdownNotifierDesktop',       'current' ) )
		self.processActions                =     bool ( conf.get('processActions',                True      ) )
		self.actionProcessorCommand        =  unicode ( conf.get('actionProcessorCommand',        ''        ) )
		self.actionProcessorDesktop        =  unicode ( conf.get('actionProcessorDesktop',        'current' ) )
		self.actionProcessorTimeout        =      int ( conf.get('actionProcessorTimeout',        3*3600    ) )
		self.actionProcessorProductIds     =     list ( conf.get('actionProcessorProductIds',     []        ) )
		self.excludeProductGroupIds        =     list ( conf.get('excludeProductGroupIds',     []        ) )
		self.includeProductGroupIds        =     list ( conf.get('includeProductGroupIds',     []        ) )
		self.preActionProcessorCommand     =  unicode ( conf.get('preActionProcessorCommand',     ''        ) )
		self.postActionProcessorCommand    =  unicode ( conf.get('postActionProcessorCommand',    ''        ) )
		self.trustedInstallerCheck         =     bool ( conf.get('trustedInstallerCheck',         True      ) )
		#self.serviceOptions                =     dict ( conf.get('serviceOptions',                {}        ) )
		self.cacheProducts                 =     bool ( conf.get('cacheProducts',                 False     ) )
		self.cacheMaxBandwidth             =      int ( conf.get('cacheMaxBandwidth',             0         ) )
		self.cacheDynamicBandwidth         =     bool ( conf.get('cacheDynamicBandwidth',         True      ) )
		self.useCachedProducts             =     bool ( conf.get('useCachedProducts',             False     ) )
		self.syncConfigToServer            =     bool ( conf.get('syncConfigToServer',            False     ) )
		self.syncConfigFromServer          =     bool ( conf.get('syncConfigFromServer',          False     ) )
		self.postSyncConfigToServer        =     bool ( conf.get('postSyncConfigToServer',        False     ) )
		self.postSyncConfigFromServer      =     bool ( conf.get('postSyncConfigFromServer',      False     ) )
		self.useCachedConfig               =     bool ( conf.get('useCachedConfig',               False     ) )
<<<<<<< HEAD
=======
		self.workingWindow                 =  unicode ( conf.get('workingWindow',                 ''        ) )
>>>>>>> cb86dcf3

		###if not self.eventNotifierDesktop in ('winlogon', 'default', 'current'):
		###	logger.error(u"Bad value '%s' for eventNotifierDesktop" % self.eventNotifierDesktop)
		###	self.eventNotifierDesktop = 'current'
		###if not self.actionNotifierDesktop in ('winlogon', 'default', 'current'):
		###	logger.error(u"Bad value '%s' for actionNotifierDesktop" % self.actionNotifierDesktop)
		###	self.actionNotifierDesktop = 'current'
		###if not self.actionProcessorDesktop in ('winlogon', 'default', 'current'):
		###	logger.error(u"Bad value '%s' for actionProcessorDesktop" % self.actionProcessorDesktop)
		###	self.actionProcessorDesktop = 'current'

	def __unicode__(self):
		return u"<EventConfig: %s>" % self._id

	__repr__ = __unicode__

	def __str__(self):
		return str(self.__unicode__())

	def getId(self):
		return self._id

	def getName(self):
		return self.name

	def getActionMessage(self):
		message = self.actionMessage
		def toUnderscore(value):
			s1 = re.sub('(.)([A-Z][a-z]+)', r'\1_\2', value)
			return re.sub('([a-z0-9])([A-Z])', r'\1_\2', s1).lower()
		for (key, value) in self.__dict__.items():
			if (key.lower().find('message') != -1):
				continue
			message = message.replace('%' + key + '%', unicode(value))
			message = message.replace('%' + toUnderscore(key) + '%', unicode(value))
		while True:
			match = re.search('(%state.[^%]+%)', message)
			if not match:
				break
			name = match.group(1).replace('%state.', '')[:-1]
			message = message.replace(match.group(1), forceUnicode(state.get(name)))
		return message

	def getShutdownWarningMessage(self):
		message = self.shutdownWarningMessage
		def toUnderscore(value):
			s1 = re.sub('(.)([A-Z][a-z]+)', r'\1_\2', value)
			return re.sub('([a-z0-9])([A-Z])', r'\1_\2', s1).lower()
		for (key, value) in self.__dict__.items():
			if (key.lower().find('message') != -1):
				continue
			message = message.replace('%' + key + '%', unicode(value))
			message = message.replace('%' + toUnderscore(key) + '%', unicode(value))
		while True:
			match = re.search('(%state.[^%]+%)', message)
			if not match:
				break
			name = match.group(1).replace('%state.', '')[:-1]
			message = message.replace(match.group(1), forceUnicode(state.get(name)))
		return message

# - - - - - - - - - - - - - - - - - - - - - - - - - - - - - - - - - - - - - - - - - - - - - - - - - - -
# -                                         PANIC EVENT CONFIG                                        -
# - - - - - - - - - - - - - - - - - - - - - - - - - - - - - - - - - - - - - - - - - - - - - - - - - - -
class PanicEventConfig(EventConfig):
	def setConfig(self, conf):
		EventConfig.setConfig(self, conf)
		self.maxRepetitions          = -1
		self.actionMessage           = 'Panic event'
		self.activationDelay         = 0
		self.notificationDelay       = 0
		self.actionWarningTime       = 0
		self.actionUserCancelable    = False
		self.blockLogin              = False
		self.logoffCurrentUser       = False
		self.lockWorkstation         = False
		self.getConfigFromService    = False
		self.updateConfigFile        = False
		self.writeLogToService       = False
		self.updateActionProcessor   = False
		self.eventNotifierCommand    = None
		self.actionNotifierCommand   = None
		self.shutdownNotifierCommand = None
		self.actionProcessorDesktop  = 'winlogon'
		#self.serviceOptions          = {}

# - - - - - - - - - - - - - - - - - - - - - - - - - - - - - - - - - - - - - - - - - - - - - - - - - - -
# -                                     DAEMON STARTUP EVENT CONFIG                                   -
# - - - - - - - - - - - - - - - - - - - - - - - - - - - - - - - - - - - - - - - - - - - - - - - - - - -
class DaemonStartupEventConfig(EventConfig):
	def setConfig(self, conf):
		EventConfig.setConfig(self, conf)
		self.maxRepetitions = 0

# - - - - - - - - - - - - - - - - - - - - - - - - - - - - - - - - - - - - - - - - - - - - - - - - - - -
# -                                    DAEMON SHUTDOWN EVENT CONFIG                                   -
# - - - - - - - - - - - - - - - - - - - - - - - - - - - - - - - - - - - - - - - - - - - - - - - - - - -
class DaemonShutdownEventConfig(EventConfig):
	def setConfig(self, conf):
		EventConfig.setConfig(self, conf)
		self.maxRepetitions = 0

# - - - - - - - - - - - - - - - - - - - - - - - - - - - - - - - - - - - - - - - - - - - - - - - - - - -
# -                                          WMI EVENT CONFIG                                         -
# - - - - - - - - - - - - - - - - - - - - - - - - - - - - - - - - - - - - - - - - - - - - - - - - - - -
class WMIEventConfig(EventConfig):
	def setConfig(self, conf):
		EventConfig.setConfig(self, conf)
		self.wql = unicode( conf.get('wql', '') )

# - - - - - - - - - - - - - - - - - - - - - - - - - - - - - - - - - - - - - - - - - - - - - - - - - - -
# -                                      GUI STARTUP EVENT CONFIG                                     -
# - - - - - - - - - - - - - - - - - - - - - - - - - - - - - - - - - - - - - - - - - - - - - - - - - - -
class GUIStartupEventConfig(WMIEventConfig):
	def setConfig(self, conf):
		WMIEventConfig.setConfig(self, conf)
		self.maxRepetitions = 0
		self.processName = None

# - - - - - - - - - - - - - - - - - - - - - - - - - - - - - - - - - - - - - - - - - - - - - - - - - - -
# -                                         TIMER EVENT CONFIG                                        -
# - - - - - - - - - - - - - - - - - - - - - - - - - - - - - - - - - - - - - - - - - - - - - - - - - - -
class TimerEventConfig(EventConfig):
	pass

# - - - - - - - - - - - - - - - - - - - - - - - - - - - - - - - - - - - - - - - - - - - - - - - - - - -
# -                                PRODUCT SYNC COMPLETED EVENT CONFIG                                -
# - - - - - - - - - - - - - - - - - - - - - - - - - - - - - - - - - - - - - - - - - - - - - - - - - - -
class SyncCompletedEventConfig(EventConfig):
	pass

# - - - - - - - - - - - - - - - - - - - - - - - - - - - - - - - - - - - - - - - - - - - - - - - - - - -
# -                               PROCESS ACTION REQUESTS EVENT CONFIG                                -
# - - - - - - - - - - - - - - - - - - - - - - - - - - - - - - - - - - - - - - - - - - - - - - - - - - -
class ProcessActionRequestsEventConfig(EventConfig):
	pass

# - - - - - - - - - - - - - - - - - - - - - - - - - - - - - - - - - - - - - - - - - - - - - - - - - - -
# -                                       USER LOGIN EVENT CONFIG                                     -
# - - - - - - - - - - - - - - - - - - - - - - - - - - - - - - - - - - - - - - - - - - - - - - - - - - -
class UserLoginEventConfig(WMIEventConfig):
	def setConfig(self, conf):
		WMIEventConfig.setConfig(self, conf)
		self.blockLogin        = False
		self.logoffCurrentUser = False
		self.lockWorkstation   = False

# - - - - - - - - - - - - - - - - - - - - - - - - - - - - - - - - - - - - - - - - - - - - - - - - - - -
# -                                    SYSTEM SHUTDOWN EVENT CONFIG                                   -
# - - - - - - - - - - - - - - - - - - - - - - - - - - - - - - - - - - - - - - - - - - - - - - - - - - -
class SystemShutdownEventConfig(WMIEventConfig):
	def setConfig(self, conf):
		WMIEventConfig.setConfig(self, conf)
		self.maxRepetitions = 0

# - - - - - - - - - - - - - - - - - - - - - - - - - - - - - - - - - - - - - - - - - - - - - - - - - - -
# -                                        CUSTOM EVENT CONFIG                                        -
# - - - - - - - - - - - - - - - - - - - - - - - - - - - - - - - - - - - - - - - - - - - - - - - - - - -
class CustomEventConfig(WMIEventConfig):
	pass

# - - - - - - - - - - - - - - - - - - - - - - - - - - - - - - - - - - - - - - - - - - - - - - - - - - -
# -                                     SW ON DEMAND EVENT CONFIG                                     -
# - - - - - - - - - - - - - - - - - - - - - - - - - - - - - - - - - - - - - - - - - - - - - - - - - - -
class SwOnDemandEventConfig(EventConfig):
	pass


# - - - - - - - - - - - - - - - - - - - - - - - - - - - - - - - - - - - - - - - - - - - - - - - - - - -
# -                                          EVENT GENERATOR                                          -
# - - - - - - - - - - - - - - - - - - - - - - - - - - - - - - - - - - - - - - - - - - - - - - - - - - -
def EventGeneratorFactory(eventConfig):
	if   isinstance(eventConfig, PanicEventConfig):
		return PanicEventGenerator(eventConfig)
	elif isinstance(eventConfig, DaemonStartupEventConfig):
		return DaemonStartupEventGenerator(eventConfig)
	elif isinstance(eventConfig, DaemonShutdownEventConfig):
		return DaemonShutdownEventGenerator(eventConfig)
	elif isinstance(eventConfig, GUIStartupEventConfig):
		return GUIStartupEventGenerator(eventConfig)
	elif isinstance(eventConfig, TimerEventConfig):
		return TimerEventGenerator(eventConfig)
	elif isinstance(eventConfig, SyncCompletedEventConfig):
		return SyncCompletedEventGenerator(eventConfig)
	elif isinstance(eventConfig, ProcessActionRequestsEventConfig):
		return ProcessActionRequestsEventGenerator(eventConfig)
	elif isinstance(eventConfig, UserLoginEventConfig):
		return UserLoginEventGenerator(eventConfig)
	elif isinstance(eventConfig, SystemShutdownEventConfig):
		return SystemShutdownEventGenerator(eventConfig)
	elif isinstance(eventConfig, CustomEventConfig):
		return CustomEventGenerator(eventConfig)
	elif isinstance(eventConfig, SwOnDemandEventConfig):
		return SwOnDemandEventGenerator(eventConfig)
	else:
		raise TypeError(u"Unhandled event config '%s'" % eventConfig)

class EventGenerator(threading.Thread):
	def __init__(self, generatorConfig):
		threading.Thread.__init__(self)
		self._eventConfigs = []
		self._generatorConfig = generatorConfig
		self._eventListeners = []
		self._eventsOccured = 0
		self._threadId = None
		self._stopped = False
		self._event = None
		self._lastEventOccurence = None
<<<<<<< HEAD
		logger.setLogFormat(getLogFormat(u'event generator ' + self._generatorConfig.getId()), object=self)
=======
		moduleName = u' %-30s' % (u'event generator ' + self._generatorConfig.getId())
		logger.setLogFormat(u'[%l] [%D] [' + moduleName + u'] %M   (%F|%N)', object=self)
>>>>>>> cb86dcf3

	def __unicode__(self):
		return u'<%s %s>' % (self.__class__.__name__, self._generatorConfig.getId())

	__repr__ = __unicode__

	def setEventConfigs(self, eventConfigs):
		self._eventConfigs = forceList(eventConfigs)

	def addEventConfig(self, eventConfig):
		self._eventConfigs.append(eventConfig)

	def _preconditionsFulfilled(self, preconditions):
		for (k, v) in preconditions.items():
			if (bool(v) != state.get(k)):
				return False
		return True

	def addEventListener(self, eventListener):
		if not isinstance(eventListener, EventListener):
			raise TypeError(u"Failed to add event listener, got class %s, need class EventListener" % eventListener.__class__)

		for l in self._eventListeners:
			if (l == eventListener):
				return

		self._eventListeners.append(eventListener)

	def getEventConfig(self):
		logger.info(u"Testing preconditions of configs: %s" % self._eventConfigs)
		actualConfig = { 'preconditions': {}, 'config': None }
		for pec in self._eventConfigs:
			if self._preconditionsFulfilled(pec.preconditions):
				logger.info(u"Preconditions %s for event config '%s' fulfilled" % (pec.preconditions, pec.getId()))
				if not actualConfig['config'] or (len(pec.preconditions.keys()) > len(actualConfig['preconditions'].keys())):
					actualConfig = { 'preconditions': pec.preconditions, 'config': pec }
			else:
				logger.info(u"Preconditions %s for event config '%s' not fulfilled" % (pec.preconditions, pec.getId()))
		return actualConfig['config']

	def createAndFireEvent(self, eventInfo={}):
		self.fireEvent(self.createEvent(eventInfo))

	def createEvent(self, eventInfo={}):
		eventConfig = self.getEventConfig()
		if not eventConfig:
			return None
		return Event(eventConfig = eventConfig, eventInfo = eventInfo)

	def initialize(self):
		pass

	def getNextEvent(self):
		self._event = threading.Event()
		self._event.wait()

	def cleanup(self):
		pass

	def fireEvent(self, event=None):
		if self._stopped:
			return

		if not event:
			logger.info(u"No event to fire")
			return

		self._lastEventOccurence = time.time()

		logger.info(u"Firing event '%s'" % event)
		logger.info(u"Event info:")
		for (key, value) in event.eventInfo.items():
			logger.info(u"     %s: %s" % (key, value))

		class FireEventThread(threading.Thread):
			def __init__(self, eventListener, event):
				threading.Thread.__init__(self)
				self._eventListener = eventListener
				self._event = event
<<<<<<< HEAD
				logger.setLogFormat(getLogFormat(u'event generator ' + self._event.eventConfig.getId()), object=self)
=======
				moduleName = u' %-30s' % (u'event generator ' + self._event.eventConfig.getId())
				logger.setLogFormat(u'[%l] [%D] [' + moduleName + u'] %M   (%F|%N)', object=self)
>>>>>>> cb86dcf3

			def run(self):
				if (self._event.eventConfig.notificationDelay > 0):
					logger.debug(u"Waiting %d seconds before notifying listener '%s' of event '%s'" \
						% (self._event.eventConfig.notificationDelay, self._eventListener, self._event))
					time.sleep(self._event.eventConfig.notificationDelay)
				try:
					logger.info(u"Calling processEvent on listener %s" % self._eventListener)
					self._eventListener.processEvent(self._event)
				except Exception, e:
					logger.logException(e)

		logger.info(u"Starting FireEventThread for listeners: %s" % self._eventListeners)
		for l in self._eventListeners:
			# Create a new thread for each event listener
			FireEventThread(l, event).start()

	def run(self):
		self._threadId = thread.get_ident()
		try:
			logger.info(u"Initializing event generator '%s'" % self)
			self.initialize()

			if (self._generatorConfig.activationDelay > 0):
				logger.debug(u"Waiting %d seconds before activation of event generator '%s'" % \
					(self._generatorConfig.activationDelay, self))
				time.sleep(self._generatorConfig.activationDelay)

			logger.info(u"Activating event generator '%s'" % self)
			while not self._stopped and ( (self._generatorConfig.maxRepetitions < 0) or (self._eventsOccured <= self._generatorConfig.maxRepetitions) ):
				logger.info(u"Getting next event...")
				event = self.getNextEvent()
				self._eventsOccured += 1
				self.fireEvent(event)
			logger.info(u"Event generator '%s' now deactivated after %d event occurrences" % (self, self._eventsOccured))

		except Exception, e:
			logger.error(u"Failure in event generator '%s': %s" % (self, forceUnicode(e)))
			logger.logException(e)

		try:
			self.cleanup()
		except Exception, e:
			logger.error(u"Failed to clean up: %s" % forceUnicode(e))

		logger.info(u"Event generator '%s' exiting " % self)

	def stop(self):
		self._stopped = True
		if self._event:
			self._event.set()

class PanicEventGenerator(EventGenerator):
	def __init__(self, eventConfig):
		EventGenerator.__init__(self, eventConfig)

	def createEvent(self, eventInfo={}):
		eventConfig = self.getEventConfig()
		if not eventConfig:
			return None
		return PanicEvent(eventConfig = eventConfig, eventInfo = eventInfo)

class DaemonStartupEventGenerator(EventGenerator):
	def __init__(self, eventConfig):
		EventGenerator.__init__(self, eventConfig)

	def createEvent(self, eventInfo={}):
		eventConfig = self.getEventConfig()
		if not eventConfig:
			return None
		return DaemonStartupEvent(eventConfig = eventConfig, eventInfo = eventInfo)

class DaemonShutdownEventGenerator(EventGenerator):
	def __init__(self, eventConfig):
		EventGenerator.__init__(self, eventConfig)

	def createEvent(self, eventInfo={}):
		eventConfig = self.getEventConfig()
		if not eventConfig:
			return None
		return DaemonShutdownEvent(eventConfig = eventConfig, eventInfo = eventInfo)

class WMIEventGenerator(EventGenerator):
	def __init__(self, eventConfig):
		EventGenerator.__init__(self, eventConfig)
		self._wql = self._generatorConfig.wql
		self._watcher = None

	def initialize(self):
		if not (os.name == 'nt'):
			return
		if not self._wql:
			return

		from ocdlib.Windows import importWmiAndPythoncom
		(wmi, pythoncom) = importWmiAndPythoncom()
		pythoncom.CoInitialize()
		if self._wql:
			while not self._watcher:
				try:
					logger.debug(u"Creating wmi object")
					c = wmi.WMI(privileges = ["Security"])
					logger.info(u"Watching for wql: %s" % self._wql)
					self._watcher = c.watch_for(raw_wql = self._wql, wmi_class = '')
				except Exception, e:
					try:
						logger.warning(u"Failed to create wmi watcher: %s" % forceUnicode(e))
					except Exception:
						logger.warning(u"Failed to create wmi watcher, failed to log exception")
					time.sleep(1)
		logger.debug(u"Initialized")

	def getNextEvent(self):
		if not self._watcher:
			logger.info(u"Nothing to watch for")
			self._event = threading.Event()
			self._event.wait()
			return None

		wqlResult = None
		from ocdlib.Windows import importWmiAndPythoncom
		(wmi, pythoncom) = importWmiAndPythoncom()
		while not self._stopped:
			try:
				wqlResult = self._watcher(timeout_ms=500)
				break
			except wmi.x_wmi_timed_out:
				continue

		if wqlResult:
			eventInfo = {}
			for p in wqlResult.properties:
				value = getattr(wqlResult, p)
				if isinstance(value, tuple):
					eventInfo[p] = []
					for v in value:
						eventInfo[p].append(v)
				else:
					eventInfo[p] = value
			return self.createEvent(eventInfo)

	def cleanup(self):
		if self._lastEventOccurence and (time.time() - self._lastEventOccurence < 10):
			# Waiting some seconds before exit to avoid Win32 releasing exceptions
			waitTime = int(10 - (time.time() - self._lastEventOccurence))
			logger.info(u"Event generator '%s' cleaning up in %d seconds" % (self, waitTime))
			time.sleep(waitTime)
		from ocdlib.Windows import importWmiAndPythoncom
		(wmi, pythoncom) = importWmiAndPythoncom()
		pythoncom.CoUninitialize()

class GUIStartupEventGenerator(EventGenerator):
	def __init__(self, eventConfig):
		EventGenerator.__init__(self, eventConfig)
		if   (os.name == 'nt') and (sys.getwindowsversion()[0] == 5):
			self.guiProcessName = u'winlogon.exe'
		elif (os.name == 'nt') and (sys.getwindowsversion()[0] == 6):
			self.guiProcessName = u'LogonUI.exe'
		else:
			raise Exception(u"OS unsupported")

	def createEvent(self, eventInfo={}):
		eventConfig = self.getEventConfig()
		if not eventConfig:
			return None
		return GUIStartupEvent(eventConfig = eventConfig, eventInfo = eventInfo)

	def getNextEvent(self):
		while not self._stopped:
			logger.debug(u"Checking if process '%s' running" % self.guiProcessName)
			if System.getPid(self.guiProcessName):
				logger.debug(u"Process '%s' is running" % self.guiProcessName)
				return self.createEvent()
			time.sleep(3)

class TimerEventGenerator(EventGenerator):
	def __init__(self, eventConfig):
		EventGenerator.__init__(self, eventConfig)

	def getNextEvent(self):
		self._event = threading.Event()
		if (self._generatorConfig.interval > 0):
			self._event.wait(self._generatorConfig.interval)
			return self.createEvent()
		else:
			self._event.wait()

	def createEvent(self, eventInfo={}):
		eventConfig = self.getEventConfig()
		if not eventConfig:
			return None
		return TimerEvent(eventConfig = eventConfig, eventInfo = eventInfo)

class SyncCompletedEventGenerator(EventGenerator):
	def __init__(self, eventConfig):
		EventGenerator.__init__(self, eventConfig)

	def createEvent(self, eventInfo={}):
		eventConfig = self.getEventConfig()
		if not eventConfig:
			return None
		return SyncCompletedEvent(eventConfig = eventConfig, eventInfo = eventInfo)

class ProcessActionRequestsEventGenerator(EventGenerator):
	def __init__(self, eventConfig):
		EventGenerator.__init__(self, eventConfig)

	def createEvent(self, eventInfo={}):
		eventConfig = self.getEventConfig()
		if not eventConfig:
			return None
		return ProcessActionRequestsEvent(eventConfig = eventConfig, eventInfo = eventInfo)

class SensLogonEventGenerator(EventGenerator):
	def __init__(self, eventConfig):
		EventGenerator.__init__(self, eventConfig)

	def initialize(self):
		EventGenerator.initialize(self)
		if not (os.name == 'nt'):
			return

		logger.notice(u'Registring ISensLogon')

		from ocdlib.Windows import importWmiAndPythoncom, SensLogon

		(wmi, pythoncom) = importWmiAndPythoncom(importWmi = False, importPythoncom = True)
		pythoncom.CoInitialize()

		sl = SensLogon(self.callback)
		sl.subscribe()

	def getNextEvent(self):
		from ocdlib.Windows import importWmiAndPythoncom
		(wmi, pythoncom) = importWmiAndPythoncom(importWmi = False, importPythoncom = True)
		pythoncom.PumpMessages()
		logger.info(u"Event generator '%s' now deactivated after %d event occurrences" % (self, self._eventsOccured))
		self.cleanup()

	def callback(self, eventType, *args):
		logger.debug(u"SensLogonEventGenerator event callback: eventType '%s', args: %s" % (eventType, args))

	def stop(self):
		EventGenerator.stop(self)
		# Post WM_QUIT
		import win32api
		win32api.PostThreadMessage(self._threadId, 18, 0, 0)

	def cleanup(self):
		if self._lastEventOccurence and (time.time() - self._lastEventOccurence < 10):
			# Waiting some seconds before exit to avoid Win32 releasing exceptions
			waitTime = int(10 - (time.time() - self._lastEventOccurence))
			logger.info(u"Event generator '%s' cleaning up in %d seconds" % (self, waitTime))
			time.sleep(waitTime)

		from ocdlib.Windows import importWmiAndPythoncom
		(wmi, pythoncom) = importWmiAndPythoncom(importWmi = False, importPythoncom = True)
		pythoncom.CoUninitialize()

class UserLoginEventGenerator(SensLogonEventGenerator):
	def __init__(self, eventConfig):
		SensLogonEventGenerator.__init__(self, eventConfig)

	def callback(self, eventType, *args):
		logger.debug(u"UserLoginEventGenerator event callback: eventType '%s', args: %s" % (eventType, args))
		if (os.name == 'nt') and (sys.getwindowsversion()[0] == 6):
			# Try to find out, if the Login is from the WindowManager (Win8 Bugfix for UserLoginScripts)
			sessionIds = None
			sessionId = None
			sessionData = None

			sessionIds = System.getUserSessionIds(args[0])
			if sessionIds:
				sessionId = sessionIds[0]
				sessionData = System.getSessionInformation(sessionId)
				if sessionData.get(u'LogonDomain', '') == u'Window Manager':
					logger.notice(u"Windows Manager Login detected, no UserLoginAction will be fired.")
					return

		if (eventType == 'Logon'):
		#if (eventType == 'StartShell'):

			logger.notice(u"User login detected: %s" % args[0])
			self._eventsOccured += 1
			self.fireEvent(self.createEvent(eventInfo = {'User': args[0]}))
			if (self._generatorConfig.maxRepetitions > 0) and (self._eventsOccured > self._generatorConfig.maxRepetitions):
				self.stop()

	def createEvent(self, eventInfo={}):
		eventConfig = self.getEventConfig()
		if not eventConfig:
			return None
		return UserLoginEvent(eventConfig = eventConfig, eventInfo = eventInfo)

class SystemShutdownEventGenerator(EventGenerator):
	def __init__(self, eventConfig):
		EventGenerator.__init__(self, eventConfig)

class CustomEventGenerator(WMIEventGenerator):
	def __init__(self, eventConfig):
		WMIEventGenerator.__init__(self, eventConfig)

	def createEvent(self, eventInfo={}):
		eventConfig = self.getEventConfig()
		if not eventConfig:
			return None
		return CustomEvent(eventConfig = eventConfig, eventInfo = eventInfo)

class SwOnDemandEventGenerator(EventGenerator):
	def __init__(self, eventConfig):
		EventGenerator.__init__(self, eventConfig)

	def createEvent(self, eventInfo={}):
		eventConfig = self.getEventConfig()
		if not eventConfig:
			return None
		return SwOnDemandEvent(eventConfig = eventConfig, eventInfo = eventInfo)

# - - - - - - - - - - - - - - - - - - - - - - - - - - - - - - - - - - - - - - - - - - - - - - - - - - -
# -                                            EVENT                                                  -
# - - - - - - - - - - - - - - - - - - - - - - - - - - - - - - - - - - - - - - - - - - - - - - - - - - -
class Event(object):
	def __init__(self, eventConfig, eventInfo={}):
		self.eventConfig = eventConfig
		self.eventInfo = eventInfo
<<<<<<< HEAD
		logger.setLogFormat(getLogFormat(u'event generator ' + self.eventConfig.getId()), object=self)
=======
		moduleName = u' %-30s' % (u'event generator ' + self.eventConfig.getId())
		logger.setLogFormat(u'[%l] [%D] [' + moduleName + u'] %M   (%F|%N)', object=self)
>>>>>>> cb86dcf3

	def getActionProcessorCommand(self):
		actionProcessorCommand = self.eventConfig.actionProcessorCommand
		for (key, value) in self.eventInfo.items():
			actionProcessorCommand = actionProcessorCommand.replace(u'%' + u'event.' + unicode(key.lower()) + u'%', unicode(value))
		return actionProcessorCommand

class PanicEvent(Event):
	def __init__(self, eventConfig, eventInfo={}):
		Event.__init__(self, eventConfig, eventInfo)

class DaemonStartupEvent(Event):
	def __init__(self, eventConfig, eventInfo={}):
		Event.__init__(self, eventConfig, eventInfo)

class DaemonShutdownEvent(Event):
	def __init__(self, eventConfig, eventInfo={}):
		Event.__init__(self, eventConfig, eventInfo)

class GUIStartupEvent(Event):
	def __init__(self, eventConfig, eventInfo={}):
		Event.__init__(self, eventConfig, eventInfo)

class TimerEvent(Event):
	def __init__(self, eventConfig, eventInfo={}):
		Event.__init__(self, eventConfig, eventInfo)

class SyncCompletedEvent(Event):
	def __init__(self, eventConfig, eventInfo={}):
		Event.__init__(self, eventConfig, eventInfo)

class ProcessActionRequestsEvent(Event):
	def __init__(self, eventConfig, eventInfo={}):
		Event.__init__(self, eventConfig, eventInfo)

class UserLoginEvent(Event):
	def __init__(self, eventConfig, eventInfo={}):
		Event.__init__(self, eventConfig, eventInfo)

class SystemShutdownEvent(Event):
	def __init__(self, eventConfig, eventInfo={}):
		Event.__init__(self, eventConfig, eventInfo)

class CustomEvent(Event):
	def __init__(self, eventConfig, eventInfo={}):
		Event.__init__(self, eventConfig, eventInfo)

class SwOnDemandEvent(Event):
	def __init__(self, eventConfig, eventInfo={}):
		Event.__init__(self, eventConfig, eventInfo)

# - - - - - - - - - - - - - - - - - - - - - - - - - - - - - - - - - - - - - - - - - - - - - - - - - - -
# -                                          EVENT LISTENER                                           -
# - - - - - - - - - - - - - - - - - - - - - - - - - - - - - - - - - - - - - - - - - - - - - - - - - - -
class EventListener(object):
	def __init__(self):
		logger.debug(u"EventListener initiated")

<<<<<<< HEAD
	def processEvent(self, event):
=======
	def processEvent(event):
>>>>>>> cb86dcf3
		logger.warning(u"%s: processEvent() not implemented" % self)



# - - - - - - - - - - - - - - - - - - - - - - - - - - - - - - - - - - - - - - - - - - - - - - - - - - -
# -                                          EVENT GENERATOR                                          -
# - - - - - - - - - - - - - - - - - - - - - - - - - - - - - - - - - - - - - - - - - - - - - - - - - - -
def getEventConfigs():
	preconditions = {}
	for (section, options) in config.getDict().items():
		section = section.lower()
		if section.startswith('precondition_'):
			preconditionId = section.split('_', 1)[1]
			preconditions[preconditionId] = {}
			try:
				for key in options.keys():
					preconditions[preconditionId][key] = options[key].lower() not in ('0', 'false', 'off', 'no')
				logger.info(u"Precondition '%s' created: %s" % (preconditionId, preconditions[preconditionId]))
			except Exception, e:
				logger.error(u"Failed to parse precondition '%s': %s" % (preconditionId, forceUnicode(e)))

	rawEventConfigs = {}
	for (section, options) in config.getDict().items():
		section = section.lower()
		if section.startswith('event_'):
			eventConfigId = section.split('_', 1)[1]
			if not eventConfigId:
				logger.error(u"No event config id defined in section '%s'" % section)
				continue
			rawEventConfigs[eventConfigId] = {
				'active':       True,
				'args':         {},
				'super':        None,
				'precondition': None}
			try:
				for key in options.keys():
					if   (key.lower() == 'active'):
						rawEventConfigs[eventConfigId]['active'] = unicode(options[key]).lower() not in ('0', 'false', 'off', 'no')
					elif (key.lower() == 'super'):
						rawEventConfigs[eventConfigId]['super'] = options[key]
						if rawEventConfigs[eventConfigId]['super'].startswith('event_'):
							rawEventConfigs[eventConfigId]['super'] = rawEventConfigs[eventConfigId]['super'].split('_', 1)[1]
					else:
						rawEventConfigs[eventConfigId]['args'][key.lower()] = options[key]
				if (eventConfigId.find('{') != -1):
					(superEventName, precondition) = eventConfigId.split('{', 1)
					if not rawEventConfigs[eventConfigId]['super']:
						rawEventConfigs[eventConfigId]['super'] = superEventName.strip()
					rawEventConfigs[eventConfigId]['precondition'] = precondition.replace('}', '').strip()
			except Exception, e:
				logger.error(u"Failed to parse event config '%s': %s" % (eventConfigId, forceUnicode(e)))

	def __inheritArgsFromSuperEvents(rawEventConfigsCopy, args, superEventConfigId):
		if not superEventConfigId in rawEventConfigsCopy.keys():
			logger.error(u"Super event '%s' not found" % superEventConfigId)
			return args
		superArgs = pycopy.deepcopy(rawEventConfigsCopy[superEventConfigId]['args'])
		if rawEventConfigsCopy[superEventConfigId]['super']:
			superArgs = __inheritArgsFromSuperEvents(rawEventConfigsCopy, superArgs, rawEventConfigsCopy[superEventConfigId]['super'])
		superArgs.update(args)
		return superArgs

	rawEventConfigsCopy = pycopy.deepcopy(rawEventConfigs)
	for eventConfigId in rawEventConfigs.keys():
		if rawEventConfigs[eventConfigId]['super']:
			rawEventConfigs[eventConfigId]['args'] = __inheritArgsFromSuperEvents(
									rawEventConfigsCopy,
									rawEventConfigs[eventConfigId]['args'],
									rawEventConfigs[eventConfigId]['super'])

	eventConfigs = {}
	for (eventConfigId, rawEventConfig) in rawEventConfigs.items():
		try:
			if (rawEventConfig['args'].get('type', 'template').lower() == 'template'):
				continue

			if not rawEventConfig['active']:
				logger.notice(u"Event config '%s' is deactivated" % eventConfigId)
				continue

			#if not rawEventConfig['args'].get('action_processor_command'):
			#	rawEventConfig['args']['action_processor_command'] = config.get('action_processor', 'command')

			eventConfigs[eventConfigId] = {'preconditions': {}}
			if rawEventConfig.get('precondition'):
				precondition = preconditions.get(rawEventConfig['precondition'])
				if not precondition:
					logger.error(u"Precondition '%s' referenced by event config '%s' not found" % (precondition, eventConfigId))
				else:
					eventConfigs[eventConfigId]['preconditions'] = precondition

			for (key, value) in rawEventConfig['args'].items():
				try:
					if   (key == 'type'):
						eventConfigs[eventConfigId]['type'] = value
					elif (key == 'wql'):
						eventConfigs[eventConfigId]['wql'] = value
					elif key.startswith('action_message') or key.startswith('message'):
						mLanguage = None
						try:
							mLanguage = key.split('[')[1].split(']')[0].strip().lower()
						except Exception:
							pass
						if mLanguage:
							if (mLanguage == getLanguage()):
								eventConfigs[eventConfigId]['actionMessage'] = value
						elif not eventConfigs[eventConfigId].get('actionMessage'):
							eventConfigs[eventConfigId]['actionMessage'] = value
					elif key.startswith('shutdown_warning_message'):
						mLanguage = None
						try:
							mLanguage = key.split('[')[1].split(']')[0].strip().lower()
						except Exception:
							pass
						if mLanguage:
							if (mLanguage == getLanguage()):
								eventConfigs[eventConfigId]['shutdownWarningMessage'] = value
						elif not eventConfigs[eventConfigId].get('shutdownWarningMessage'):
							eventConfigs[eventConfigId]['shutdownWarningMessage'] = value
					elif key.startswith('name'):
						mLanguage = None
						try:
							mLanguage = key.split('[')[1].split(']')[0].strip().lower()
						except Exception:
							pass
						if mLanguage:
							if (mLanguage == getLanguage()):
								eventConfigs[eventConfigId]['name'] = value
						elif not eventConfigs[eventConfigId].get('name'):
							eventConfigs[eventConfigId]['name'] = value
					elif (key == 'interval'):
						eventConfigs[eventConfigId]['interval'] = int(value)
					elif (key == 'max_repetitions'):
						eventConfigs[eventConfigId]['maxRepetitions'] = int(value)
					elif (key == 'activation_delay'):
						eventConfigs[eventConfigId]['activationDelay'] = int(value)
					elif (key == 'notification_delay'):
						eventConfigs[eventConfigId]['notificationDelay'] = int(value)
					elif (key == 'action_warning_time'):
						eventConfigs[eventConfigId]['actionWarningTime'] = int(value)
					elif (key == 'action_user_cancelable'):
						eventConfigs[eventConfigId]['actionUserCancelable'] = int(value)
					elif (key == 'shutdown'):
						eventConfigs[eventConfigId]['shutdown'] = unicode(value).lower() in ('1', 'true', 'on', 'yes')
					elif (key == 'reboot'):
						eventConfigs[eventConfigId]['reboot'] = unicode(value).lower() in ('1', 'true', 'on', 'yes')
					elif (key == 'shutdown_warning_time'):
						eventConfigs[eventConfigId]['shutdownWarningTime'] = int(value)
					elif (key == 'shutdown_warning_repetition_time'):
						eventConfigs[eventConfigId]['shutdownWarningRepetitionTime'] = int(value)
					elif (key == 'shutdown_user_cancelable'):
						eventConfigs[eventConfigId]['shutdownUserCancelable'] = int(value)
					elif (key == 'block_login'):
						eventConfigs[eventConfigId]['blockLogin'] = unicode(value).lower() not in ('0', 'false', 'off', 'no')
					elif (key == 'lock_workstation'):
						eventConfigs[eventConfigId]['lockWorkstation'] = unicode(value).lower() in ('1', 'true', 'on', 'yes')
					elif (key == 'logoff_current_user'):
						eventConfigs[eventConfigId]['logoffCurrentUser'] = unicode(value).lower() in ('1', 'true', 'on', 'yes')
					elif (key == 'process_shutdown_requests'):
						eventConfigs[eventConfigId]['processShutdownRequests'] = unicode(value).lower() not in ('0', 'false', 'off', 'no')
					elif (key == 'get_config_from_service'):
						eventConfigs[eventConfigId]['getConfigFromService'] = unicode(value).lower() not in ('0', 'false', 'off', 'no')
					elif (key == 'update_config_file'):
						eventConfigs[eventConfigId]['updateConfigFile'] = unicode(value).lower() not in ('0', 'false', 'off', 'no')
					elif (key == 'write_log_to_service'):
						eventConfigs[eventConfigId]['writeLogToService'] = unicode(value).lower() not in ('0', 'false', 'off', 'no')
					elif (key == 'cache_products'):
						eventConfigs[eventConfigId]['cacheProducts'] = unicode(value).lower() in ('1', 'true', 'on', 'yes')
					elif (key == 'cache_max_bandwidth'):
						eventConfigs[eventConfigId]['cacheMaxBandwidth'] = int(value)
					elif (key == 'cache_dynamic_bandwidth'):
						eventConfigs[eventConfigId]['cacheDynamicBandwidth'] = unicode(value).lower() in ('1', 'true', 'on', 'yes')
					elif (key == 'use_cached_products'):
						eventConfigs[eventConfigId]['useCachedProducts'] = unicode(value).lower() in ('1', 'true', 'on', 'yes')
					elif (key == 'sync_config_from_server'):
						eventConfigs[eventConfigId]['syncConfigFromServer'] = unicode(value).lower() in ('1', 'true', 'on', 'yes')
					elif (key == 'sync_config_to_server'):
						eventConfigs[eventConfigId]['syncConfigToServer'] = unicode(value).lower() in ('1', 'true', 'on', 'yes')
					elif (key == 'post_sync_config_from_server'):
						eventConfigs[eventConfigId]['postSyncConfigFromServer'] = unicode(value).lower() in ('1', 'true', 'on', 'yes')
					elif (key == 'post_sync_config_to_server'):
						eventConfigs[eventConfigId]['postSyncConfigToServer'] = unicode(value).lower() in ('1', 'true', 'on', 'yes')
					elif (key == 'use_cached_config'):
						eventConfigs[eventConfigId]['useCachedConfig'] = unicode(value).lower() in ('1', 'true', 'on', 'yes')
					elif (key == 'update_action_processor'):
						eventConfigs[eventConfigId]['updateActionProcessor'] = unicode(value).lower() not in ('0', 'false', 'off', 'no')
					elif (key == 'action_type'):
						eventConfigs[eventConfigId]['actionType'] = unicode(value).lower()
					elif (key == 'event_notifier_command'):
						eventConfigs[eventConfigId]['eventNotifierCommand'] = config.replace(unicode(value).lower(), escaped=True)
					elif (key == 'event_notifier_desktop'):
						eventConfigs[eventConfigId]['eventNotifierDesktop'] = unicode(value).lower()
					elif (key == 'process_actions'):
						eventConfigs[eventConfigId]['processActions'] = unicode(value).lower() not in ('0', 'false', 'off', 'no')
					elif (key == 'action_notifier_command'):
						eventConfigs[eventConfigId]['actionNotifierCommand'] = config.replace(unicode(value).lower(), escaped=True)
					elif (key == 'action_notifier_desktop'):
						eventConfigs[eventConfigId]['actionNotifierDesktop'] = unicode(value).lower()
					elif (key == 'action_processor_command'):
						eventConfigs[eventConfigId]['actionProcessorCommand'] = unicode(value).lower()
					elif (key == 'action_processor_desktop'):
						eventConfigs[eventConfigId]['actionProcessorDesktop'] = unicode(value).lower()
					elif (key == 'action_processor_timeout'):
						eventConfigs[eventConfigId]['actionProcessorTimeout'] = int(value)
					elif (key == 'shutdown_notifier_command'):
						eventConfigs[eventConfigId]['shutdownNotifierCommand'] = config.replace(unicode(value).lower(), escaped=True)
					elif (key == 'shutdown_notifier_desktop'):
						eventConfigs[eventConfigId]['shutdownNotifierDesktop'] = unicode(value).lower()
					#elif (key == 'service_options'):
					#	eventConfigs[eventConfigId]['serviceOptions'] = eval(value)
					elif (key == 'pre_action_processor_command'):
						eventConfigs[eventConfigId]['preActionProcessorCommand'] = config.replace(unicode(value).lower(), escaped=True)
					elif (key == 'post_action_processor_command'):
						eventConfigs[eventConfigId]['postActionProcessorCommand'] = config.replace(unicode(value).lower(), escaped=True)
					elif (key == 'trusted_installer_check'):
						eventConfigs[eventConfigId]['trustedInstallerCheck'] = unicode(value).lower() in ('1', 'true', 'on', 'yes')
					elif (key == 'action_processor_productids'):
						eventConfigs[eventConfigId]['actionProcessorProductIds'] = forceList(value.strip().split(","))
					elif (key == 'exclude_product_group_ids'):
						eventConfigs[eventConfigId]['excludeProductGroupIds'] = forceList(value)
					elif (key == 'include_product_group_ids'):
						eventConfigs[eventConfigId]['includeProductGroupIds'] = forceList(value)
					elif (key == 'working_window'):
						eventConfigs[eventConfigId]['workingWindow'] = unicode(value)
					else:
						logger.error(u"Skipping unknown option '%s' in definition of event '%s'" % (key, eventConfigId))
				except Exception, e:
					logger.logException(e, LOG_DEBUG)
					logger.error(u"Failed to set event config argument '%s' to '%s': %s" % (key, value, e))

			logger.info(u"\nEvent config '" + eventConfigId + u"' args:\n" + objectToBeautifiedText(eventConfigs[eventConfigId]) + u"\n")
		except Exception, e:
			logger.logException(e)
	return eventConfigs

eventGenerators = {}
def createEventGenerators():
	global eventGenerators
	eventGenerators['panic'] = EventGeneratorFactory(
		PanicEventConfig('panic', actionProcessorCommand = config.get('action_processor', 'command', raw=True))
	)
	for (eventConfigId, eventConfig) in getEventConfigs().items():
		mainEventConfigId = eventConfigId.split('{')[0]
		if (mainEventConfigId == eventConfigId):
			try:
				eventType = eventConfig['type']
				del eventConfig['type']
				ec = EventConfigFactory(eventType, eventConfigId, **eventConfig)
				eventGenerators[mainEventConfigId] = EventGeneratorFactory(ec)
				logger.notice("Event generator '%s' created" % mainEventConfigId)
			except Exception, e:
				logger.error(u"Failed to create event generator '%s': %s" % (mainEventConfigId, forceUnicode(e)))

	for (eventConfigId, eventConfig) in getEventConfigs().items():
		mainEventConfigId = eventConfigId.split('{')[0]
		eventType = eventConfig['type']
		del eventConfig['type']
		ec = EventConfigFactory(eventType, eventConfigId, **eventConfig)
		if not eventGenerators.has_key(mainEventConfigId):
			try:
				eventGenerators[mainEventConfigId] = EventGeneratorFactory(ec)
				logger.notice("Event generator '%s' created" % mainEventConfigId)
			except Exception, e:
				logger.error(u"Failed to create event generator '%s': %s" % (mainEventConfigId, forceUnicode(e)))

		try:
			eventGenerators[mainEventConfigId].addEventConfig(ec)
			logger.notice("Event config '%s' added to event generator '%s'" % (eventConfigId, mainEventConfigId))
		except Exception, e:
			logger.error(u"Failed to add event config '%s' to event generator '%s': %s" % (eventConfigId, mainEventConfigId, forceUnicode(e)))

def getEventGenerators(generatorClass=None):
	global eventGenerators
	egs = []
	for eventGenerator in eventGenerators.values():
		if not generatorClass or isinstance(eventGenerator, generatorClass):
			egs.append(eventGenerator)
	return egs

def reconfigureEventGenerators():
	global eventGenerators
	eventConfigs = getEventConfigs()
	for eventGenerator in eventGenerators.values():
		eventGenerator.setEventConfigs([])
	for (eventConfigId, eventConfig) in eventConfigs.items():
		mainEventConfigId = eventConfigId.split('{')[0]
		try:
			eventGenerator = eventGenerators.get(mainEventConfigId)
			if not eventGenerator:
				logger.info(u"Cannot reconfigure event generator '%s': not found" % mainEventConfigId)
				continue
			eventType = eventConfig['type']
			del eventConfig['type']
			ec = EventConfigFactory(eventType, eventConfigId, **eventConfig)
			eventGenerator.addEventConfig(ec)
			logger.notice("Event config '%s' added to event generator '%s'" % (eventConfigId, mainEventConfigId))
		except Exception, e:
			logger.error(u"Failed to reconfigure event generator '%s': %s" % (mainEventConfigId, forceUnicode(e)))<|MERGE_RESOLUTION|>--- conflicted
+++ resolved
@@ -17,45 +17,12 @@
 # You should have received a copy of the GNU Affero General Public License
 # along with this program.  If not, see <http://www.gnu.org/licenses/>.
 """
-<<<<<<< HEAD
 Events and their configuration.
 
 :copyright: uib GmbH <info@uib.de>
 :author: Jan Schneider <j.schneider@uib.de>
 :author: Erol Ueluekmen <e.ueluekmen@uib.de>
 :license: GNU Affero General Public License version 3
-=======
-   = = = = = = = = = = = = = = = = = = = = =
-   =   ocdlib.Events                       =
-   = = = = = = = = = = = = = = = = = = = = =
-
-   opsiclientd is part of the desktop management solution opsi
-   (open pc server integration) http://www.opsi.org
-
-   Copyright (C) 2010 uib GmbH
-
-   http://www.uib.de/
-
-   All rights reserved.
-
-   This program is free software; you can redistribute it and/or modify
-   it under the terms of the GNU General Public License version 2 as
-   published by the Free Software Foundation.
-
-   This program is distributed in the hope that it will be useful,
-   but WITHOUT ANY WARRANTY; without even the implied warranty of
-   MERCHANTABILITY or FITNESS FOR A PARTICULAR PURPOSE.  See the
-   GNU General Public License for more details.
-
-   You should have received a copy of the GNU General Public License
-   along with this program; if not, write to the Free Software
-   Foundation, Inc., 51 Franklin St, Fifth Floor, Boston, MA  02110-1301  USA
-
-   @copyright:	uib GmbH <info@uib.de>
-   @author: Jan Schneider <j.schneider@uib.de>
-   @author: Erol Ueluekmen <e.ueluekmen@uib.de>
-   @license: GNU General Public License version 2
->>>>>>> cb86dcf3
 """
 
 import copy as pycopy
@@ -127,12 +94,7 @@
 			raise TypeError(u"Event id not given")
 		self._id = unicode(eventId)
 
-<<<<<<< HEAD
 		logger.setLogFormat(getLogFormat(u'event config ' + self._id), object=self)
-=======
-		moduleName = u' %-30s' % (u'event config ' + self._id)
-		logger.setLogFormat(u'[%l] [%D] [' + moduleName + u'] %M   (%F|%N)', object=self)
->>>>>>> cb86dcf3
 		self.setConfig(kwargs)
 
 	def getConfig(self):
@@ -196,10 +158,7 @@
 		self.postSyncConfigToServer        =     bool ( conf.get('postSyncConfigToServer',        False     ) )
 		self.postSyncConfigFromServer      =     bool ( conf.get('postSyncConfigFromServer',      False     ) )
 		self.useCachedConfig               =     bool ( conf.get('useCachedConfig',               False     ) )
-<<<<<<< HEAD
-=======
 		self.workingWindow                 =  unicode ( conf.get('workingWindow',                 ''        ) )
->>>>>>> cb86dcf3
 
 		###if not self.eventNotifierDesktop in ('winlogon', 'default', 'current'):
 		###	logger.error(u"Bad value '%s' for eventNotifierDesktop" % self.eventNotifierDesktop)
@@ -408,12 +367,7 @@
 		self._stopped = False
 		self._event = None
 		self._lastEventOccurence = None
-<<<<<<< HEAD
 		logger.setLogFormat(getLogFormat(u'event generator ' + self._generatorConfig.getId()), object=self)
-=======
-		moduleName = u' %-30s' % (u'event generator ' + self._generatorConfig.getId())
-		logger.setLogFormat(u'[%l] [%D] [' + moduleName + u'] %M   (%F|%N)', object=self)
->>>>>>> cb86dcf3
 
 	def __unicode__(self):
 		return u'<%s %s>' % (self.__class__.__name__, self._generatorConfig.getId())
@@ -493,12 +447,7 @@
 				threading.Thread.__init__(self)
 				self._eventListener = eventListener
 				self._event = event
-<<<<<<< HEAD
 				logger.setLogFormat(getLogFormat(u'event generator ' + self._event.eventConfig.getId()), object=self)
-=======
-				moduleName = u' %-30s' % (u'event generator ' + self._event.eventConfig.getId())
-				logger.setLogFormat(u'[%l] [%D] [' + moduleName + u'] %M   (%F|%N)', object=self)
->>>>>>> cb86dcf3
 
 			def run(self):
 				if (self._event.eventConfig.notificationDelay > 0):
@@ -824,12 +773,7 @@
 	def __init__(self, eventConfig, eventInfo={}):
 		self.eventConfig = eventConfig
 		self.eventInfo = eventInfo
-<<<<<<< HEAD
 		logger.setLogFormat(getLogFormat(u'event generator ' + self.eventConfig.getId()), object=self)
-=======
-		moduleName = u' %-30s' % (u'event generator ' + self.eventConfig.getId())
-		logger.setLogFormat(u'[%l] [%D] [' + moduleName + u'] %M   (%F|%N)', object=self)
->>>>>>> cb86dcf3
 
 	def getActionProcessorCommand(self):
 		actionProcessorCommand = self.eventConfig.actionProcessorCommand
@@ -888,11 +832,7 @@
 	def __init__(self):
 		logger.debug(u"EventListener initiated")
 
-<<<<<<< HEAD
 	def processEvent(self, event):
-=======
-	def processEvent(event):
->>>>>>> cb86dcf3
 		logger.warning(u"%s: processEvent() not implemented" % self)
 
 
