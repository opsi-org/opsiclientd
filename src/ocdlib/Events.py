--- conflicted
+++ resolved
@@ -162,10 +162,7 @@
 		self.postSyncConfigToServer        =     bool ( conf.get('postSyncConfigToServer',        False     ) )
 		self.postSyncConfigFromServer      =     bool ( conf.get('postSyncConfigFromServer',      False     ) )
 		self.useCachedConfig               =     bool ( conf.get('useCachedConfig',               False     ) )
-<<<<<<< HEAD
-=======
 		self.workingWindow                 =  unicode ( conf.get('workingWindow',                 ''        ) )
->>>>>>> c70c7f23
 
 		###if not self.eventNotifierDesktop in ('winlogon', 'default', 'current'):
 		###	logger.error(u"Bad value '%s' for eventNotifierDesktop" % self.eventNotifierDesktop)
