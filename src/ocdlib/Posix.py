#! python
# -*- coding: utf-8 -*-

# opsiclientd is part of the desktop management solution opsi
# (open pc server integration) http://www.opsi.org
# Copyright (C) 2010-2018 uib GmbH <info@uib.de>

# This program is free software: you can redistribute it and/or modify
# it under the terms of the GNU Affero General Public License as
# published by the Free Software Foundation, either version 3 of the
# License, or (at your option) any later version.

# This program is distributed in the hope that it will be useful,
# but WITHOUT ANY WARRANTY; without even the implied warranty of
# MERCHANTABILITY or FITNESS FOR A PARTICULAR PURPOSE.  See the
# GNU Affero General Public License for more details.

# You should have received a copy of the GNU Affero General Public License
# along with this program.  If not, see <http://www.gnu.org/licenses/>.
"""
<<<<<<< HEAD
ocdlib.Posix

opsiclientd is part of the desktop management solution opsi
(open pc server integration) http://www.opsi.org

Copyright (C) 2010-2015 uib GmbH

http://www.uib.de/

All rights reserved.

This program is free software; you can redistribute it and/or modify
it under the terms of the GNU General Public License version 2 as
published by the Free Software Foundation.

This program is distributed in the hope that it will be useful,
but WITHOUT ANY WARRANTY; without even the implied warranty of
MERCHANTABILITY or FITNESS FOR A PARTICULAR PURPOSE.  See the
GNU General Public License for more details.

You should have received a copy of the GNU General Public License
along with this program; if not, write to the Free Software
Foundation, Inc., 51 Franklin St, Fifth Floor, Boston, MA  02110-1301  USA

@copyright:	uib GmbH <info@uib.de>
@author: Jan Schneider <j.schneider@uib.de>
@author: Niko Wenselowski <n.wenselowski@uib.de>
@license: GNU General Public License version 2
"""

import os
import signal
import sys
import time
from signal import SIGHUP, SIGTERM, SIGINT

from OPSI.Logger import Logger, LOG_NONE, LOG_NOTICE, LOG_WARNING
from OPSI.Types import forceUnicode

from ocdlib import __version__

try:
	import argparse
except ImportError:
	from OPSI.Util import argparse

logger = Logger()
=======
Functionality to work on POSIX-conform systems.

:copyright: uib GmbH <info@uib.de>
:author: Jan Schneider <j.schneider@uib.de>
:license: GNU Affero General Public License version 3
"""


import getopt
import os
import sys
import time
from signal import *

from OPSI.Logger import LOG_NONE, LOG_NOTICE, Logger
from OPSI.Types import forceUnicode

from ocdlib import __version__
from ocdlib.Opsiclientd import Opsiclientd

__all__ = ('OpsiclientdInit', )
>>>>>>> 7728e7ea

logger = Logger()

try:
	from ocdlibnonfree.Posix import OpsiclientdPosix
except ImportError:
	logger.setConsoleLevel(LOG_WARNING)
	logger.critical("Import of OpsiclientdPosix failed.")
	raise


class OpsiclientdInit(object):
	def __init__(self):
		logger.debug(u"OpsiclientdPosixInit")
<<<<<<< HEAD

		parser = argparse.ArgumentParser()
		parser.add_argument("--version", "-V", action='version', version=__version__)
		parser.add_argument("--log-level", "-l", dest="logLevel",
							default=LOG_NOTICE,
							help="Set the log-level.")
		parser.add_argument('--no-signal-handlers', '-t', dest="signalHandlers",
							action="store_false", default=True,
							help="Do no register signal handlers.")
		parser.add_argument("--daemon", "-D", dest="daemon",
							action="store_true", default=False,
							help="Daemonize process.")
		parser.add_argument("--pid-file", dest="pidFile", default=None,
							help="Write the PID into this file.")

		options = parser.parse_args()

		logger.setConsoleLevel(options.logLevel)

		if options.signalHandlers:
			logger.debug("Registering signal handlers")
			signal.signal(SIGHUP, signal.SIG_IGN)  # ignore SIGHUP
			signal.signal(SIGTERM, self.signalHandler)
			signal.signal(SIGINT, self.signalHandler)  # aka. KeyboardInterrupt
		else:
			logger.notice(u'Not registering any signal handlers!')

		if options.daemon:
			logger.setConsoleLevel(LOG_NONE)
			self.daemonize()

		self.writePIDFile(options.pidFile)

		logger.debug("Starting opsiclientd...")
		self._opsiclientd = OpsiclientdPosix()
		self._opsiclientd.start()

		try:
			while self._opsiclientd.is_alive():
				time.sleep(1)

			logger.debug("Stopping opsiclientd...")
			self._opsiclientd.join(60)
			logger.debug("Stopped.")
		except Exception as e:
			logger.logException(e)
		finally:
			if options.pidFile:
				logger.debug("Removing PID file...")
				try:
					os.remove(options.pidFile)
					logger.debug("PID file removed.")
				except OSError as oserr:
					logger.debug("Removing pid file failed: {0}".format(oserr))


	def signalHandler(self, signo, stackFrame):
		logger.debug('Received signal {0}. Stopping opsiclientd.'.format(signo))
		self._opsiclientd.stop()

	def daemonize(self, stdin='/dev/null', stdout='/dev/null', stderr='/dev/null'):
		"""
		Running as a daemon.
		"""
		# Fork to allow the shell to return and to call setsid
		try:
			if os.fork() > 0:
				raise SystemExit(0)  # Parent exit
		except OSError as err:
			raise RuntimeError(u"First fork failed: %e" % forceUnicode(err))

		os.chdir("/")  # Do not hinder umounts
		os.umask(0)  # reset file mode mask
		os.setsid()  # Create a new session

		# Fork a second time to not remain session leader
		try:
			if os.fork() > 0:
				raise SystemExit(0)
		except OSError as oserr:
			raise RuntimeError(u"Second fork failed: {0}".format(oserr))

		logger.setConsoleLevel(LOG_NONE)

		# Replacing file descriptors
		with open(stdin, 'rb', 0) as f:
			os.dup2(f.fileno(), sys.stdin.fileno())
		with open(stdout, 'rb', 0) as f:
			os.dup2(f.fileno(), sys.stdout.fileno())
		with open(stderr, 'rb', 0) as f:
			os.dup2(f.fileno(), sys.stderr.fileno())

		# Replacing stdout & stderr with our variants
		sys.stdout = logger.getStdout()
		sys.stderr = logger.getStderr()

	@staticmethod
	def writePIDFile(path):
		if path:
			with open(path, 'w') as pidFile:
				pidFile.write(str(os.getpid()))
=======
		argv = sys.argv[1:]

		# Call signalHandler on signal SIGHUP, SIGTERM, SIGINT
		signal(SIGHUP,  self.signalHandler)
		signal(SIGTERM, self.signalHandler)
		signal(SIGINT,  self.signalHandler)

		# Process command line arguments
		try:
			(opts, args) = getopt.getopt(argv, "vDl:")

		except getopt.GetoptError:
			self.usage()
			sys.exit(1)

		daemon = False
		logLevel = LOG_NOTICE
		for (opt, arg) in opts:
			if opt == "-v":
				print u"opsiclientd version %s" % __version__
				sys.exit(0)
			elif opt == "-D":
				daemon = True
			elif opt == "-l":
				logLevel = int(arg)

		if daemon:
			logger.setConsoleLevel(LOG_NONE)
			self.daemonize()
		else:
			logger.setConsoleLevel(logLevel)

		# Start opsiclientd
		self._opsiclientd = OpsiclientdPosix()
		self._opsiclientd.start()
		#self._opsiclientd.join()
		while self._opsiclientd.isRunning():
			time.sleep(1)

	def signalHandler(self, signo, stackFrame):
		if (signo == SIGHUP):
			return
		if (signo == SIGTERM or signo == SIGINT):
			self._opsiclientd.stop()

	def usage(self):
		print u"\nUsage: %s [-v] [-D]" % os.path.basename(sys.argv[0])
		print u"Options:"
		print u"  -v    Show version information and exit"
		print u"  -D    Causes the server to operate as a daemon"
		print u"  -l    Set log level (default: 4)"
		print u"        0=nothing, 1=critical, 2=error, 3=warning, 4=notice, 5=info, 6=debug, 7=debug2, 9=confidential"
		print u""

	def daemonize(self):
		return
		# Fork to allow the shell to return and to call setsid
		try:
			pid = os.fork()
			if (pid > 0):
				# Parent exits
				sys.exit(0)
		except OSError, e:
			raise Exception(u"First fork failed: %e" % forceUnicode(e))

		# Do not hinder umounts
		os.chdir("/")
		# Create a new session
		os.setsid()

		# Fork a second time to not remain session leader
		try:
			pid = os.fork()
			if (pid > 0):
				sys.exit(0)
		except OSError, e:
			raise Exception(u"Second fork failed: %e" % forceUnicode(e))

		logger.setConsoleLevel(LOG_NONE)

		# Close standard output and standard error.
		os.close(0)
		os.close(1)
		os.close(2)

		# Open standard input (0)
		if (hasattr(os, "devnull")):
			os.open(os.devnull, os.O_RDWR)
		else:
			os.open("/dev/null", os.O_RDWR)

		# Duplicate standard input to standard output and standard error.
		os.dup2(0, 1)
		os.dup2(0, 2)
		sys.stdout = logger.getStdout()
		sys.stderr = logger.getStderr()
>>>>>>> 7728e7ea
<|MERGE_RESOLUTION|>--- conflicted
+++ resolved
@@ -18,37 +18,14 @@
 # You should have received a copy of the GNU Affero General Public License
 # along with this program.  If not, see <http://www.gnu.org/licenses/>.
 """
-<<<<<<< HEAD
-ocdlib.Posix
+Functionality to work on POSIX-conform systems.
 
-opsiclientd is part of the desktop management solution opsi
-(open pc server integration) http://www.opsi.org
-
-Copyright (C) 2010-2015 uib GmbH
-
-http://www.uib.de/
-
-All rights reserved.
-
-This program is free software; you can redistribute it and/or modify
-it under the terms of the GNU General Public License version 2 as
-published by the Free Software Foundation.
-
-This program is distributed in the hope that it will be useful,
-but WITHOUT ANY WARRANTY; without even the implied warranty of
-MERCHANTABILITY or FITNESS FOR A PARTICULAR PURPOSE.  See the
-GNU General Public License for more details.
-
-You should have received a copy of the GNU General Public License
-along with this program; if not, write to the Free Software
-Foundation, Inc., 51 Franklin St, Fifth Floor, Boston, MA  02110-1301  USA
-
-@copyright:	uib GmbH <info@uib.de>
-@author: Jan Schneider <j.schneider@uib.de>
-@author: Niko Wenselowski <n.wenselowski@uib.de>
-@license: GNU General Public License version 2
+:copyright: uib GmbH <info@uib.de>
+:author: Jan Schneider <j.schneider@uib.de>
+:license: GNU Affero General Public License version 3
 """
 
+import argparse
 import os
 import signal
 import sys
@@ -59,36 +36,9 @@
 from OPSI.Types import forceUnicode
 
 from ocdlib import __version__
-
-try:
-	import argparse
-except ImportError:
-	from OPSI.Util import argparse
-
-logger = Logger()
-=======
-Functionality to work on POSIX-conform systems.
-
-:copyright: uib GmbH <info@uib.de>
-:author: Jan Schneider <j.schneider@uib.de>
-:license: GNU Affero General Public License version 3
-"""
-
-
-import getopt
-import os
-import sys
-import time
-from signal import *
-
-from OPSI.Logger import LOG_NONE, LOG_NOTICE, Logger
-from OPSI.Types import forceUnicode
-
-from ocdlib import __version__
 from ocdlib.Opsiclientd import Opsiclientd
 
 __all__ = ('OpsiclientdInit', )
->>>>>>> 7728e7ea
 
 logger = Logger()
 
@@ -103,7 +53,6 @@
 class OpsiclientdInit(object):
 	def __init__(self):
 		logger.debug(u"OpsiclientdPosixInit")
-<<<<<<< HEAD
 
 		parser = argparse.ArgumentParser()
 		parser.add_argument("--version", "-V", action='version', version=__version__)
@@ -204,102 +153,4 @@
 	def writePIDFile(path):
 		if path:
 			with open(path, 'w') as pidFile:
-				pidFile.write(str(os.getpid()))
-=======
-		argv = sys.argv[1:]
-
-		# Call signalHandler on signal SIGHUP, SIGTERM, SIGINT
-		signal(SIGHUP,  self.signalHandler)
-		signal(SIGTERM, self.signalHandler)
-		signal(SIGINT,  self.signalHandler)
-
-		# Process command line arguments
-		try:
-			(opts, args) = getopt.getopt(argv, "vDl:")
-
-		except getopt.GetoptError:
-			self.usage()
-			sys.exit(1)
-
-		daemon = False
-		logLevel = LOG_NOTICE
-		for (opt, arg) in opts:
-			if opt == "-v":
-				print u"opsiclientd version %s" % __version__
-				sys.exit(0)
-			elif opt == "-D":
-				daemon = True
-			elif opt == "-l":
-				logLevel = int(arg)
-
-		if daemon:
-			logger.setConsoleLevel(LOG_NONE)
-			self.daemonize()
-		else:
-			logger.setConsoleLevel(logLevel)
-
-		# Start opsiclientd
-		self._opsiclientd = OpsiclientdPosix()
-		self._opsiclientd.start()
-		#self._opsiclientd.join()
-		while self._opsiclientd.isRunning():
-			time.sleep(1)
-
-	def signalHandler(self, signo, stackFrame):
-		if (signo == SIGHUP):
-			return
-		if (signo == SIGTERM or signo == SIGINT):
-			self._opsiclientd.stop()
-
-	def usage(self):
-		print u"\nUsage: %s [-v] [-D]" % os.path.basename(sys.argv[0])
-		print u"Options:"
-		print u"  -v    Show version information and exit"
-		print u"  -D    Causes the server to operate as a daemon"
-		print u"  -l    Set log level (default: 4)"
-		print u"        0=nothing, 1=critical, 2=error, 3=warning, 4=notice, 5=info, 6=debug, 7=debug2, 9=confidential"
-		print u""
-
-	def daemonize(self):
-		return
-		# Fork to allow the shell to return and to call setsid
-		try:
-			pid = os.fork()
-			if (pid > 0):
-				# Parent exits
-				sys.exit(0)
-		except OSError, e:
-			raise Exception(u"First fork failed: %e" % forceUnicode(e))
-
-		# Do not hinder umounts
-		os.chdir("/")
-		# Create a new session
-		os.setsid()
-
-		# Fork a second time to not remain session leader
-		try:
-			pid = os.fork()
-			if (pid > 0):
-				sys.exit(0)
-		except OSError, e:
-			raise Exception(u"Second fork failed: %e" % forceUnicode(e))
-
-		logger.setConsoleLevel(LOG_NONE)
-
-		# Close standard output and standard error.
-		os.close(0)
-		os.close(1)
-		os.close(2)
-
-		# Open standard input (0)
-		if (hasattr(os, "devnull")):
-			os.open(os.devnull, os.O_RDWR)
-		else:
-			os.open("/dev/null", os.O_RDWR)
-
-		# Duplicate standard input to standard output and standard error.
-		os.dup2(0, 1)
-		os.dup2(0, 2)
-		sys.stdout = logger.getStdout()
-		sys.stderr = logger.getStderr()
->>>>>>> 7728e7ea
+				pidFile.write(str(os.getpid()))