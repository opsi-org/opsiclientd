#!/usr/bin/python
# -*- coding: utf-8 -*-

# opsiclientd is part of the desktop management solution opsi
# (open pc server integration) http://www.opsi.org
# Copyright (C) 2010-2018 uib GmbH <info@uib.de>

# This program is free software: you can redistribute it and/or modify
# it under the terms of the GNU Affero General Public License as
# published by the Free Software Foundation, either version 3 of the
# License, or (at your option) any later version.

# This program is distributed in the hope that it will be useful,
# but WITHOUT ANY WARRANTY; without even the implied warranty of
# MERCHANTABILITY or FITNESS FOR A PARTICULAR PURPOSE.  See the
# GNU Affero General Public License for more details.

# You should have received a copy of the GNU Affero General Public License
# along with this program.  If not, see <http://www.gnu.org/licenses/>.
"""
opsiclientd Library.

:copyright: uib GmbH <info@uib.de>
:author: Erol Ueluekmen <e.ueluekmen@uib.de>
:license: GNU Affero General Public License version 3
"""

<<<<<<< HEAD
import os

from OPSI import System
from OPSI.Logger import Logger
from OPSI.Types import (forceBool, forceHostId, forceProductIdList,
						forceUnicode, forceUrl)

__version__ = '4.1.1-linux'

logger = Logger()


def selectDepotserver(config, configService, event, productIds=[], cifsOnly=True, masterOnly=False):
	productIds = forceProductIdList(productIds)

	logger.notice(u"Selecting depot for products %s" % productIds)

	if event and event.eventConfig.useCachedProducts:
		cacheDepotDir = os.path.join(config.get('cache_service', 'storage_dir'), 'depot').replace('\\', '/').replace('//', '/')
		logger.notice(u"Using depot cache: %s" % cacheDepotDir)
		config.setTemporaryDepotDrive(cacheDepotDir.split(':')[0] + u':')
		config.set('depot_server', 'url', 'smb://localhost/noshare/' + ('/'.join(cacheDepotDir.split('/')[1:])))
		return

	if not configService:
		raise Exception(u"Not connected to config service")

	selectedDepot = None

	configService.backend_setOptions({"addConfigStateDefaults": True})

	depotIds = []
	dynamicDepot = False
	depotProtocol = 'cifs'
	for configState in configService.configState_getObjects(
			configId=['clientconfig.depot.dynamic', 'clientconfig.depot.protocol', 'opsiclientd.depot_server.depot_id', 'opsiclientd.depot_server.url'],
			objectId=config.get('global', 'host_id')):

		if not configState.values or not configState.values[0]:
			continue

		if configState.configId == 'opsiclientd.depot_server.url' and configState.values:
			try:
				depotUrl = forceUrl(configState.values[0])
				config.set('depot_server', 'depot_id', u'')
				config.set('depot_server', 'url', depotUrl)
				logger.notice(u"Depot url was set to '%s' from configState %s" % (depotUrl, configState))
				return
			except Exception as error:
				logger.error(u"Failed to set depot url from values %s in configState %s: %s" % (configState.values, configState, error))
		elif configState.configId == 'opsiclientd.depot_server.depot_id' and configState.values:
			try:
				depotId = forceHostId(configState.values[0])
				depotIds.append(depotId)
				logger.notice(u"Depot was set to '%s' from configState %s" % (depotId, configState))
			except Exception as error:
				logger.error(u"Failed to set depot id from values %s in configState %s: %s" % (configState.values, configState, error))
		elif not masterOnly and (configState.configId == 'clientconfig.depot.dynamic') and configState.values:
			dynamicDepot = forceBool(configState.values[0])
		elif configState.configId == 'clientconfig.depot.protocol' and configState.values:
			try:
				if configState.values[0] == 'webdav':
					depotProtocol = 'webdav'
			except (IndexError, TypeError):
				pass

	if dynamicDepot:
		if not depotIds:
			logger.info(u"Dynamic depot selection enabled")
		else:
			logger.info(u"Dynamic depot selection enabled, but depot is already selected")
	else:
		logger.info(u"Dynamic depot selection disabled")

	if not depotIds:
		clientToDepotservers = configService.configState_getClientToDepotserver(
			clientIds=[config.get('global', 'host_id')],
			masterOnly=(not dynamicDepot),
			productIds=productIds
		)

		if not clientToDepotservers:
			raise Exception(u"Failed to get depot config from service")

		depotIds = [clientToDepotservers[0]['depotId']]
		if dynamicDepot:
			depotIds.extend(clientToDepotservers[0].get('alternativeDepotIds', []))

	masterDepot = None
	alternativeDepots = []
	for depot in configService.host_getObjects(type='OpsiDepotserver', id=depotIds):
		if depot.id == depotIds[0]:
			masterDepot = depot
		else:
			alternativeDepots.append(depot)

	if not masterDepot:
		raise Exception(u"Failed to get info for master depot '%s'" % depotIds[0])

	logger.info(u"Master depot for products %s is %s" % (productIds, masterDepot.id))
	selectedDepot = masterDepot
	if dynamicDepot:
		if alternativeDepots:
			logger.info(u"Got alternative depots for products: %s" % productIds)
			for index, depot in enumerate(alternativeDepots, start=1):
				logger.info(u"{:d}. alternative depot is {}", index, depot.id)

			defaultInterface = None
			try:
				networkInterfaces = System.getNetworkInterfaces()
				if not networkInterfaces:
					raise Exception(u"No network interfaces found")

				for networkInterface in networkInterfaces:
					logger.info(u"Found network interface: %s" % networkInterface)

				defaultInterface = networkInterfaces[0]
				for networkInterface in networkInterfaces:
					if networkInterface.ipAddressList.ipAddress == '0.0.0.0':
						continue
					if networkInterface.gatewayList.ipAddress:
						defaultInterface = networkInterface
						break

				clientConfig = {
					"clientId": config.get('global', 'host_id'),
					"opsiHostKey": config.get('global', 'opsi_host_key'),
					"ipAddress": forceUnicode(defaultInterface.ipAddressList.ipAddress),
					"netmask": forceUnicode(defaultInterface.ipAddressList.ipMask),
					"defaultGateway": forceUnicode(defaultInterface.gatewayList.ipAddress)
				}

				logger.info(u"Passing client configuration to depot selection algorithm: %s" % clientConfig)

				depotSelectionAlgorithm = configService.getDepotSelectionAlgorithm()
				logger.debug2(u"depotSelectionAlgorithm:\n%s" % depotSelectionAlgorithm)
				exec(depotSelectionAlgorithm)
				selectedDepot = selectDepot(
					clientConfig=clientConfig,
					masterDepot=masterDepot,
					alternativeDepots=alternativeDepots
				)
				if not selectedDepot:
					selectedDepot = masterDepot
			except Exception as error:
				logger.logException(error)
				logger.error(u"Failed to select depot: %s" % error)
		else:
			logger.info(u"No alternative depot for products: %s" % productIds)
	logger.notice(u"Selected depot is: %s" % selectedDepot)
	config.set('depot_server', 'depot_id', selectedDepot.id)
	if (depotProtocol == 'webdav') and not cifsOnly:
		config.set('depot_server', 'url', selectedDepot.depotWebdavUrl)
	else:
		config.set('depot_server', 'url', selectedDepot.depotRemoteUrl)
=======
__version__ = '4.1.1'
>>>>>>> c3ee68aa
<|MERGE_RESOLUTION|>--- conflicted
+++ resolved
@@ -25,162 +25,4 @@
 :license: GNU Affero General Public License version 3
 """
 
-<<<<<<< HEAD
-import os
-
-from OPSI import System
-from OPSI.Logger import Logger
-from OPSI.Types import (forceBool, forceHostId, forceProductIdList,
-						forceUnicode, forceUrl)
-
-__version__ = '4.1.1-linux'
-
-logger = Logger()
-
-
-def selectDepotserver(config, configService, event, productIds=[], cifsOnly=True, masterOnly=False):
-	productIds = forceProductIdList(productIds)
-
-	logger.notice(u"Selecting depot for products %s" % productIds)
-
-	if event and event.eventConfig.useCachedProducts:
-		cacheDepotDir = os.path.join(config.get('cache_service', 'storage_dir'), 'depot').replace('\\', '/').replace('//', '/')
-		logger.notice(u"Using depot cache: %s" % cacheDepotDir)
-		config.setTemporaryDepotDrive(cacheDepotDir.split(':')[0] + u':')
-		config.set('depot_server', 'url', 'smb://localhost/noshare/' + ('/'.join(cacheDepotDir.split('/')[1:])))
-		return
-
-	if not configService:
-		raise Exception(u"Not connected to config service")
-
-	selectedDepot = None
-
-	configService.backend_setOptions({"addConfigStateDefaults": True})
-
-	depotIds = []
-	dynamicDepot = False
-	depotProtocol = 'cifs'
-	for configState in configService.configState_getObjects(
-			configId=['clientconfig.depot.dynamic', 'clientconfig.depot.protocol', 'opsiclientd.depot_server.depot_id', 'opsiclientd.depot_server.url'],
-			objectId=config.get('global', 'host_id')):
-
-		if not configState.values or not configState.values[0]:
-			continue
-
-		if configState.configId == 'opsiclientd.depot_server.url' and configState.values:
-			try:
-				depotUrl = forceUrl(configState.values[0])
-				config.set('depot_server', 'depot_id', u'')
-				config.set('depot_server', 'url', depotUrl)
-				logger.notice(u"Depot url was set to '%s' from configState %s" % (depotUrl, configState))
-				return
-			except Exception as error:
-				logger.error(u"Failed to set depot url from values %s in configState %s: %s" % (configState.values, configState, error))
-		elif configState.configId == 'opsiclientd.depot_server.depot_id' and configState.values:
-			try:
-				depotId = forceHostId(configState.values[0])
-				depotIds.append(depotId)
-				logger.notice(u"Depot was set to '%s' from configState %s" % (depotId, configState))
-			except Exception as error:
-				logger.error(u"Failed to set depot id from values %s in configState %s: %s" % (configState.values, configState, error))
-		elif not masterOnly and (configState.configId == 'clientconfig.depot.dynamic') and configState.values:
-			dynamicDepot = forceBool(configState.values[0])
-		elif configState.configId == 'clientconfig.depot.protocol' and configState.values:
-			try:
-				if configState.values[0] == 'webdav':
-					depotProtocol = 'webdav'
-			except (IndexError, TypeError):
-				pass
-
-	if dynamicDepot:
-		if not depotIds:
-			logger.info(u"Dynamic depot selection enabled")
-		else:
-			logger.info(u"Dynamic depot selection enabled, but depot is already selected")
-	else:
-		logger.info(u"Dynamic depot selection disabled")
-
-	if not depotIds:
-		clientToDepotservers = configService.configState_getClientToDepotserver(
-			clientIds=[config.get('global', 'host_id')],
-			masterOnly=(not dynamicDepot),
-			productIds=productIds
-		)
-
-		if not clientToDepotservers:
-			raise Exception(u"Failed to get depot config from service")
-
-		depotIds = [clientToDepotservers[0]['depotId']]
-		if dynamicDepot:
-			depotIds.extend(clientToDepotservers[0].get('alternativeDepotIds', []))
-
-	masterDepot = None
-	alternativeDepots = []
-	for depot in configService.host_getObjects(type='OpsiDepotserver', id=depotIds):
-		if depot.id == depotIds[0]:
-			masterDepot = depot
-		else:
-			alternativeDepots.append(depot)
-
-	if not masterDepot:
-		raise Exception(u"Failed to get info for master depot '%s'" % depotIds[0])
-
-	logger.info(u"Master depot for products %s is %s" % (productIds, masterDepot.id))
-	selectedDepot = masterDepot
-	if dynamicDepot:
-		if alternativeDepots:
-			logger.info(u"Got alternative depots for products: %s" % productIds)
-			for index, depot in enumerate(alternativeDepots, start=1):
-				logger.info(u"{:d}. alternative depot is {}", index, depot.id)
-
-			defaultInterface = None
-			try:
-				networkInterfaces = System.getNetworkInterfaces()
-				if not networkInterfaces:
-					raise Exception(u"No network interfaces found")
-
-				for networkInterface in networkInterfaces:
-					logger.info(u"Found network interface: %s" % networkInterface)
-
-				defaultInterface = networkInterfaces[0]
-				for networkInterface in networkInterfaces:
-					if networkInterface.ipAddressList.ipAddress == '0.0.0.0':
-						continue
-					if networkInterface.gatewayList.ipAddress:
-						defaultInterface = networkInterface
-						break
-
-				clientConfig = {
-					"clientId": config.get('global', 'host_id'),
-					"opsiHostKey": config.get('global', 'opsi_host_key'),
-					"ipAddress": forceUnicode(defaultInterface.ipAddressList.ipAddress),
-					"netmask": forceUnicode(defaultInterface.ipAddressList.ipMask),
-					"defaultGateway": forceUnicode(defaultInterface.gatewayList.ipAddress)
-				}
-
-				logger.info(u"Passing client configuration to depot selection algorithm: %s" % clientConfig)
-
-				depotSelectionAlgorithm = configService.getDepotSelectionAlgorithm()
-				logger.debug2(u"depotSelectionAlgorithm:\n%s" % depotSelectionAlgorithm)
-				exec(depotSelectionAlgorithm)
-				selectedDepot = selectDepot(
-					clientConfig=clientConfig,
-					masterDepot=masterDepot,
-					alternativeDepots=alternativeDepots
-				)
-				if not selectedDepot:
-					selectedDepot = masterDepot
-			except Exception as error:
-				logger.logException(error)
-				logger.error(u"Failed to select depot: %s" % error)
-		else:
-			logger.info(u"No alternative depot for products: %s" % productIds)
-	logger.notice(u"Selected depot is: %s" % selectedDepot)
-	config.set('depot_server', 'depot_id', selectedDepot.id)
-	if (depotProtocol == 'webdav') and not cifsOnly:
-		config.set('depot_server', 'url', selectedDepot.depotWebdavUrl)
-	else:
-		config.set('depot_server', 'url', selectedDepot.depotRemoteUrl)
-=======
-__version__ = '4.1.1'
->>>>>>> c3ee68aa
+__version__ = '4.1.1-linux'