--- conflicted
+++ resolved
@@ -24,8 +24,4 @@
 :license: GNU Affero General Public License version 3
 """
 
-<<<<<<< HEAD
-__version__ = '4.1.1-linux'
-=======
-__version__ = '4.1.2'
->>>>>>> d6bcc6c5
+__version__ = '4.1.2'