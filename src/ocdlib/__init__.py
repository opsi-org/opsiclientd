#!/usr/bin/python
# -*- coding: utf-8 -*-

# opsiclientd is part of the desktop management solution opsi
# (open pc server integration) http://www.opsi.org
# Copyright (C) 2010-2018 uib GmbH <info@uib.de>

# This program is free software: you can redistribute it and/or modify
# it under the terms of the GNU Affero General Public License as
# published by the Free Software Foundation, either version 3 of the
# License, or (at your option) any later version.

# This program is distributed in the hope that it will be useful,
# but WITHOUT ANY WARRANTY; without even the implied warranty of
# MERCHANTABILITY or FITNESS FOR A PARTICULAR PURPOSE.  See the
# GNU Affero General Public License for more details.

# You should have received a copy of the GNU Affero General Public License
# along with this program.  If not, see <http://www.gnu.org/licenses/>.
"""
<<<<<<< HEAD
ocdlib

This module is part of the desktop management solution opsi
(open pc server integration) http://www.opsi.org

Copyright (C) 2010-2019 uib GmbH

http://www.uib.de/

All rights reserved.

This program is free software; you can redistribute it and/or modify
it under the terms of the GNU General Public License version 2 as
published by the Free Software Foundation.

This program is distributed in the hope that it will be useful,
but WITHOUT ANY WARRANTY; without even the implied warranty of
MERCHANTABILITY or FITNESS FOR A PARTICULAR PURPOSE.  See the
GNU General Public License for more details.

You should have received a copy of the GNU General Public License
along with this program; if not, write to the Free Software
Foundation, Inc., 51 Franklin St, Fifth Floor, Boston, MA  02110-1301  USA

@copyright:	uib GmbH <info@uib.de>
@author: Erol Ueluekmen <e.ueluekmen@uib.de>
@license: GNU General Public License version 2
"""

import os

from OPSI.Logger import Logger
from OPSI.Types import forceUrl, forceUnicode, forceBool, forceHostId, forceProductIdList
from OPSI import System


__version__ = '4.0.94-linux'

=======
opsiclientd Library.

:copyright: uib GmbH <info@uib.de>
:author: Erol Ueluekmen <e.ueluekmen@uib.de>
:license: GNU Affero General Public License version 3
"""

import os
from OPSI.Logger import Logger
from OPSI.Types import (forceBool, forceHostId, forceProductIdList,
						forceUnicode, forceUrl)
from OPSI import System

__version__ = '4.1.1'

>>>>>>> 7728e7ea
logger = Logger()


def selectDepotserver(config, configService, event, productIds=[], cifsOnly=True, masterOnly=False):
	productIds = forceProductIdList(productIds)

	logger.notice(u"Selecting depot for products %s" % productIds)

	if event and event.eventConfig.useCachedProducts:
		cacheDepotDir = os.path.join(config.get('cache_service', 'storage_dir'), 'depot').replace('\\', '/').replace('//', '/')
		logger.notice(u"Using depot cache: %s" % cacheDepotDir)
		config.setTemporaryDepotDrive(cacheDepotDir.split(':')[0] + u':')
		config.set('depot_server', 'url', 'smb://localhost/noshare/' + ('/'.join(cacheDepotDir.split('/')[1:])))
		return

	if not configService:
		raise Exception(u"Not connected to config service")

<<<<<<< HEAD
	if configService.isLegacyOpsi():
		return

=======
>>>>>>> 7728e7ea
	selectedDepot = None

	configService.backend_setOptions({"addConfigStateDefaults": True})

	depotIds = []
	dynamicDepot = False
	depotProtocol = 'cifs'
	for configState in configService.configState_getObjects(
<<<<<<< HEAD
				configId=['clientconfig.depot.dynamic', 'clientconfig.depot.protocol', 'opsiclientd.depot_server.depot_id', 'opsiclientd.depot_server.url'],
				objectId=config.get('global', 'host_id')):
		if not configState.values or not configState.values[0]:
			continue
=======
			configId=['clientconfig.depot.dynamic', 'clientconfig.depot.protocol', 'opsiclientd.depot_server.depot_id', 'opsiclientd.depot_server.url'],
			objectId=config.get('global', 'host_id')):

		if not configState.values or not configState.values[0]:
			continue

>>>>>>> 7728e7ea
		if configState.configId == 'opsiclientd.depot_server.url' and configState.values:
			try:
				depotUrl = forceUrl(configState.values[0])
				config.set('depot_server', 'depot_id', u'')
				config.set('depot_server', 'url', depotUrl)
				logger.notice(u"Depot url was set to '%s' from configState %s" % (depotUrl, configState))
				return
<<<<<<< HEAD
			except Exception as exc:
				logger.error(u"Failed to set depot url from values %s in configState %s: %s" % (configState.values, configState, exc))
		elif (configState.configId == 'opsiclientd.depot_server.depot_id') and configState.values:
=======
			except Exception as error:
				logger.error(u"Failed to set depot url from values %s in configState %s: %s" % (configState.values, configState, error))
		elif configState.configId == 'opsiclientd.depot_server.depot_id' and configState.values:
>>>>>>> 7728e7ea
			try:
				depotId = forceHostId(configState.values[0])
				depotIds.append(depotId)
				logger.notice(u"Depot was set to '%s' from configState %s" % (depotId, configState))
<<<<<<< HEAD
			except Exception as exc:
				logger.error(u"Failed to set depot id from values %s in configState %s: %s" % (configState.values, configState, exc))
		elif not masterOnly and (configState.configId == 'clientconfig.depot.dynamic') and configState.values:
			dynamicDepot = forceBool(configState.values[0])
		elif (configState.configId == 'clientconfig.depot.protocol') and configState.values and configState.values[0] and (configState.values[0] == 'webdav'):
			depotProtocol = 'webdav'
=======
			except Exception as error:
				logger.error(u"Failed to set depot id from values %s in configState %s: %s" % (configState.values, configState, error))
		elif not masterOnly and (configState.configId == 'clientconfig.depot.dynamic') and configState.values:
			dynamicDepot = forceBool(configState.values[0])
		elif configState.configId == 'clientconfig.depot.protocol' and configState.values:
			try:
				if configState.values[0] == 'webdav':
					depotProtocol = 'webdav'
			except (IndexError, TypeError):
				pass
>>>>>>> 7728e7ea

	if dynamicDepot:
		if not depotIds:
			logger.info(u"Dynamic depot selection enabled")
		else:
			logger.info(u"Dynamic depot selection enabled, but depot is already selected")
	else:
		logger.info(u"Dynamic depot selection disabled")

	if not depotIds:
		clientToDepotservers = configService.configState_getClientToDepotserver(
			clientIds=[config.get('global', 'host_id')],
			masterOnly=(not dynamicDepot),
			productIds=productIds
		)

		if not clientToDepotservers:
			raise Exception(u"Failed to get depot config from service")

		depotIds = [clientToDepotservers[0]['depotId']]
		if dynamicDepot:
			depotIds.extend(clientToDepotservers[0].get('alternativeDepotIds', []))

	masterDepot = None
	alternativeDepots = []
	for depot in configService.host_getObjects(type='OpsiDepotserver', id=depotIds):
		if depot.id == depotIds[0]:
			masterDepot = depot
		else:
			alternativeDepots.append(depot)

	if not masterDepot:
		raise Exception(u"Failed to get info for master depot '%s'" % depotIds[0])

	logger.info(u"Master depot for products %s is %s" % (productIds, masterDepot.id))
	selectedDepot = masterDepot
	if dynamicDepot:
		if alternativeDepots:
			logger.info(u"Got alternative depots for products: %s" % productIds)
<<<<<<< HEAD
			for i in range(len(alternativeDepots)):
				logger.info(u"%d. alternative depot is %s" % ((i + 1), alternativeDepots[i].id))

			try:
				defaultInterface = None
=======
			for index, depot in enumerate(alternativeDepots, start=1):
				logger.info(u"{:d}. alternative depot is {}", index, depot.id)

			defaultInterface = None
			try:
>>>>>>> 7728e7ea
				networkInterfaces = System.getNetworkInterfaces()
				if not networkInterfaces:
					raise Exception(u"No network interfaces found")

				for networkInterface in networkInterfaces:
					logger.info(u"Found network interface: %s" % networkInterface)

				defaultInterface = networkInterfaces[0]
				for networkInterface in networkInterfaces:
					if networkInterface.ipAddressList.ipAddress == '0.0.0.0':
						continue
					if networkInterface.gatewayList.ipAddress:
						defaultInterface = networkInterface
						break

				clientConfig = {
					"clientId": config.get('global', 'host_id'),
					"opsiHostKey": config.get('global', 'opsi_host_key'),
					"ipAddress": forceUnicode(defaultInterface.ipAddressList.ipAddress),
					"netmask": forceUnicode(defaultInterface.ipAddressList.ipMask),
					"defaultGateway": forceUnicode(defaultInterface.gatewayList.ipAddress)
				}

				logger.info(u"Passing client configuration to depot selection algorithm: %s" % clientConfig)

				depotSelectionAlgorithm = configService.getDepotSelectionAlgorithm()
				logger.debug2(u"depotSelectionAlgorithm:\n%s" % depotSelectionAlgorithm)
				exec(depotSelectionAlgorithm)
<<<<<<< HEAD
				selectedDepot = selectDepot(clientConfig=clientConfig, masterDepot=masterDepot, alternativeDepots=alternativeDepots)
				if not selectedDepot:
					selectedDepot = masterDepot
			except Exception as exc:
				logger.logException(exc)
				logger.error(u"Failed to select depot: %s" % exc)
=======
				selectedDepot = selectDepot(
					clientConfig=clientConfig,
					masterDepot=masterDepot,
					alternativeDepots=alternativeDepots
				)
				if not selectedDepot:
					selectedDepot = masterDepot
			except Exception as error:
				logger.logException(error)
				logger.error(u"Failed to select depot: %s" % error)
>>>>>>> 7728e7ea
		else:
			logger.info(u"No alternative depot for products: %s" % productIds)
	logger.notice(u"Selected depot is: %s" % selectedDepot)
	config.set('depot_server', 'depot_id', selectedDepot.id)
	if (depotProtocol == 'webdav') and not cifsOnly:
		config.set('depot_server', 'url', selectedDepot.depotWebdavUrl)
	else:
		config.set('depot_server', 'url', selectedDepot.depotRemoteUrl)<|MERGE_RESOLUTION|>--- conflicted
+++ resolved
@@ -18,46 +18,6 @@
 # You should have received a copy of the GNU Affero General Public License
 # along with this program.  If not, see <http://www.gnu.org/licenses/>.
 """
-<<<<<<< HEAD
-ocdlib
-
-This module is part of the desktop management solution opsi
-(open pc server integration) http://www.opsi.org
-
-Copyright (C) 2010-2019 uib GmbH
-
-http://www.uib.de/
-
-All rights reserved.
-
-This program is free software; you can redistribute it and/or modify
-it under the terms of the GNU General Public License version 2 as
-published by the Free Software Foundation.
-
-This program is distributed in the hope that it will be useful,
-but WITHOUT ANY WARRANTY; without even the implied warranty of
-MERCHANTABILITY or FITNESS FOR A PARTICULAR PURPOSE.  See the
-GNU General Public License for more details.
-
-You should have received a copy of the GNU General Public License
-along with this program; if not, write to the Free Software
-Foundation, Inc., 51 Franklin St, Fifth Floor, Boston, MA  02110-1301  USA
-
-@copyright:	uib GmbH <info@uib.de>
-@author: Erol Ueluekmen <e.ueluekmen@uib.de>
-@license: GNU General Public License version 2
-"""
-
-import os
-
-from OPSI.Logger import Logger
-from OPSI.Types import forceUrl, forceUnicode, forceBool, forceHostId, forceProductIdList
-from OPSI import System
-
-
-__version__ = '4.0.94-linux'
-
-=======
 opsiclientd Library.
 
 :copyright: uib GmbH <info@uib.de>
@@ -66,14 +26,14 @@
 """
 
 import os
+
+from OPSI import System
 from OPSI.Logger import Logger
 from OPSI.Types import (forceBool, forceHostId, forceProductIdList,
 						forceUnicode, forceUrl)
-from OPSI import System
 
-__version__ = '4.1.1'
+__version__ = '4.1.1-linux'
 
->>>>>>> 7728e7ea
 logger = Logger()
 
 
@@ -92,12 +52,6 @@
 	if not configService:
 		raise Exception(u"Not connected to config service")
 
-<<<<<<< HEAD
-	if configService.isLegacyOpsi():
-		return
-
-=======
->>>>>>> 7728e7ea
 	selectedDepot = None
 
 	configService.backend_setOptions({"addConfigStateDefaults": True})
@@ -106,19 +60,12 @@
 	dynamicDepot = False
 	depotProtocol = 'cifs'
 	for configState in configService.configState_getObjects(
-<<<<<<< HEAD
-				configId=['clientconfig.depot.dynamic', 'clientconfig.depot.protocol', 'opsiclientd.depot_server.depot_id', 'opsiclientd.depot_server.url'],
-				objectId=config.get('global', 'host_id')):
-		if not configState.values or not configState.values[0]:
-			continue
-=======
 			configId=['clientconfig.depot.dynamic', 'clientconfig.depot.protocol', 'opsiclientd.depot_server.depot_id', 'opsiclientd.depot_server.url'],
 			objectId=config.get('global', 'host_id')):
 
 		if not configState.values or not configState.values[0]:
 			continue
 
->>>>>>> 7728e7ea
 		if configState.configId == 'opsiclientd.depot_server.url' and configState.values:
 			try:
 				depotUrl = forceUrl(configState.values[0])
@@ -126,27 +73,13 @@
 				config.set('depot_server', 'url', depotUrl)
 				logger.notice(u"Depot url was set to '%s' from configState %s" % (depotUrl, configState))
 				return
-<<<<<<< HEAD
-			except Exception as exc:
-				logger.error(u"Failed to set depot url from values %s in configState %s: %s" % (configState.values, configState, exc))
-		elif (configState.configId == 'opsiclientd.depot_server.depot_id') and configState.values:
-=======
 			except Exception as error:
 				logger.error(u"Failed to set depot url from values %s in configState %s: %s" % (configState.values, configState, error))
 		elif configState.configId == 'opsiclientd.depot_server.depot_id' and configState.values:
->>>>>>> 7728e7ea
 			try:
 				depotId = forceHostId(configState.values[0])
 				depotIds.append(depotId)
 				logger.notice(u"Depot was set to '%s' from configState %s" % (depotId, configState))
-<<<<<<< HEAD
-			except Exception as exc:
-				logger.error(u"Failed to set depot id from values %s in configState %s: %s" % (configState.values, configState, exc))
-		elif not masterOnly and (configState.configId == 'clientconfig.depot.dynamic') and configState.values:
-			dynamicDepot = forceBool(configState.values[0])
-		elif (configState.configId == 'clientconfig.depot.protocol') and configState.values and configState.values[0] and (configState.values[0] == 'webdav'):
-			depotProtocol = 'webdav'
-=======
 			except Exception as error:
 				logger.error(u"Failed to set depot id from values %s in configState %s: %s" % (configState.values, configState, error))
 		elif not masterOnly and (configState.configId == 'clientconfig.depot.dynamic') and configState.values:
@@ -157,7 +90,6 @@
 					depotProtocol = 'webdav'
 			except (IndexError, TypeError):
 				pass
->>>>>>> 7728e7ea
 
 	if dynamicDepot:
 		if not depotIds:
@@ -197,19 +129,11 @@
 	if dynamicDepot:
 		if alternativeDepots:
 			logger.info(u"Got alternative depots for products: %s" % productIds)
-<<<<<<< HEAD
-			for i in range(len(alternativeDepots)):
-				logger.info(u"%d. alternative depot is %s" % ((i + 1), alternativeDepots[i].id))
-
-			try:
-				defaultInterface = None
-=======
 			for index, depot in enumerate(alternativeDepots, start=1):
 				logger.info(u"{:d}. alternative depot is {}", index, depot.id)
 
 			defaultInterface = None
 			try:
->>>>>>> 7728e7ea
 				networkInterfaces = System.getNetworkInterfaces()
 				if not networkInterfaces:
 					raise Exception(u"No network interfaces found")
@@ -238,14 +162,6 @@
 				depotSelectionAlgorithm = configService.getDepotSelectionAlgorithm()
 				logger.debug2(u"depotSelectionAlgorithm:\n%s" % depotSelectionAlgorithm)
 				exec(depotSelectionAlgorithm)
-<<<<<<< HEAD
-				selectedDepot = selectDepot(clientConfig=clientConfig, masterDepot=masterDepot, alternativeDepots=alternativeDepots)
-				if not selectedDepot:
-					selectedDepot = masterDepot
-			except Exception as exc:
-				logger.logException(exc)
-				logger.error(u"Failed to select depot: %s" % exc)
-=======
 				selectedDepot = selectDepot(
 					clientConfig=clientConfig,
 					masterDepot=masterDepot,
@@ -256,7 +172,6 @@
 			except Exception as error:
 				logger.logException(error)
 				logger.error(u"Failed to select depot: %s" % error)
->>>>>>> 7728e7ea
 		else:
 			logger.info(u"No alternative depot for products: %s" % productIds)
 	logger.notice(u"Selected depot is: %s" % selectedDepot)
