--- conflicted
+++ resolved
@@ -44,460 +44,6 @@
 logger = Logger()
 config = Config()
 
-<<<<<<< HEAD
-mainpage = u'''<?xml version="1.0" encoding="UTF-8"?>
-<!DOCTYPE html PUBLIC "-//W3C//DTD XHTML 1.0 Strict//EN" "http://www.w3.org/TR/xhtml1/DTD/xhtml1-strict.dtd">
-<html xmlns="http://www.w3.org/1999/xhtml">
-<head>
-	<title>%(hostname)s opsi software on demand</title>
-	<link rel="stylesheet" type="text/css" href="/opsiclientd.css" />
-	<meta http-equiv="Content-Type" content="text/xhtml; charset=utf-8" />
-	<script type="text/javascript">
-	// <![CDATA[
-	window.onload = init;
-	function init () {
-		var inputs = document.getElementsByTagName("input");
-		for (var i = 0, input; input = inputs[i]; i++) {
-			if (input.type != "radio")
-				continue;
-			input.onclick = radioclick;
-			input.mostRecentlyChecked = input.checked;
-		}
-	}
-	function radioclick () {
-		this.checked = !this.mostRecentlyChecked;
-		var arr = this.form.elements[this.name];
-		for (var i = 0; i < arr.length; i++) {
-			arr[i].mostRecentlyChecked = false;
-		}
-		this.mostRecentlyChecked = this.checked;
-	}
-	// ]]>
-	</script>
-</head>
-<body>
-	<p id="title">opsi software on demand</p>
-	<form action="/swondemand" method="post">
-		%(result)s
-	</form>
-</body>
-</html>
-'''
-
-
-class WorkerSoftwareOnDemand(WorkerOpsi, ServiceConnection):
-	def __init__(self, service, request, resource):
-		logger.setLogFormat(getLogFormat(u'software on demand'), object=self)
-		WorkerOpsi.__init__(self, service, request, resource)
-		ServiceConnection.__init__(self)
-		self._swOnDemandProductIds = []
-		self._showDetails = False
-
-	def _getCredentials(self):
-		(user, password) = self._getAuthorization()
-		if not user:
-			user = config.get('global', 'host_id')
-		return (user, password)
-
-	def _authenticate(self, result):
-		if (self.request.remoteAddr.host == '127.0.0.1'):
-			self.session.authenticated = False
-			return result
-		try:
-			(self.session.user, self.session.password) = self._getCredentials()
-
-			logger.notice(u"Authorization request from %s@%s (application: %s)" % (self.session.user, self.session.ip, self.session.userAgent))
-
-			if not self.session.password:
-				raise Exception(u"No password from %s (application: %s)" % (self.session.ip, self.session.userAgent))
-
-			if (self.session.user.lower() == config.get('global', 'host_id').lower()) and (self.session.password == config.get('global', 'opsi_host_key')):
-				return result
-			if (os.name == 'nt'):
-				if (self.session.user.lower() == 'administrator'):
-					import win32security
-					# The LogonUser function will raise an Exception on logon failure
-					win32security.LogonUser(self.session.user, 'None', self.session.password, win32security.LOGON32_LOGON_NETWORK, win32security.LOGON32_PROVIDER_DEFAULT)
-					# No exception raised => user authenticated
-					return result
-
-			raise Exception(u"Invalid credentials")
-		except Exception, e:
-			raise OpsiAuthenticationError(u"Forbidden: %s" % forceUnicode(e))
-		return result
-
-	def _processQuery(self, result):
-		self._decodeQuery(result)
-		query = {}
-		for part in self.query.split('&'):
-			part = part.strip()
-			if not part:
-				continue
-			k = part
-			if (part.find('=') != -1):
-				(k, v) = part.split('=', 1)
-			k = k.strip().lower()
-			v = v.strip().lower()
-			if k in query:
-				query[k] = forceUnicodeList(query[k])
-				query[k].append(v)
-			else:
-				query[k] = v
-		self.query = query
-		logger.debug(u"Query: %s" % self.query)
-
-	def connectConfigService(self):
-		ServiceConnection.connectConfigService(self)
-
-	def _getSwOnDemandConfig(self):
-		self._swOnDemandProductIds = []
-		self._showDetails = False
-		logger.debug(u"Getting software-on-demand configs from service")
-		self._configService.backend_setOptions({"addConfigStateDefaults": True})
-		for configState in self._configService.configState_getObjects(
-					configId = ["software-on-demand.*"],
-					objectId = config.get('global', 'host_id')):
-
-			logger.debug("Config found: '%s'" % configState.toHash())
-
-			if (configState.getConfigId() == "software-on-demand.product-group-ids"):
-				onDemandGroupIds = forceUnicodeLowerList(configState.getValues())
-				if onDemandGroupIds:
-					for objectToGroup in self._configService.objectToGroup_getObjects(groupType = "ProductGroup", groupId = onDemandGroupIds):
-						logger.info(u"On demand product found: '%s'" % objectToGroup.objectId)
-						if not objectToGroup.objectId in self._swOnDemandProductIds:
-							self._swOnDemandProductIds.append(objectToGroup.objectId)
-
-			elif (configState.getConfigId() == "software-on-demand.show-details"):
-				self._showDetails = forceBool(configState.getValues()[0])
-
-			elif (configState.getConfigId() == "software-on-demand.active"):
-				if not forceBool(configState.getValues()[0]):
-					raise Exception(u"Software on demand deactivated")
-
-	def _processProducts(self, productOnClients):
-		modifiedProductOnClients = []
-		setupProductIds          = []
-		uninstallProductIds      = []
-		productIds               = []
-
-		def addToModified(modifiedProductOnClients, productOnClient):
-			remove = -1
-			for i in range(len(modifiedProductOnClients)):
-				if (modifiedProductOnClients[i].productId == productOnClient.productId):
-					remove = i
-					break
-			if (remove > -1):
-				modifiedProductOnClients.pop(remove)
-			modifiedProductOnClients.append(productOnClient)
-			return modifiedProductOnClients
-
-		for (key, value) in self.query.items():
-			if not key.startswith('product_'):
-				continue
-			productId = forceProductId(key.split('product_', 1)[1])
-			if (value == 'setup'):
-				setupProductIds.append(productId)
-				productIds.append(productId)
-			elif (value == 'uninstall'):
-				uninstallProductIds.append(productId)
-				productIds.append(productId)
-
-		for productId in productIds:
-			if not productId in self._swOnDemandProductIds:
-				raise Exception(u"Product '%s' not available for on-demand" % productId)
-			index = -1
-			for i in range(len(productOnClients)):
-				if (productOnClients[i].productId == productId):
-					index = i
-					break
-			if (index == -1):
-				# ProductOnClient does not exist => create
-				productOnClient = ProductOnClient(
-					productId          = productId,
-					productType        = 'LocalbootProduct',
-					clientId           = config.get('global', 'host_id'),
-					installationStatus = 'not_installed'
-				)
-				productOnClients.append(productOnClient)
-				index = len(productOnClients) - 1
-			if (productId in setupProductIds) and (productOnClients[index].getActionRequest() != 'setup'):
-				productOnClients[index].setActionRequest('setup')
-				modifiedProductOnClients = addToModified(modifiedProductOnClients, productOnClients[index])
-			if (productId in uninstallProductIds) and (productOnClients[index].getActionRequest() != 'uninstall'):
-				productOnClients[index].setActionRequest('uninstall')
-				modifiedProductOnClients = addToModified(modifiedProductOnClients, productOnClients[index])
-
-		for productId in self._swOnDemandProductIds:
-			if not productId in productIds:
-				for index in range(len(productOnClients)):
-					if (productOnClients[index].productId == productId):
-						if productOnClients[index].actionRequest in ('setup', 'uninstall'):
-							productOnClients[index].setActionRequest('none')
-							modifiedProductOnClients = addToModified(modifiedProductOnClients, productOnClients[index])
-						break
-
-		productOnClientsWithDependencies = []
-		if modifiedProductOnClients:
-			logger.info(u"ProductOnClients modified, adding dependencies")
-			productOnClientsWithDependencies = self._configService.productOnClient_addDependencies(productOnClients)
-
-		return (modifiedProductOnClients, productOnClients, productOnClientsWithDependencies)
-
-	def _processAction(self, modifiedProductOnClients, productOnClients, productOnClientsWithDependencies):
-		logger.notice(u"Action '%s' was sent" % self.query.get('action'))
-
-		productIds = []
-		selectedProducts = []
-		dependendProducts = []
-		otherProducts = []
-		for t in ('selected', 'other', 'depend'):
-			pocs = []
-			if (t == 'selected'):
-				pocs = modifiedProductOnClients
-			elif (t == 'other'):
-				pocs = productOnClients
-			elif (t == 'depend'):
-				pocs = productOnClientsWithDependencies
-			for productOnClient in pocs:
-				if productOnClient.actionRequest not in ('none', None) and not productOnClient.productId in productIds:
-					productIds.append(productOnClient.productId)
-					row = u'<li class="swondemand-summary-product-action">%s (%s)</li>' \
-						% (productOnClient.productId, productOnClient.actionRequest)
-					if (t == 'selected'):
-						selectedProducts.append(row)
-						selectedProducts.append(u'<input type="hidden" name="product_%s" value="%s" />' % (productOnClient.productId, productOnClient.actionRequest))
-					elif (t == 'other'):
-						otherProducts.append(row)
-					elif (t == 'depend'):
-						dependendProducts.append(row)
-
-		html = []
-		if selectedProducts:
-			html.append(u'<div class="swondemand-summary-box">')
-			html.append(u'<p class="swondemand-summary-title">%s</p><ul>' \
-				% _(u'You selected to execute the following product actions:'))
-			html.extend(selectedProducts)
-			html.append(u'</ul>')
-			if self._showDetails:
-				if dependendProducts:
-					html.append(u'<p class="swondemand-summary-title">%s</p><ul>' \
-						% _(u'The following product actions have been added to fulfill dependencies:'))
-					html.extend(dependendProducts)
-					html.append(u'</ul>')
-				if otherProducts:
-					html.append(u'<p class="swondemand-summary-title">%s</p><ul>' \
-						% _(u'Other pending product actions:'))
-					html.extend(otherProducts)
-					html.append(u'</ul>')
-			html.append(u'</div>')
-
-		buttons = [ u'<button class="swondemand-action-button" type="submit" name="action" value="back">&lt; %s</button>' % _(u"back") ]
-		if (self.query.get('action') == "next"):
-			if selectedProducts:
-				buttons.append(u'<button class="swondemand-action-button" type="submit" name="action" value="onrestart">%s</button>' % _(u"process on next boot"))
-				if getEventGenerators(generatorClass = SwOnDemandEventGenerator):
-					buttons.append(u'<button class="swondemand-action-button" type="submit" name="action" value="ondemand">%s</button>' % _(u"process now"))
-			else:
-				html.append(u'<div class="swondemand-summary-message-box">%s</div>' % (_(u'Nothing selected')))
-
-		elif (self.query.get('action') == "ondemand"):
-			html.append(u'<div class="swondemand-summary-message-box">%s</div>' % _(u'Starting to process actions now.'))
-
-		elif (self.query.get('action') == "onrestart"):
-			html.append(u'<div class="swondemand-summary-message-box">%s</div>' % _(u'Actions will be processed on next boot.'))
-
-		html.append(u'<div class="swondemand-summary-button-box">')
-		html.extend(buttons)
-		html.append(u'</div>')
-
-		html = mainpage % {
-			'result': forceUnicode(u'\n'.join(html)),
-			'hostname': config.get('global','host_id'),
-		}
-
-		if self.query.get('action') in ('ondemand', 'onrestart'):
-			description  = u"Software on demand action '%s' executed\n" % self.query.get('action')
-			description += u'Modified product actions:\n'
-			for poc in modifiedProductOnClients:
-				description += u'   %s: %s\n' % (poc.productId, poc.actionRequest)
-			description += u'Product action updates:\n'
-			for poc in productOnClientsWithDependencies:
-				description += u'   %s: %s\n' % (poc.productId, poc.actionRequest)
-
-			timeline = Timeline()
-			timeline.addEvent(
-				title=u"Software on demand",
-				description=description,
-				category=u"user_interaction"
-			)
-
-			if modifiedProductOnClients:
-				logger.info(u"Updating productOnClients")
-				self._configService.productOnClient_updateObjects(productOnClientsWithDependencies)
-			if (self.query.get('action') == 'ondemand'):
-				for eventGenerator in getEventGenerators(generatorClass = SwOnDemandEventGenerator):
-					eventGenerator.createAndFireEvent()
-
-		return html
-
-	def _generateResponse(self, result):
-		if not isinstance(result, http.Response):
-			result = http.Response()
-
-		html = u''
-		try:
-			self.connectConfigService()
-			self._getSwOnDemandConfig()
-
-			productOnClients = []
-			modifiedProductOnClients = []
-			productOnClientsWithDependencies = []
-			products = []
-			productOnDepots = []
-			if self._swOnDemandProductIds:
-				self._configService.setAsync(True)
-				jsonrpc1 = self._configService.productOnClient_getObjects(clientId=config.get('global', 'host_id'))
-				jsonrpc2 = self._configService.product_getObjects(id=self._swOnDemandProductIds)
-				jsonrpc3 = self._configService.productOnDepot_getObjects(
-					depotId=config.get('depot_server', 'depot_id'),
-					productId=self._swOnDemandProductIds
-				)
-				productOnClients = jsonrpc1.waitForResult()
-				products = jsonrpc2.waitForResult()
-				productOnDepots = jsonrpc3.waitForResult()
-				self._configService.setAsync(False)
-
-			for key in self.query.keys():
-				if key.startswith('product_'):
-					(modifiedProductOnClients, productOnClients, productOnClientsWithDependencies) = self._processProducts(productOnClients)
-					logger.debug(u"Modified productOnClients:")
-					for poc in modifiedProductOnClients:
-						logger.debug(u"   %s" % poc)
-					logger.debug(u"Current productOnClients:")
-					for poc in productOnClients:
-						logger.debug(u"   %s" % poc)
-					logger.debug(u"ProductOnClients with dependencies:")
-					for poc in productOnClientsWithDependencies:
-						logger.debug(u"   %s" % poc)
-					break
-
-			if self.query.get('action') in ('next', 'ondemand', 'onrestart'):
-				html = self._processAction(modifiedProductOnClients, productOnClients, productOnClientsWithDependencies)
-
-			elif self._swOnDemandProductIds:
-				html = []
-
-				# sort productIds by productnames
-				productsByProductName = {}
-				for productId in self._swOnDemandProductIds:
-					for p in products:
-						if p.id == productId:
-							if p.name not in productsByProductName:
-								productsByProductName[p.name] = p
-							break
-					else:
-						logger.error(u"Product with productId '%s' not found." % (productId))
-
-				sortedProductIds = [productsByProductName[name].id for name in
-									sorted(productsByProductName.keys(), key=unicode.lower)]
-
-				for productId in sortedProductIds:
-					productOnDepot = None
-					for pod in productOnDepots:
-						if (pod.productId == productId):
-							productOnDepot = pod
-							break
-					else:
-						logger.error(u"Product '%s' not found on depot '%s'" % (productId, config.get('depot_server', 'depot_id')))
-						continue
-
-					product = None
-					for p in products:
-						if (p.id == productOnDepot.productId) and (p.productVersion == productOnDepot.productVersion) and (p.packageVersion == productOnDepot.packageVersion):
-							product = p
-							break
-					else:
-						logger.error(u"Product '%s' not found" % productId)
-
-					productOnClient = None
-					for poc in productOnClients:
-						if (poc.productId == productId):
-							productOnClient = poc
-							break
-
-					installationStatus = None
-					state = _('not installed')
-					stateclass = u"swondemand-product-state-not_installed"
-					setupChecked = u''
-					uninstallChecked = u''
-					if productOnClient:
-						logger.debug(u"Product on client to display: %s" % productOnClient)
-						installationStatus = productOnClient.installationStatus
-						if (productOnClient.actionRequest == 'setup'):
-							setupChecked = u'checked="checked"'
-						elif (productOnClient.actionRequest == 'uninstall'):
-							uninstallChecked = u'checked="checked"'
-						if (productOnClient.installationStatus == "installed"):
-							stateclass = "swondemand-product-state-installed"
-							state = u"%s (%s: %s-%s)" % ( _('installed'), _('version'), productOnClient.productVersion, productOnClient.packageVersion )
-
-					html.append(u'<div class="swondemand-product-box"><table>')
-					html.append(u'<tr><td colspan="2" class="swondemand-product-name">%s (%s-%s)</td></tr>' \
-							% (product.name, productOnDepot.productVersion, productOnDepot.packageVersion))
-					description = cgi.escape(product.description) or u''
-					html.append(u'<tr><td class="swondemand-product-attribute-name">%s:</td>' % _(u'description'))
-					html.append(u'    <td class="swondemand-product-attribute-value">%s</td></tr>' \
-								% description.replace(u'\n', u'<br />') )
-
-					if self._showDetails:
-						html.append(u'<tr><td class="swondemand-product-attribute-name">%s:</td>' % _(u'state'))
-						html.append(u'    <td class="swondemand-product-attribute-value %s">%s</td></tr>' \
-								% (stateclass, state) )
-
-						advice = cgi.escape(product.advice) or u''
-						html.append(u'<tr><td class="swondemand-product-attribute-name">%s:</td>' % _(u'advice'))
-						html.append(u'    <td class="swondemand-product-attribute-value">%s</td></tr>' \
-								% advice.replace(u'\n', u'<br />') )
-
-					if (installationStatus == 'installed'):
-						html.append(u'<tr><td colspan="2" class="swondemand-product-setup-radiobox">')
-						html.append(u'       <input type="radio" name="product_%s" value="setup" %s />%s</td></tr>' \
-								% ( productId, setupChecked, _('reinstall') ) )
-						if product.uninstallScript:
-							html.append(u'<tr><td colspan="2" class="swondemand-product-uninstall-radiobox">')
-							html.append(u'       <input type="radio" name="product_%s" value="uninstall" %s />%s</td></tr>' \
-									% ( productId, uninstallChecked, _('uninstall') ) )
-					else:
-						html.append(u'<tr><td colspan="2" class="swondemand-product-setup-radiobox">')
-						html.append(u'       <input type="radio" name="product_%s" value="setup" %s />%s</td></tr>' \
-								% ( productId, setupChecked, _('install') ) )
-					html.append(u'</table></div>')
-				html.append(u'<div class="swondemand-button-box">')
-				html.append(u'<button class="swondemand-action-button" type="submit" name="action" value="next">&gt; %s</button>' % _(u'next'))
-				html.append(u'</div>')
-				html = mainpage % {
-					'result': forceUnicode(u'\n'.join(html)),
-					'hostname': config.get('global','host_id')
-				}
-			else:
-				raise Exception(u"No products found")
-		except Exception as e:
-			logger.logException(e)
-			html = mainpage % {
-				'result': u'<div class="swondemand-summary-message-box">%s</div>' % e,
-				'hostname': config.get('global','host_id'),
-			}
-
-		self.disconnectConfigService()
-		result.stream = stream.IByteStream(html.encode('utf-8'))
-		return result
-
-
-class ResourceSoftwareOnDemand(ResourceOpsi):
-	WorkerClass = WorkerSoftwareOnDemand
-=======
->>>>>>> ea065112
 
 class WorkerKioskJsonRpc(WorkerOpsiJsonRpc, ServiceConnection):
 	def __init__(self, service, request, resource):
