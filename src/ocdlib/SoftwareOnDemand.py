--- conflicted
+++ resolved
@@ -489,18 +489,11 @@
 				}
 			else:
 				raise Exception(u"No products found")
-<<<<<<< HEAD
-		except Exception as error:
-			logger.logException(error)
-			html = mainpage.replace('%result%', u'<div class="swondemand-summary-message-box">%s</div>' % error)
-=======
 		except Exception, e:
 			logger.logException(e)
 			html = mainpage % {
 				'result': u'<div class="swondemand-summary-message-box">%s</div>' % e,
 				'hostname': config.get('global','host_id'),
-			}
->>>>>>> b5d3bfec
 
 		self.disconnectConfigService()
 		result.stream = stream.IByteStream(html.encode('utf-8'))
