--- conflicted
+++ resolved
@@ -1,9 +1,8 @@
 # -*- coding: utf-8 -*-
-<<<<<<< HEAD
 
 # opsiclientd is part of the desktop management solution opsi
-#    (open pc server integration) http://www.opsi.org
-# Copyright (C) 2010-2016 uib GmbH <info@uib.de>
+# (open pc server integration) http://www.opsi.org
+# Copyright (C) 2010-2018 uib GmbH <info@uib.de>
 
 # This program is free software: you can redistribute it and/or modify
 # it under the terms of the GNU Affero General Public License as
@@ -18,7 +17,7 @@
 # You should have received a copy of the GNU Affero General Public License
 # along with this program.  If not, see <http://www.gnu.org/licenses/>.
 """
-The Functionality for Software-on-Demand
+Self-service functionality.
 
 Functionality to work with certificates.
 Certificates play an important role in the encrypted communication
@@ -27,32 +26,8 @@
 .. versionadded:: 4.0.4
 
 :copyright: uib GmbH <info@uib.de>
-:author: Erol Ülükmen <e.ueluekmen@uib.de>
+:author: Erol Ueluekmen <e.ueluekmen@uib.de>
 :author: Niko Wenselowski <n.wenselowski@uib.de>
-=======
-
-# opsiclientd is part of the desktop management solution opsi
-# (open pc server integration) http://www.opsi.org
-# Copyright (C) 2010-2016 uib GmbH <info@uib.de>
-
-# This program is free software: you can redistribute it and/or modify
-# it under the terms of the GNU Affero General Public License as
-# published by the Free Software Foundation, either version 3 of the
-# License, or (at your option) any later version.
-
-# This program is distributed in the hope that it will be useful,
-# but WITHOUT ANY WARRANTY; without even the implied warranty of
-# MERCHANTABILITY or FITNESS FOR A PARTICULAR PURPOSE.  See the
-# GNU Affero General Public License for more details.
-
-# You should have received a copy of the GNU Affero General Public License
-# along with this program.  If not, see <http://www.gnu.org/licenses/>.
-"""
-Self-service functionality.
-
-:copyright: uib GmbH <info@uib.de>
-:author: Erol Ueluekmen <e.ueluekmen@uib.de>
->>>>>>> 90854d24
 :license: GNU Affero General Public License version 3
 """
 
