--- conflicted
+++ resolved
@@ -17,37 +17,6 @@
 # You should have received a copy of the GNU Affero General Public License
 # along with this program.  If not, see <http://www.gnu.org/licenses/>.
 """
-<<<<<<< HEAD
-   = = = = = = = = = = = = = = = = = = =
-   =   ocdlib.SoftwareOnDemand                 =
-   = = = = = = = = = = = = = = = = = = =
-
-   opsiclientd is part of the desktop management solution opsi
-   (open pc server integration) http://www.opsi.org
-
-   Copyright (C) 2010 uib GmbH
-
-   http://www.uib.de/
-
-   All rights reserved.
-
-   This program is free software; you can redistribute it and/or modify
-   it under the terms of the GNU General Public License version 2 as
-   published by the Free Software Foundation.
-
-   This program is distributed in the hope that it will be useful,
-   but WITHOUT ANY WARRANTY; without even the implied warranty of
-   MERCHANTABILITY or FITNESS FOR A PARTICULAR PURPOSE.  See the
-   GNU General Public License for more details.
-
-   You should have received a copy of the GNU General Public License
-   along with this program; if not, write to the Free Software
-   Foundation, Inc., 51 Franklin St, Fifth Floor, Boston, MA  02110-1301  USA
-
-   @copyright:	uib GmbH <info@uib.de>
-   @author: Erol Ülükmen <e.ueluekmen@uib.de>
-   @license: GNU General Public License version 2
-=======
 The Functionality for Software-on-Demand
 
 Functionality to work with certificates.
@@ -60,7 +29,6 @@
 :author: Erol Ülükmen <e.ueluekmen@uib.de>
 :author: Niko Wenselowski <n.wenselowski@uib.de>
 :license: GNU Affero General Public License version 3
->>>>>>> a3325f90
 """
 
 import base64
@@ -121,10 +89,6 @@
 	<form action="/swondemand" method="post">
 		%(result)s
 	</form>
-<<<<<<< HEAD
-
-=======
->>>>>>> a3325f90
 </body>
 </html>
 '''
@@ -356,14 +320,10 @@
 		html.extend(buttons)
 		html.append(u'</div>')
 
-<<<<<<< HEAD
-		html = mainpage.replace('%result%', forceUnicode(u'\n'.join(html)))
-=======
 		html = mainpage % {
 			'result': forceUnicode(u'\n'.join(html)),
 			'hostname': config.get('global','host_id'),
 		}
->>>>>>> a3325f90
 
 		if self.query.get('action') in ('ondemand', 'onrestart'):
 			description  = u"Software on demand action '%s' executed\n" % self.query.get('action')
@@ -437,16 +397,6 @@
 				# sort productIds by productnames
 				productsByProductName = {}
 				for productId in self._swOnDemandProductIds:
-<<<<<<< HEAD
-					html.append(u'<div class="swondemand-product-box"><table>')
-					productOnClient = None
-
-					for poc in productOnClients:
-						if (poc.productId == productId):
-							productOnClient = poc
-							break
-
-=======
 					for p in products:
 						if p.id == productId:
 							if p.name not in productsByProductName:
@@ -459,7 +409,6 @@
 									sorted(productsByProductName.keys(), key=unicode.lower)]
 
 				for productId in sortedProductIds:
->>>>>>> a3325f90
 					productOnDepot = None
 					for pod in productOnDepots:
 						if (pod.productId == productId):
@@ -467,10 +416,7 @@
 							break
 					else:
 						logger.error(u"Product '%s' not found on depot '%s'" % (productId, config.get('depot_server', 'depot_id')))
-<<<<<<< HEAD
-=======
 						continue
->>>>>>> a3325f90
 
 					product = None
 					for p in products:
@@ -480,15 +426,12 @@
 					else:
 						logger.error(u"Product '%s' not found" % productId)
 
-<<<<<<< HEAD
-=======
 					productOnClient = None
 					for poc in productOnClients:
 						if (poc.productId == productId):
 							productOnClient = poc
 							break
 
->>>>>>> a3325f90
 					installationStatus = None
 					state = _('not installed')
 					stateclass = u"swondemand-product-state-not_installed"
@@ -505,10 +448,7 @@
 							stateclass = "swondemand-product-state-installed"
 							state = u"%s (%s: %s-%s)" % ( _('installed'), _('version'), productOnClient.productVersion, productOnClient.packageVersion )
 
-<<<<<<< HEAD
-=======
 					html.append(u'<div class="swondemand-product-box"><table>')
->>>>>>> a3325f90
 					html.append(u'<tr><td colspan="2" class="swondemand-product-name">%s (%s-%s)</td></tr>' \
 							% (product.name, productOnDepot.productVersion, productOnDepot.packageVersion))
 					description = cgi.escape(product.description) or u''
@@ -521,11 +461,7 @@
 						html.append(u'    <td class="swondemand-product-attribute-value %s">%s</td></tr>' \
 								% (stateclass, state) )
 
-<<<<<<< HEAD
-						advice = product.advice or u''
-=======
 						advice = cgi.escape(product.advice) or u''
->>>>>>> a3325f90
 						html.append(u'<tr><td class="swondemand-product-attribute-name">%s:</td>' % _(u'advice'))
 						html.append(u'    <td class="swondemand-product-attribute-value">%s</td></tr>' \
 								% advice.replace(u'\n', u'<br />') )
@@ -552,16 +488,12 @@
 				}
 			else:
 				raise Exception(u"No products found")
-		except Exception, e:
-<<<<<<< HEAD
-			html = mainpage.replace('%result%', u'<div class="swondemand-summary-message-box">%s</div>' % e)
-=======
+		except Exception as e:
 			logger.logException(e)
 			html = mainpage % {
 				'result': u'<div class="swondemand-summary-message-box">%s</div>' % e,
 				'hostname': config.get('global','host_id'),
 			}
->>>>>>> a3325f90
 
 		self.disconnectConfigService()
 		result.stream = stream.IByteStream(html.encode('utf-8'))
@@ -678,5 +610,4 @@
 		return result
 
 class ResourceKioskJsonRpc(ResourceOpsi):
-	WorkerClass = WorkerKioskJsonRpc
-
+	WorkerClass = WorkerKioskJsonRpc