--- conflicted
+++ resolved
@@ -43,11 +43,7 @@
 from OPSI.Service.Resource import ResourceOpsi
 
 from ocdlib.OpsiService import ServiceConnection
-<<<<<<< HEAD
-from ocdlib.Config import Config, getLogFormat
-=======
 from ocdlib.Config import getLogFormat, Config
->>>>>>> 7728e7ea
 from ocdlib.Events import SwOnDemandEventGenerator, getEventGenerators
 from ocdlib.Localization import _
 from ocdlib.Timeline import Timeline
@@ -614,9 +610,6 @@
 			self._fireEvent = False
 		return result
 
-<<<<<<< HEAD
-=======
-
->>>>>>> 7728e7ea
+
 class ResourceKioskJsonRpc(ResourceOpsi):
 	WorkerClass = WorkerKioskJsonRpc