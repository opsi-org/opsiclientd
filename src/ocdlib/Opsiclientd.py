# -*- coding: utf-8 -*-
"""
ocdlib.Opsiclientd

opsiclientd is part of the desktop management solution opsi
(open pc server integration) http://www.opsi.org

Copyright (C) 2014-2015 uib GmbH

http://www.uib.de/

All rights reserved.

This program is free software: you can redistribute it and/or modify
it under the terms of the GNU Affero General Public License, version 3
as published by the Free Software Foundation.

This program is distributed in the hope that it will be useful, but
WITHOUT ANY WARRANTY; without even the implied warranty of
MERCHANTABILITY or FITNESS FOR A PARTICULAR PURPOSE.  See the GNU
Affero General Public License for more details.

You should have received a copy of the GNU General Public License
along with this program.  If not, see <http://www.gnu.org/licenses/>.

@copyright: uib GmbH <info@uib.de>
@author: Jan Schneider <j.schneider@uib.de>
@author: Erol Ueluekmen <e.ueluekmen@uib.de>
@license: GNU Affero GPL version 3
"""

<<<<<<< HEAD
__version__ = '4.0.85'
=======
__version__ = '4.0.83'
>>>>>>> 431e75f7

# Imports
import sys, os

# Twisted imports
from twisted.internet import reactor

# OPSI imports
from OPSI.Logger import *
from OPSI.Util import *
from OPSI.Util.Message import *
from OPSI.Types import *
from OPSI import System
from OPSI.Object import *

from ocdlib.Exceptions import *
from ocdlib.Events import *
from ocdlib.ControlPipe import ControlPipeFactory, OpsiclientdRpcPipeInterface
from ocdlib.ControlServer import ControlServer
if (os.name == 'nt'):
	from ocdlib.Windows import *
if (os.name == 'posix'):
	from ocdlib.Posix import *
from ocdlib.Localization import _, setLocaleDir, getLanguage
from ocdlib.Config import Config
from ocdlib.Timeline import Timeline

try:
	from ocdlibnonfree import __fullversion__
except:
	__fullversion__ = False

try:
	from ocdlibnonfree.EventProcessing import EventProcessingThread
except:
	from ocdlib.EventProcessing import EventProcessingThread

logger = Logger()
config = Config()
timeline = Timeline()

# - - - - - - - - - - - - - - - - - - - - - - - - - - - - - - - - - - - - - - - - - - - - - - - - - - -
# -                                            OPSICLIENTD                                            -
# - - - - - - - - - - - - - - - - - - - - - - - - - - - - - - - - - - - - - - - - - - - - - - - - - - -
class Opsiclientd(EventListener, threading.Thread):
	def __init__(self):
		moduleName = u' %-30s' % (u'opsiclientd')
		logger.setLogFormat(u'[%l] [%D] [' + moduleName + u'] %M   (%F|%N)', object=self)
		logger.debug(u"Opsiclient initiating")
		
		EventListener.__init__(self)
		threading.Thread.__init__(self)
		
		self._startupTime = time.time()
		self._running = False
		self._eventProcessingThreads = []
		self._eventProcessingThreadsLock = threading.Lock()
		self._blockLogin = True
		self._currentActiveDesktopName = {}
		
		self._isRebootTriggered = False
		self._isShutdownTriggered = False
		
		self._actionProcessorUserName = u''
		self._actionProcessorUserPassword = u''
		
		self._statusApplicationProcess = None
		self._blockLoginNotifierPid = None
		
		self._popupNotificationServer = None
		self._popupNotificationLock = threading.Lock()
		
		self._blockLoginEventId = None
	
	def setBlockLogin(self, blockLogin):
		self._blockLogin = bool(blockLogin)
		logger.notice(u"Block login now set to '%s'" % self._blockLogin)
		
		if (self._blockLogin):
			if not self._blockLoginEventId:
				self._blockLoginEventId = timeline.addEvent(
					title         = u"Blocking login",
					description   = u"User login blocked",
					category      = u"block_login",
					durationEvent = True)
			if not self._blockLoginNotifierPid and config.get('global', 'block_login_notifier'):
				logger.info(u"Starting block login notifier app")
				sessionId = System.getActiveConsoleSessionId()
				while True:
					try:
						self._blockLoginNotifierPid = System.runCommandInSession(
								command = config.get('global', 'block_login_notifier'),
								sessionId = sessionId,
								desktop = 'winlogon',
								waitForProcessEnding = False)[2]
						break
					except Exception, e:
						logger.error(e)
						if (e[0] == 233) and (sys.getwindowsversion()[0] == 5) and (sessionId != 0):
							# No process is on the other end
							# Problem with pipe \\\\.\\Pipe\\TerminalServer\\SystemExecSrvr\\<sessionid>
							# After logging off from a session other than 0 csrss.exe does not create this pipe or CreateRemoteProcessW is not able to read the pipe.
							logger.info(u"Retrying to run command in session 0")
							sessionId = 0
						else:
							logger.error(u"Failed to start block login notifier app: %s" % forceUnicode(e))
							break
		else:
			if self._blockLoginEventId:
				timeline.setEventEnd(eventId = self._blockLoginEventId)
				self._blockLoginEventId = None
			if (self._blockLoginNotifierPid):
				try:
					logger.info(u"Terminating block login notifier app (pid %s)" % self._blockLoginNotifierPid)
					System.terminateProcess(processId = self._blockLoginNotifierPid)
				except Exception, e:
					logger.warning(u"Failed to terminate block login notifier app: %s" % forceUnicode(e))
				self._blockLoginNotifierPid = None
			
	def isRunning(self):
		return self._running
	
	def waitForGUI(self, timeout=None):
		if not timeout:
			timeout = None
		class WaitForGUI(EventListener):
			def __init__(self):
				self._guiStarted = threading.Event()
				ec = GUIStartupEventConfig("wait_for_gui")
				eventGenerator = EventGeneratorFactory(ec)
				eventGenerator.addEventConfig(ec)
				eventGenerator.addEventListener(self)
				eventGenerator.start()
			
			def processEvent(self, event):
				logger.info(u"GUI started")
				self._guiStarted.set()
				
			def wait(self, timeout=None):
				self._guiStarted.wait(timeout)
				if not self._guiStarted.isSet():
					logger.warning(u"Timed out after %d seconds while waiting for GUI" % timeout)
				
		WaitForGUI().wait(timeout)
	
	def createActionProcessorUser(self, recreate = True):
		if not config.get('action_processor', 'create_user'):
			return
		
		runAsUser = config.get('action_processor', 'run_as_user')
		if (runAsUser.lower() == 'system'):
			self._actionProcessorUserName = u''
			self._actionProcessorUserPassword = u''
			return
		
		if (runAsUser.find('\\') != -1):
			logger.warning(u"Ignoring domain part of user to run action processor '%s'" % runAsUser)
			runAsUser = runAsUser.split('\\', -1)
		
		if not recreate and self._actionProcessorUserName and self._actionProcessorUserPassword and System.existsUser(username = runAsUser):
			return
		
		self._actionProcessorUserName = runAsUser
		logger.notice(u"Creating local user '%s'" % runAsUser)
		#timeline.addEvent(title = u"Creating local user '%s'" % runAsUser, description = u'', category = u'system')
		
		self._actionProcessorUserPassword = u'$!?' + unicode(randomString(16)) + u'!/%'
		logger.addConfidentialString(self._actionProcessorUserPassword)
		
		if System.existsUser(username = runAsUser):
			System.deleteUser(username = runAsUser)
		System.createUser(username = runAsUser, password = self._actionProcessorUserPassword, groups = [ System.getAdminGroupName() ])
	
	def deleteActionProcessorUser(self):
		if not config.get('action_processor', 'delete_user'):
			return
		if not self._actionProcessorUserName:
			return
		if not System.existsUser(username = self._actionProcessorUserName):
			return
		logger.notice(u"Deleting local user '%s'" % self._actionProcessorUserName)
		#timeline.addEvent(title = u"Deleting local user '%s'" % self._actionProcessorUserName, description = u'', category = u'system')
		System.deleteUser(username = self._actionProcessorUserName)
		self._actionProcessorUserName = u''
		self._actionProcessorUserPassword = u''
	
	def run(self):
		self._running = True
		self._stopped = False
		self._opsiclientdRunningEventId = None
		
		config.readConfigFile()
		setLocaleDir(config.get('global', 'locale_dir'))
		
		#Needed helper-exe for NT5 x64 to get Sessioninformation (WindowsAPIBug)
		self._winApiBugCommand = os.path.join(config.get('global', 'base_dir'), 'utilities\sessionhelper\getActiveSessionIds.exe') 
		
		try:
			eventTitle = u''
			if __fullversion__:
				eventTitle = u"Opsiclientd version: %s (full) running" % __version__
				logger.essential(u"Opsiclientd version: %s (full)" % __version__)
			else:
				eventTitle = u"Opsiclientd version: %s started" % __version__
				logger.essential(u"Opsiclientd version: %s" % __version__)
			eventDescription = "Commandline: %s\n" % ' '.join(sys.argv)
			logger.essential(u"Commandline: %s" % ' '.join(sys.argv))
			eventDescription += u"Working directory: %s\n" % os.getcwd()
			logger.essential(u"Working directory: %s" % os.getcwd())
			eventDescription += u"Using host id '%s'" % config.get('global', 'host_id')
			logger.notice(u"Using host id '%s'" % config.get('global', 'host_id'))
			
			self.setBlockLogin(True)
			
			class ReactorThread(threading.Thread):
				def run(self):
					logger.notice(u"Starting reactor")
					reactor.run(installSignalHandlers=0)
			ReactorThread().start()
			timeout = 0
			while not reactor.running:
				if (timeout >= 10):
					raise Exception(u"Timed out after %d seconds while waiting for reactor to start" % timeout)
				logger.debug(u"Waiting for reactor")
				time.sleep(1)
				timeout += 1
			
			self._opsiclientdRunningEventId = timeline.addEvent(title = eventTitle, description = eventDescription, category = u'opsiclientd_running', durationEvent = True)
			
			logger.notice(u"Starting control pipe")
			try:
				self._controlPipe = ControlPipeFactory(OpsiclientdRpcPipeInterface(self))
				self._controlPipe.start()
				logger.notice(u"Control pipe started")
			except Exception, e:
				logger.error(u"Failed to start control pipe: %s" % forceUnicode(e))
				raise
			
			logger.notice(u"Starting control server")
			try:
				self._controlServer = ControlServer(
								opsiclientd        = self,
								httpsPort          = config.get('control_server', 'port'),
								sslServerKeyFile   = config.get('control_server', 'ssl_server_key_file'),
								sslServerCertFile  = config.get('control_server', 'ssl_server_cert_file'),
								staticDir          = config.get('control_server', 'static_dir') )
				self._controlServer.start()
				logger.notice(u"Control server started")
			except Exception, e:
				logger.error(u"Failed to start control server: %s" % forceUnicode(e))
				raise
			
			self._cacheService = None
			try:
				from ocdlibnonfree.CacheService import CacheService
				logger.notice(u"Starting cache service")
				try:
					self._cacheService = CacheService(opsiclientd = self)
					self._cacheService.start()
					logger.notice(u"Cache service started")
				except Exception, e:
					logger.error(u"Failed to start cache service: %s" % forceUnicode(e))
					raise
			except Exception, e:
				logger.notice(u"Cache service not started: %s" % e)
			
			# Create event generators
			createEventGenerators()
			
			for eventGenerator in getEventGenerators():
				eventGenerator.addEventListener(self)
				eventGenerator.start()
				logger.notice(u"Event generator '%s' started" % eventGenerator)
			
			for eventGenerator in getEventGenerators(generatorClass = DaemonStartupEventGenerator):
				eventGenerator.createAndFireEvent()
			
			if getEventGenerators(generatorClass = GUIStartupEventGenerator):
				# Wait until gui starts up
				logger.notice(u"Waiting for gui startup (timeout: %d seconds)" % config.get('global', 'wait_for_gui_timeout'))
				self.waitForGUI(timeout = config.get('global', 'wait_for_gui_timeout'))
				logger.notice(u"Done waiting for GUI")
				
				# Wait some more seconds for events to fire
				time.sleep(5)
			
			if not self._eventProcessingThreads:
				logger.notice(u"No events processing, unblocking login")
				self.setBlockLogin(False)
			
			while not self._stopped:
				time.sleep(1)
			
			for eventGenerator in getEventGenerators(generatorClass = DaemonShutdownEventGenerator):
				eventGenerator.createAndFireEvent()
			
			logger.notice(u"opsiclientd is going down")
			
			for eventGenerator in getEventGenerators():
				logger.info(u"Stopping event generator %s" % eventGenerator)
				eventGenerator.stop()
				eventGenerator.join(2)
			
			for ept in self._eventProcessingThreads:
				logger.info(u"Waiting for event processing thread %s" % ept)
				ept.join(5)
			
			logger.info(u"Stopping cache service")
			if self._cacheService:
				self._cacheService.stop()
				self._cacheService.join(2)
			
			logger.info(u"Stopping control server")
			if self._controlServer:
				self._controlServer.stop()
				self._controlServer.join(2)
			
			logger.info(u"Stopping control pipe")
			if self._controlPipe:
				self._controlPipe.stop()
				self._controlPipe.join(2)
			
			logger.info(u"Stopping timeline")
			timeline.stop()
			
			if reactor and reactor.running:
				logger.info(u"Stopping reactor")
				reactor.stop()
				while reactor.running:
					logger.debug(u"Waiting for reactor to stop")
					time.sleep(1)
			
			logger.info(u"Exiting main thread")
			
		except Exception, e:
			logger.logException(e)
			self.setBlockLogin(False)
		
		self._running = False
		if self._opsiclientdRunningEventId:
			timeline.setEventEnd(self._opsiclientdRunningEventId)
		
	def stop(self):
		self._stopped = True
	
	def getCacheService(self):
		if not self._cacheService:
			raise Exception(u"Cache service not started")
		return self._cacheService
	
	def processEvent(self, event):
		logger.notice(u"Processing event %s" % event)
		eventProcessingThread = None
		self._eventProcessingThreadsLock.acquire()
		description = u"Event %s occurred\n" % event.eventConfig.getId()
		description += u"Config:\n"
		config = event.eventConfig.getConfig()
		configKeys = config.keys()
		configKeys.sort()
		for configKey in configKeys:
			description += u"%s: %s\n" % (configKey, config[configKey])
		timeline.addEvent(title = u"Event %s" % event.eventConfig.getName(), description = description, category = u"event_occurrence")
		try:
			eventProcessingThread = EventProcessingThread(self, event)
			
			# Always process panic events
			if not isinstance(event, PanicEvent):
				for ept in self._eventProcessingThreads:
					if (event.eventConfig.actionType != 'login') and (ept.event.eventConfig.actionType != 'login'):
						logger.notice(u"Already processing an other (non login) event: %s" % ept.event.eventConfig.getId())
						return
					if (event.eventConfig.actionType == 'login') and (ept.event.eventConfig.actionType == 'login'):
						if (ept.getSessionId() == eventProcessingThread.getSessionId()):
							logger.notice(u"Already processing login event '%s' in session %s" \
									% (ept.event.eventConfig.getName(), eventProcessingThread.getSessionId()))
							self._eventProcessingThreadsLock.release()
							return
			self.createActionProcessorUser(recreate = False)
			
			self._eventProcessingThreads.append(eventProcessingThread)
		finally:
			self._eventProcessingThreadsLock.release()
		
		try:
			eventProcessingThread.start()
			eventProcessingThread.join()
			logger.notice(u"Done processing event '%s'" % event)
		finally:
			self._eventProcessingThreadsLock.acquire()
			self._eventProcessingThreads.remove(eventProcessingThread)
			try:
				if not self._eventProcessingThreads:
					self.deleteActionProcessorUser()
			except Exception, e:
				logger.warning(e)
			self._eventProcessingThreadsLock.release()
		
	def getEventProcessingThread(self, sessionId):
		logger.notice(u"DEBUG: %s " % self._eventProcessingThreads)
		for ept in self._eventProcessingThreads:
			logger.notice("DEBUG: %s " % ept.getSessionId())
			if (int(ept.getSessionId()) == int(sessionId)):
				return ept
		raise Exception(u"Event processing thread for session %s not found" % sessionId)
		
	def processProductActionRequests(self, event):
		logger.error(u"processProductActionRequests not implemented")
	
	def getCurrentActiveDesktopName(self, sessionId=None):
		if not (config.getDict().has_key('opsiclientd_rpc') and config.getDict()['opsiclientd_rpc'].has_key('command')):
			raise Exception(u"opsiclientd_rpc command not defined")
		
		if sessionId is None:
			sessionId = System.getActiveConsoleSessionId()
		rpc = 'setCurrentActiveDesktopName("%s", System.getActiveDesktopName())' % sessionId
		cmd = '%s "%s"' % (config.get('opsiclientd_rpc', 'command'), rpc)
		
		try:
			System.runCommandInSession(command = cmd, sessionId = sessionId, desktop = u"winlogon", waitForProcessEnding = True, timeoutSeconds = 60)
		except Exception, e:
			logger.error(e)
		
		desktop = self._currentActiveDesktopName.get(sessionId)
		if not desktop:
			logger.warning(u"Failed to get current active desktop name for session %d, using 'default'" % sessionId)
			desktop = 'default'
			self._currentActiveDesktopName[sessionId] = desktop
		logger.debug(u"Returning current active dektop name '%s' for session %s" % (desktop, sessionId))
		return desktop
	
	def switchDesktop(self, desktop, sessionId=None):
		if not (config.getDict().has_key('opsiclientd_rpc') and config.getDict()['opsiclientd_rpc'].has_key('command')):
			raise Exception(u"opsiclientd_rpc command not defined")
		
		desktop = forceUnicode(desktop)
		if sessionId is None:
			sessionId = System.getActiveConsoleSessionId()
		sessionId = forceInt(sessionId)
		
		rpc = "noop(System.switchDesktop('%s'))" % desktop
		cmd = '%s "%s"' % (config.get('opsiclientd_rpc', 'command'), rpc)
		
		try:
			System.runCommandInSession(command = cmd, sessionId = sessionId, desktop = desktop, waitForProcessEnding = True, timeoutSeconds = 60)
		except Exception, e:
			logger.error(e)
	
	def systemShutdownInitiated(self):
		if not self.isRebootTriggered() and not self.isShutdownTriggered():
			# This shutdown was triggered by someone else
			# Reset shutdown/reboot requests to avoid reboot/shutdown on next boot
			logger.notice(u"Someone triggered a reboot or a shutdown => clearing reboot request")
			self.clearRebootRequest()
	
	def shutdownMachine(self):
		pass
		
	def rebootMachine(self):
		pass
	
	def isRebootTriggered(self):
		if self._isRebootTriggered:
			return True
		return False
		
	def isShutdownTriggered(self):
		if self._isShutdownTriggered:
			return True
		return False
	
	def clearRebootRequest(self):
		pass
		
	def clearShutdownRequest(self):
		pass
		
	def isRebootRequested(self):
		return False
		
	def isShutdownRequested(self):
		return False
		
	def isInstallationPending(self):
		return state.get('installation_pending', False)
	
	def showPopup(self, message):
		port = config.get('notification_server', 'popup_port')
		if not port:
			raise Exception(u'notification_server.popup_port not defined')
		
		notifierCommand = config.get('opsiclientd_notifier', 'command').replace('%port%', forceUnicode(port))
		if not notifierCommand:
			raise Exception(u'opsiclientd_notifier.command not defined')
		notifierCommand += u" -s notifier\\popup.ini"
		
		self._popupNotificationLock.acquire()
		try:
			self.hidePopup()
			
			popupSubject = MessageSubject('message')
			choiceSubject = ChoiceSubject(id = 'choice')
			popupSubject.setMessage(message)
			
			logger.notice(u"Starting popup message notification server on port %d" % port)
			try:
				self._popupNotificationServer = NotificationServer(
								address  = "127.0.0.1",
								port     = port,
								subjects = [ popupSubject, choiceSubject ] )
				self._popupNotificationServer.start()
			except Exception, e:
				logger.error(u"Failed to start notification server: %s" % forceUnicode(e))
				raise
			
			choiceSubject.setChoices([ _('Close') ])
			choiceSubject.setCallbacks( [ self.popupCloseCallback ] )
			
			sessionIds = System.getActiveSessionIds(winApiBugCommand = self._winApiBugCommand)
			if not sessionIds:
				sessionIds = [ System.getActiveConsoleSessionId() ]
			for sessionId in sessionIds:
				logger.info(u"Starting popup message notifier app in session %d" % sessionId)
				try:
					System.runCommandInSession(
						command = notifierCommand,
						sessionId = sessionId,
						desktop = self.getCurrentActiveDesktopName(sessionId),
						waitForProcessEnding = False)
				except Exception,e:
					logger.error(u"Failed to start popup message notifier app in session %d: %s" % (sessionId, forceUnicode(e)))
		finally:
			self._popupNotificationLock.release()
		
	def hidePopup(self):
		if self._popupNotificationServer:
			try:
				logger.info(u"Stopping popup message notification server")
				self._popupNotificationServer.stop(stopReactor = False)
			except Exception, e:
				logger.error(u"Failed to stop popup notification server: %s" % e)
		
	def popupCloseCallback(self, choiceSubject):
		self.hidePopup()

<|MERGE_RESOLUTION|>--- conflicted
+++ resolved
@@ -5,7 +5,7 @@
 opsiclientd is part of the desktop management solution opsi
 (open pc server integration) http://www.opsi.org
 
-Copyright (C) 2014-2015 uib GmbH
+Copyright (C) 2014-2016 uib GmbH
 
 http://www.uib.de/
 
@@ -29,11 +29,7 @@
 @license: GNU Affero GPL version 3
 """
 
-<<<<<<< HEAD
-__version__ = '4.0.85'
-=======
-__version__ = '4.0.83'
->>>>>>> 431e75f7
+__version__ = '4.0.86'
 
 # Imports
 import sys, os
