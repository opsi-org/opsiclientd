--- conflicted
+++ resolved
@@ -1,12 +1,9 @@
 #! /usr/bin/env python
 # -*- coding: utf-8 -*-
 
-<<<<<<< HEAD
 # opsiclientd is part of the desktop management solution opsi
 # (open pc server integration) http://www.opsi.org
-=======
-Copyright (C) 2014-2017 uib GmbH
->>>>>>> 4fd0c413
+# Copyright (C) 2014-2017 uib GmbH
 
 # Copyright (C) 2010-2015 uib GmbH
 # http://www.uib.de/
@@ -27,15 +24,8 @@
 """
 ocdlib.Opsiclientd
 
-<<<<<<< HEAD
 Basic opsiclientd implementation. This is abstract in some parts that
 should be overridden in the concrete implementation for an OS.
-=======
-__version__ = '4.0.92'
-
-# Imports
-import sys, os
->>>>>>> 4fd0c413
 
 :copyright: uib GmbH <info@uib.de>
 :author: Jan Schneider <j.schneider@uib.de>
