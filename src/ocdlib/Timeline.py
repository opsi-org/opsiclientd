--- conflicted
+++ resolved
@@ -275,10 +275,7 @@
 		finally:
 			self._dbLock.release()
 
-<<<<<<< HEAD
-
-=======
->>>>>>> 244f95c4
+
 class Timeline(TimelineImplementation):
 	# Storage for the instance reference
 	__instance = None
@@ -294,10 +291,6 @@
 		# Store instance reference as the only member in the handle
 		self.__dict__['_Timeline__instance'] = Timeline.__instance
 
-<<<<<<< HEAD
-=======
-
->>>>>>> 244f95c4
 	def __getattr__(self, attr):
 		""" Delegate access to implementation """
 		return getattr(self.__instance, attr)
