# -*- coding: utf-8 -*-

# opsiclientd is part of the desktop management solution opsi
# (open pc server integration) http://www.opsi.org
# Copyright (C) 2011-2016 uib GmbH <info@uib.de>

# This program is free software: you can redistribute it and/or modify
# it under the terms of the GNU Affero General Public License as
# published by the Free Software Foundation, either version 3 of the
# License, or (at your option) any later version.

# This program is distributed in the hope that it will be useful,
# but WITHOUT ANY WARRANTY; without even the implied warranty of
# MERCHANTABILITY or FITNESS FOR A PARTICULAR PURPOSE.  See the
# GNU Affero General Public License for more details.

# You should have received a copy of the GNU Affero General Public License
# along with this program.  If not, see <http://www.gnu.org/licenses/>.
"""
<<<<<<< HEAD
= = = = = = = = = = = = = = = = = = = = =
=   ocdlib.Timeline                     =
= = = = = = = = = = = = = = = = = = = = =

opsiclientd is part of the desktop management solution opsi
(open pc server integration) http://www.opsi.org

Copyright (C) 2011-2017 uib GmbH

http://www.uib.de/

All rights reserved.

This program is free software; you can redistribute it and/or modify
it under the terms of the GNU General Public License version 2 as
published by the Free Software Foundation.

This program is distributed in the hope that it will be useful,
but WITHOUT ANY WARRANTY; without even the implied warranty of
MERCHANTABILITY or FITNESS FOR A PARTICULAR PURPOSE.  See the
GNU General Public License for more details.

You should have received a copy of the GNU General Public License
along with this program; if not, write to the Free Software
Foundation, Inc., 51 Franklin St, Fifth Floor, Boston, MA  02110-1301  USA

@copyright:	uib GmbH <info@uib.de>
@author: Jan Schneider <j.schneider@uib.de>
@license: GNU General Public License version 2

Timeline event attributes:
  * icon - url. This image will appear next to the title text in the timeline if (no end date) or (durationEvent = false). If a start and end date are supplied, and durationEvent is true, the icon is not shown. If icon attribute is not set, a default icon from the theme is used.
  * image - url to an image that will be displayed in the bubble
  * link - url. The bubble's title text be a hyper-link to this address.
  * color - color of the text and tape (duration events) to display in the timeline. If the event has durationEvent = false, then the bar's opacity will be applied (default 20%). See durationEvent, above.
  * textColor - color of the label text on the timeline. If not set, then the color attribute will be used.
  * tapeImage and tapeRepeat Sets the background image and repeat style for the event's tape (or 'bar') on the Timeline. Overrides the color setting for the tape. Repeat style should be one of {repeat | repeat-x | repeat-y}, repeat is the default. See the Cubism example for a demonstration. Only applies to duration events.
  * caption - additional event information shown when mouse is hovered over the Timeline tape or label. Uses the html title property. Looks like a tooltip. Plain text only. See the cubism example.
  * classname - added to the HTML classnames for the event's label and tape divs. Eg classname attribute 'hot_event' will result in div classes of 'timeline-event-label hot_event' and 'timeline-event-tape hot_event' for the event's Timeline label and tape, respectively.
  * description - will be displayed inside the bubble with the event's title and image.
=======
Event-Timeline.

   Timeline event attributes:
      * icon - url. This image will appear next to the title text in the timeline if (no end date) or (durationEvent = false). If a start and end date are supplied, and durationEvent is true, the icon is not shown. If icon attribute is not set, a default icon from the theme is used.
      * image - url to an image that will be displayed in the bubble
      * link - url. The bubble's title text be a hyper-link to this address.
      * color - color of the text and tape (duration events) to display in the timeline. If the event has durationEvent = false, then the bar's opacity will be applied (default 20%). See durationEvent, above.
      * textColor - color of the label text on the timeline. If not set, then the color attribute will be used.
      * tapeImage and tapeRepeat Sets the background image and repeat style for the event's tape (or 'bar') on the Timeline. Overrides the color setting for the tape. Repeat style should be one of {repeat | repeat-x | repeat-y}, repeat is the default. See the Cubism example for a demonstration. Only applies to duration events.
      * caption - additional event information shown when mouse is hovered over the Timeline tape or label. Uses the html title property. Looks like a tooltip. Plain text only. See the cubism example.
      * classname - added to the HTML classnames for the event's label and tape divs. Eg classname attribute 'hot_event' will result in div classes of 'timeline-event-label hot_event' and 'timeline-event-tape hot_event' for the event's Timeline label and tape, respectively.
      * description - will be displayed inside the bubble with the event's title and image.

:copyright: uib GmbH <info@uib.de>
:author: Jan Schneider <j.schneider@uib.de>
:license: GNU Affero General Public License version 3
>>>>>>> 90854d24
"""

import json
import time
import threading

from OPSI.Logger import *
from OPSI.Types import *
from OPSI.Util import timestamp
from OPSI.Backend.SQLite import SQLite

from ocdlib.Config import Config

logger = Logger()
config = Config()

TIMELINE_IMAGE_URL = u'/timeline/timeline_js/images/'
htmlHead = u'''
<script type="text/javascript">
// <![CDATA[
Timeline_ajax_url   = "/timeline/timeline_ajax/simile-ajax-api.js";
Timeline_urlPrefix  = "/timeline/timeline_js/";
Timeline_parameters = "bundle=true";
// ]]>
</script>
<script src="/timeline/timeline_js/timeline-api.js" type="text/javascript"></script>
<script type="text/javascript">
// <![CDATA[
var timeline_data = %(data)s;
var tl;
function onLoad() {
	var eventSource = new Timeline.DefaultEventSource();
	var bandInfos = [
		Timeline.createBandInfo({
			width:          "80%%",
			intervalUnit:   Timeline.DateTime.MINUTE,
			intervalPixels: 200,
			eventSource:    eventSource,
			date:           "%(date)s",
			layout:         'original'  // original, overview, detailed
		}),
		Timeline.createBandInfo({
			width:          "10%%",
			intervalUnit:   Timeline.DateTime.HOUR,
			intervalPixels: 300,
			eventSource:    eventSource,
			date:           "%(date)s",
			layout:         'overview'  // original, overview, detailed
		}),
		Timeline.createBandInfo({
			width:          "10%%",
			intervalUnit:   Timeline.DateTime.DAY,
			intervalPixels: 600,
			eventSource:    eventSource,
			date:           "%(date)s",
			layout:         'overview'  // original, overview, detailed
		})
	];
	bandInfos[1].syncWith = 0;
	bandInfos[1].highlight = true;
	bandInfos[2].syncWith = 0;
	bandInfos[2].highlight = true;
	tl = Timeline.create(document.getElementById("opsiclientd-timeline"), bandInfos);
	eventSource.loadJSON(timeline_data, '.');
}

var resizeTimerID = null;
function onResize() {
	if (resizeTimerID == null) {
		resizeTimerID = window.setTimeout(function() {
			resizeTimerID = null;
			tl.layout();
		}, 500);
	}
}
// ]]>
</script>
'''

class TimelineImplementation(object):
	def __init__(self):
		if not os.path.exists(os.path.dirname(config.get('global', 'timeline_db'))):
			os.makedirs(os.path.dirname(config.get('global', 'timeline_db')))
		self._sql = SQLite(
			database        = config.get('global', 'timeline_db'),
			synchronous     = False,
			databaseCharset = 'utf-8'
		)
		self._dbLock = threading.Lock()
		self._createDatabase()
		self._cleanupDatabase()
		self._stopped = False
	
	def stop(self):
		self._stopped = True
		end = forceOpsiTimestamp(timestamp())
		self._dbLock.acquire()
		try:
			self._sql.update('EVENT', '`durationEvent` = 1 AND `end` is NULL', { 'end': end })
		finally:
			self._dbLock.release()
		
	def getHtmlHead(self):
		events = []
		now = time.strftime('%Y-%m-%dT%H:%M:%S+00:00', time.localtime())
		for event in self.getEvents():
			event['icon'] = TIMELINE_IMAGE_URL + u"gray-circle.png"
			event['start'] = event['start'].replace(u' ', u'T') + '+00:00'
			if event['end']:
				event['end'] = event['end'].replace(u' ', u'T') + '+00:00'
			else:
				if event['durationEvent']:
					event['end'] = now
			if event['description']:
				event['description'] = event['description'].replace(u'\n', u'<br />')
			if event['isError']:
				#event['classname'] = u"error-event"
				event['color'] = u"#A74141"
				event['textColor'] = u"#A74141"
				event['icon'] = TIMELINE_IMAGE_URL + u"dark-red-circle.png"
			elif event['category'] in ('event_processing', 'event_occurrence'):
				event['color'] = u"#D7CB1E"
				event['textColor'] = u"#D7CB1E"
			elif event['category'] in ('opsiclientd_running',):
				event['color'] = u"#80A63D"
				event['textColor'] = u"#80A63D"
				event['icon'] = TIMELINE_IMAGE_URL + u"dull-green-circle.png"
			elif event['category'] in ('block_login', 'system'):
				event['color'] = u"#A74141"
				event['textColor'] = u"#A74141"
				event['icon'] = TIMELINE_IMAGE_URL + u"dark-red-circle.png"
			elif event['category'] in ('product_caching',):
				event['color'] = u"#6BABDF"
				event['textColor'] = u"#6BABDF"
			elif event['category'] in ('config_sync',):
				event['color'] = u"#69DFD0"
				event['textColor'] = u"#69DFD0"
			elif event['category'] in ('user_interaction',):
				event['color'] = u"#B46ADF"
				event['textColor'] = u"#B46ADF"
				event['icon'] = TIMELINE_IMAGE_URL + u"dull-blue-circle.png"
			elif event['category'] in ('wait',):
				event['color'] = u"#DFA86C"
				event['textColor'] = u"#DFA86C"
			del event['isError']
			del event['category']
			del event['id']
			events.append(event)
		return htmlHead % {
			'data': json.dumps({'dateTimeFormat': 'iso8601', 'events': events}),
			'date': now
		}
	
	def _cleanupDatabase(self):
		self._dbLock.acquire()
		try:
			self._sql.execute('delete from EVENT where `start` < "%s"' % timestamp((time.time() - 7*24*3600)))
			self._sql.update('EVENT', '`durationEvent` = 1 AND `end` is NULL', { 'durationEvent': False })
		except Exception, e:
			logger.error(e)
		self._dbLock.release()
		
	def _createDatabase(self):
		self._dbLock.acquire()
		try:
			tables = self._sql.getTables()
			if not 'EVENT' in tables.keys():
				logger.debug(u'Creating table EVENT')
				table = u'''CREATE TABLE `EVENT` (
						`id` integer NOT NULL ''' + self._sql.AUTOINCREMENT + ''',
						`title` varchar(255) NOT NULL,
						`category` varchar(64),
						`isError` bool,
						`durationEvent` bool,
						`description` varchar(1024),
						`start` TIMESTAMP,
						`end` TIMESTAMP,
						PRIMARY KEY (`id`)
					) %s;
					''' % self._sql.getTableCreationOptions('EVENT')
				logger.debug(table)
				self._sql.execute(table)
				self._sql.execute('CREATE INDEX `category` on `EVENT` (`category`);')
				self._sql.execute('CREATE INDEX `start` on `EVENT` (`start`);')
		finally:
			self._dbLock.release()
		
	def addEvent(self, title, description=u'', isError=False, category=None, durationEvent=False, start=None, end=None):
		if self._stopped:
			return -1
		self._dbLock.acquire()
		try:
			if category:
				category = forceUnicode(category)
			if not start:
				start = timestamp()
			start = forceOpsiTimestamp(start)
			if end:
				end = forceOpsiTimestamp(start)
				durationEvent = True
			return self._sql.insert('EVENT', {
				'title':         forceUnicode(title),
				'category':      category,
				'description':   forceUnicode(description),
				'isError':       forceBool(isError),
				'durationEvent': forceBool(durationEvent),
				'start':         start,
				'end':           end,
			})
		except Exception, e:
			logger.error(u"Failed to add event '%s': %s" % (title, e))
		finally:
			self._dbLock.release()
		
	def setEventEnd(self, eventId, end=None):
		if self._stopped:
			return -1
		self._dbLock.acquire()
		try:
			eventId = forceInt(eventId)
			if not end:
				end = timestamp()
			end = forceOpsiTimestamp(end)
			return self._sql.update('EVENT', '`id` = %d' % eventId, { 'end': end, 'durationEvent': True })
		except Exception, e:
			logger.error(u"Failed to set end of event '%s': %s" % (eventId, e))
		finally:
			self._dbLock.release()
		
	def getEvents(self):
		if self._stopped:
			return {}
		self._dbLock.acquire()
		try:
			return self._sql.getSet('select * from EVENT')
		finally:
			self._dbLock.release()
		
class Timeline(TimelineImplementation):
	# Storage for the instance reference
	__instance = None
	
	def __init__(self):
		""" Create singleton instance """
		
		# Check whether we already have an instance
		if Timeline.__instance is None:
			# Create and remember instance
			Timeline.__instance = TimelineImplementation()
		
		# Store instance reference as the only member in the handle
		self.__dict__['_Timeline__instance'] = Timeline.__instance
	
	
	def __getattr__(self, attr):
		""" Delegate access to implementation """
		return getattr(self.__instance, attr)

	def __setattr__(self, attr, value):
		""" Delegate access to implementation """
		return setattr(self.__instance, attr, value)

<|MERGE_RESOLUTION|>--- conflicted
+++ resolved
@@ -2,7 +2,7 @@
 
 # opsiclientd is part of the desktop management solution opsi
 # (open pc server integration) http://www.opsi.org
-# Copyright (C) 2011-2016 uib GmbH <info@uib.de>
+# Copyright (C) 2011-2018 uib GmbH <info@uib.de>
 
 # This program is free software: you can redistribute it and/or modify
 # it under the terms of the GNU Affero General Public License as
@@ -17,48 +17,6 @@
 # You should have received a copy of the GNU Affero General Public License
 # along with this program.  If not, see <http://www.gnu.org/licenses/>.
 """
-<<<<<<< HEAD
-= = = = = = = = = = = = = = = = = = = = =
-=   ocdlib.Timeline                     =
-= = = = = = = = = = = = = = = = = = = = =
-
-opsiclientd is part of the desktop management solution opsi
-(open pc server integration) http://www.opsi.org
-
-Copyright (C) 2011-2017 uib GmbH
-
-http://www.uib.de/
-
-All rights reserved.
-
-This program is free software; you can redistribute it and/or modify
-it under the terms of the GNU General Public License version 2 as
-published by the Free Software Foundation.
-
-This program is distributed in the hope that it will be useful,
-but WITHOUT ANY WARRANTY; without even the implied warranty of
-MERCHANTABILITY or FITNESS FOR A PARTICULAR PURPOSE.  See the
-GNU General Public License for more details.
-
-You should have received a copy of the GNU General Public License
-along with this program; if not, write to the Free Software
-Foundation, Inc., 51 Franklin St, Fifth Floor, Boston, MA  02110-1301  USA
-
-@copyright:	uib GmbH <info@uib.de>
-@author: Jan Schneider <j.schneider@uib.de>
-@license: GNU General Public License version 2
-
-Timeline event attributes:
-  * icon - url. This image will appear next to the title text in the timeline if (no end date) or (durationEvent = false). If a start and end date are supplied, and durationEvent is true, the icon is not shown. If icon attribute is not set, a default icon from the theme is used.
-  * image - url to an image that will be displayed in the bubble
-  * link - url. The bubble's title text be a hyper-link to this address.
-  * color - color of the text and tape (duration events) to display in the timeline. If the event has durationEvent = false, then the bar's opacity will be applied (default 20%). See durationEvent, above.
-  * textColor - color of the label text on the timeline. If not set, then the color attribute will be used.
-  * tapeImage and tapeRepeat Sets the background image and repeat style for the event's tape (or 'bar') on the Timeline. Overrides the color setting for the tape. Repeat style should be one of {repeat | repeat-x | repeat-y}, repeat is the default. See the Cubism example for a demonstration. Only applies to duration events.
-  * caption - additional event information shown when mouse is hovered over the Timeline tape or label. Uses the html title property. Looks like a tooltip. Plain text only. See the cubism example.
-  * classname - added to the HTML classnames for the event's label and tape divs. Eg classname attribute 'hot_event' will result in div classes of 'timeline-event-label hot_event' and 'timeline-event-tape hot_event' for the event's Timeline label and tape, respectively.
-  * description - will be displayed inside the bubble with the event's title and image.
-=======
 Event-Timeline.
 
    Timeline event attributes:
@@ -72,10 +30,10 @@
       * classname - added to the HTML classnames for the event's label and tape divs. Eg classname attribute 'hot_event' will result in div classes of 'timeline-event-label hot_event' and 'timeline-event-tape hot_event' for the event's Timeline label and tape, respectively.
       * description - will be displayed inside the bubble with the event's title and image.
 
+
 :copyright: uib GmbH <info@uib.de>
 :author: Jan Schneider <j.schneider@uib.de>
 :license: GNU Affero General Public License version 3
->>>>>>> 90854d24
 """
 
 import json
@@ -168,7 +126,7 @@
 		self._createDatabase()
 		self._cleanupDatabase()
 		self._stopped = False
-	
+
 	def stop(self):
 		self._stopped = True
 		end = forceOpsiTimestamp(timestamp())
@@ -177,7 +135,7 @@
 			self._sql.update('EVENT', '`durationEvent` = 1 AND `end` is NULL', { 'end': end })
 		finally:
 			self._dbLock.release()
-		
+
 	def getHtmlHead(self):
 		events = []
 		now = time.strftime('%Y-%m-%dT%H:%M:%S+00:00', time.localtime())
@@ -228,7 +186,7 @@
 			'data': json.dumps({'dateTimeFormat': 'iso8601', 'events': events}),
 			'date': now
 		}
-	
+
 	def _cleanupDatabase(self):
 		self._dbLock.acquire()
 		try:
@@ -237,7 +195,7 @@
 		except Exception, e:
 			logger.error(e)
 		self._dbLock.release()
-		
+
 	def _createDatabase(self):
 		self._dbLock.acquire()
 		try:
@@ -262,7 +220,7 @@
 				self._sql.execute('CREATE INDEX `start` on `EVENT` (`start`);')
 		finally:
 			self._dbLock.release()
-		
+
 	def addEvent(self, title, description=u'', isError=False, category=None, durationEvent=False, start=None, end=None):
 		if self._stopped:
 			return -1
@@ -289,7 +247,7 @@
 			logger.error(u"Failed to add event '%s': %s" % (title, e))
 		finally:
 			self._dbLock.release()
-		
+
 	def setEventEnd(self, eventId, end=None):
 		if self._stopped:
 			return -1
@@ -304,7 +262,7 @@
 			logger.error(u"Failed to set end of event '%s': %s" % (eventId, e))
 		finally:
 			self._dbLock.release()
-		
+
 	def getEvents(self):
 		if self._stopped:
 			return {}
@@ -313,23 +271,23 @@
 			return self._sql.getSet('select * from EVENT')
 		finally:
 			self._dbLock.release()
-		
+
 class Timeline(TimelineImplementation):
 	# Storage for the instance reference
 	__instance = None
-	
+
 	def __init__(self):
 		""" Create singleton instance """
-		
+
 		# Check whether we already have an instance
 		if Timeline.__instance is None:
 			# Create and remember instance
 			Timeline.__instance = TimelineImplementation()
-		
+
 		# Store instance reference as the only member in the handle
 		self.__dict__['_Timeline__instance'] = Timeline.__instance
-	
-	
+
+
 	def __getattr__(self, attr):
 		""" Delegate access to implementation """
 		return getattr(self.__instance, attr)
