--- conflicted
+++ resolved
@@ -1,10 +1,6 @@
 # -*- coding: utf-8 -*-
 
-<<<<<<< HEAD
-from __future__ import absolute_import, unicode_literals
-=======
 from __future__ import absolute_import
->>>>>>> a6ca4c99
 
 import os
 
@@ -19,7 +15,6 @@
 def testGettingUnknownSectionFails(config):
     with pytest.raises(SectionNotFoundException):
         config.get('nothing', 'bla')
-<<<<<<< HEAD
 
 
 def testDefaultPathsExistPerOS(config):
@@ -28,11 +23,6 @@
 
 
 def testConfigGetsFilledWithSystemDefaults(config, onWindows):
-=======
-
-
-def testConfigGetsFilledWithSystemDefaults(config):
->>>>>>> a6ca4c99
     assert config.get('global', 'log_dir')
     assert config.get('global', 'state_file')
     assert config.get('global', 'timeline_db')
@@ -41,7 +31,6 @@
     assert config.get('cache_service', 'storage_dir')
 
     for section in ('log_dir', 'state_file', 'timeline_db', 'server_cert_dir'):
-<<<<<<< HEAD
         if onWindows:
             assert config.get('global', section).startswith('c:')
         else:
@@ -51,11 +40,6 @@
         assert config.get('cache_service', 'storage_dir').startswith('c:')
     else:
         assert config.get('cache_service', 'storage_dir').startswith('/')
-=======
-        assert config.get('global', section).startswith('c:')
-
-    assert config.get('cache_service', 'storage_dir').startswith('c:')
->>>>>>> a6ca4c99
 
 
 def testConfigGetsFilledWithSystemSpecificValues(config, onWindows):
@@ -63,23 +47,14 @@
     assert config.get('global', 'server_cert_dir')
 
     assert config.get('cache_service', 'storage_dir')
-<<<<<<< HEAD
     assert config.get('cache_service', 'extension_config_dir')
-=======
-    if onWindows:  # Only filled during runtime
-        assert config.get('cache_service', 'extension_config_dir')
 
->>>>>>> a6ca4c99
     assert config.get('global', 'config_file')
     assert config.get('global', 'state_file')
     assert config.get('global', 'timeline_db')
     assert config.get('global', 'log_dir')
 
-<<<<<<< HEAD
     if onWindows:
-=======
-    if onWindows:  # Only filled during runtime
->>>>>>> a6ca4c99
         assert config.get('system', 'program_files_dir')
 
 
