--- conflicted
+++ resolved
@@ -1,115 +1,66 @@
-#! /usr/bin/env python
 # -*- coding: utf-8 -*-
 
-from __future__ import unicode_literals
+from __future__ import absolute_import, unicode_literals
 
 import os
-import shutil
-import tempfile
-from contextlib import contextmanager
 
-<<<<<<< HEAD
-from ocdlib.Config import (Config, getLogFormat,
-    SectionNotFoundException, NoConfigOptionFoundException)
-from ocdlib.SystemCheck import RUNNING_ON_WINDOWS
-=======
-from ocdlib.Config import ConfigImplementation as Config
+from ocdlib.Config import SectionNotFoundException, NoConfigOptionFoundException
+from ocdlib.Config import getLogFormat
+
+from .helper import workInTemporaryDirectory
 
 import pytest
->>>>>>> ec60078a
-
-
-@contextmanager
-def workInTemporaryDirectory(tempDir=None):
-    """
-    Creates a temporary folder to work in. Deletes the folder afterwards.
-
-    :param tempDir: use the given dir as temporary directory. Will not \
-be deleted if given.
-    """
-    temporary_folder = tempDir or tempfile.mkdtemp()
-    with cd(temporary_folder):
-        try:
-            yield temporary_folder
-        finally:
-            if not tempDir:
-                try:
-                    shutil.rmtree(temporary_folder)
-                except OSError:
-                    pass
-
-
-@contextmanager
-def cd(path):
-    'Change the current directory to `path` as long as the context exists.'
-
-    old_dir = os.getcwd()
-    os.chdir(path)
-    try:
-        yield
-    finally:
-        os.chdir(old_dir)
-
-
-@pytest.fixture
-def config():
-    yield Config()
 
 
 def testGettingUnknownSectionFails(config):
-    with pytest.raises(ValueError):
+    with pytest.raises(SectionNotFoundException):
         config.get('nothing', 'bla')
 
 
-<<<<<<< HEAD
-    def testDefaultPathsExistPerOS(self):
-        self.assertTrue(self.config.WINDOWS_DEFAULT_PATHS)
-        self.assertTrue(self.config.LINUX_DEFAULT_PATHS)
+def testDefaultPathsExistPerOS(config):
+    assert config.WINDOWS_DEFAULT_PATHS
+    assert config.LINUX_DEFAULT_PATHS
 
-    def testConfigGetsFilledWithSystemDefaults(self):
-        self.assertNotEqual('', self.config.get('global', 'log_dir'))
-        self.assertNotEqual('', self.config.get('global', 'state_file'))
-        self.assertNotEqual('', self.config.get('global', 'timeline_db'))
-        self.assertNotEqual('', self.config.get('global', 'server_cert_dir'))
 
-        self.assertNotEqual('', self.config.get('cache_service', 'storage_dir'))
+def testConfigGetsFilledWithSystemDefaults(config, onWindows):
+    assert config.get('global', 'log_dir')
+    assert config.get('global', 'state_file')
+    assert config.get('global', 'timeline_db')
+    assert config.get('global', 'server_cert_dir')
 
-        for section in ('log_dir', 'state_file', 'timeline_db', 'server_cert_dir'):
-            if RUNNING_ON_WINDOWS:
-                self.assertTrue(self.config.get('global', section).startswith('c:'))
-            else:
-                self.assertTrue(self.config.get('global', section).startswith('/'))
+    assert config.get('cache_service', 'storage_dir')
 
-        if RUNNING_ON_WINDOWS:
-            self.assertTrue(self.config.get('cache_service', 'storage_dir').startswith('c:'))
+    for section in ('log_dir', 'state_file', 'timeline_db', 'server_cert_dir'):
+        if onWindows:
+            assert config.get('global', section).startswith('c:')
         else:
-            self.assertTrue(self.config.get('cache_service', 'storage_dir').startswith('/'))
+            assert config.get('global', section).startswith('/')
 
-    def testConfigGetsFilledWithSystemSpecificValues(self):
-        self.assertNotEqual('', self.config.get('global', 'config_file'))
-        self.assertNotEqual('', self.config.get('global', 'server_cert_dir'))
+    if onWindows:
+        assert config.get('cache_service', 'storage_dir').startswith('c:')
+    else:
+        assert config.get('cache_service', 'storage_dir').startswith('/')
 
-        self.assertNotEqual('', self.config.get('cache_service', 'storage_dir'))
-        self.assertNotEqual('', self.config.get('cache_service', 'extension_config_dir'))
-        self.assertNotEqual('', self.config.get('global', 'config_file'))
-        self.assertNotEqual('', self.config.get('global', 'state_file'))
-        self.assertNotEqual('', self.config.get('global', 'timeline_db'))
-        self.assertNotEqual('', self.config.get('global', 'log_dir'))
 
-        if RUNNING_ON_WINDOWS:
-            self.assertNotEqual('', self.config.get('system', 'program_files_dir'))
+def testConfigGetsFilledWithSystemSpecificValues(config, onWindows):
+    assert config.get('global', 'config_file')
+    assert config.get('global', 'server_cert_dir')
 
-    def testGettingUnknownSectionFails(self):
-        self.assertRaises(SectionNotFoundException, self.config.get, 'nothing', 'bla')
+    assert config.get('cache_service', 'storage_dir')
+    assert config.get('cache_service', 'extension_config_dir')
+    assert config.get('global', 'config_file')
+    assert config.get('global', 'state_file')
+    assert config.get('global', 'timeline_db')
+    assert config.get('global', 'log_dir')
 
-    def testGettingUnknownOptionFails(self):
-        self.assertRaises(NoConfigOptionFoundException, self.config.get, 'global', 'non_existing_option')
-=======
+    if onWindows:
+        assert config.get('system', 'program_files_dir')
+
+
 def testGettingUnknownOptionFails(config):
-    with pytest.raises(ValueError):
+    with pytest.raises(NoConfigOptionFoundException):
         config.get('global', 'non_existing_option')
 
->>>>>>> ec60078a
 
 def testRotatingLogfile(config):
     with workInTemporaryDirectory() as tempDir:
@@ -131,31 +82,17 @@
         print(os.listdir(tempDir))
         assert os.path.exists(os.path.join(tempDir, 'testlog.log.0'))
 
-<<<<<<< HEAD
-            # Second rotation
-            self.config.readConfigFile(keepLog=False)
-            print(os.listdir(tempDir))
-            assert os.path.exists(os.path.join(tempDir, 'testlog.log.1'))
-
-
-class LogFormatTestCase(unittest.TestCase):
-    def testContainsModulename(self):
-        modulename = 'asdfghj'
-        self.assertTrue(modulename in getLogFormat(modulename))
-
-    def testFormattingUses30CharactersForName(self):
-        modulename = 'olol'
-        self.assertEquals(
-            '[%l] [%D] [ olol                          ] %M   (%F|%N)',
-            getLogFormat(modulename)
-        )
-
-
-if __name__ == '__main__':
-    unittest.main()
-=======
         # Second rotation
         config.readConfigFile(keepLog=False)
         print(os.listdir(tempDir))
         assert os.path.exists(os.path.join(tempDir, 'testlog.log.1'))
->>>>>>> ec60078a
+
+
+def testLogFormatContainsModulename():
+    modulename = 'asdfghj'
+    assert modulename in getLogFormat(modulename)
+
+
+def testLogFormatFormattingUses30CharactersForName():
+    modulename = 'olol'
+    assert '[%l] [%D] [ olol                          ] %M   (%F|%N)' == getLogFormat(modulename)