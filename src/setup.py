--- conflicted
+++ resolved
@@ -1,294 +1,254 @@
-#! /usr/bin/env python
-# -*- coding: utf-8 -*-
-
-import glob
-import os
-import shutil
-import sys
-from distutils.core import setup
-
-from setuplib import getVersion
-
-RUNS_ON_WINDOWS = (sys.platform == 'nt')
-
-if RUNS_ON_WINDOWS:
-	import py2exe
-
-for directory in ('build', 'dist'):
-	if os.path.exists(directory):
-		shutil.rmtree(directory)
-
-buildFreeVersion = False
-if '--free' in sys.argv:
-	buildFreeVersion = True
-	sys.argv.remove('--free')
-
-# If run without args, build executables, in quiet mode.
-if RUNS_ON_WINDOWS and len(sys.argv) == 1:
-	sys.argv.append("py2exe")
-	sys.argv.append("-q")
-
-<<<<<<< HEAD
-localDirectory = os.path.dirname(__file__)
-opsiClientDeamonVersion = getVersion()
-
-=======
->>>>>>> 4fd0c413
-
-def tree(dst, src):
-	unwanted_directories = ('.svn', '.git')
-	found_files = []
-	for (root, dirs, files) in os.walk(os.path.normpath(src)):
-		for unwanted_directory in unwanted_directories:
-			if unwanted_directory in dirs:
-				dirs.remove(unwanted_directory)
-
-		for unwanted_directory in unwanted_directories:
-			if root.endswith(unwanted_directory):
-				continue
-
-		newfiles = []
-		for f in files:
-			if f.endswith('~'):
-				continue
-			newfiles.append(os.path.join(root, f))
-
-		if not newfiles:
-			continue
-		found_files.append( (os.path.normpath(os.path.join(dst, root)), newfiles) )
-<<<<<<< HEAD
-=======
-
->>>>>>> 4fd0c413
-	return found_files
-
-
-class Target:
-	def __init__(self, **kw):
-		self.__dict__.update(kw)
-		self.company_name = "uib GmbH"
-		self.copyright = "uib GmbH"
-		self.version = opsiClientDeamonVersion
-
-
-opsiclientdDescription = "opsi client daemon"
-packages = ["ocdlib"]
-excludes = [
-	"pywin", "pywin.debugger", "pywin.debugger.dbgcon", "pywin.dialogs",
-	"pywin.dialogs.list", "Tkconstants", "Tkinter", "tcl", "_imagingtk",
-	"PIL._imagingtk", "ImageTk", "PIL.ImageTk", "FixTk"
-]
-<<<<<<< HEAD
-=======
-#includes = ["_cffi_backend","wmi","csv"]
-includes = ["_cffi_backend","wmi","csv","appdirs","packaging",
-            "packaging.version","packaging.specifiers",
-           "packaging.requirements"]
->>>>>>> 4fd0c413
-
-if os.path.exists("ocdlibnonfree") and not buildFreeVersion:
-	packages.append("ocdlibnonfree")
-	opsiclientdDescription = u"opsi client daemon (full)"
-else:
-	excludes.append("ocdlibnonfree")
-
-print("Building %s (Version %s)" % (opsiclientdDescription, opsiClientDeamonVersion))
-
-
-def get_locales_target_and_source():
-	if RUNS_ON_WINDOWS:
-		return [
-			(
-				os.path.join('locale', 'de', 'LC_MESSAGES'),
-				[
-					os.path.abspath(os.path.join(localDirectory, 'gettext', 'opsiclientd_de.mo'))
-				]
-			),
-			(
-				os.path.join('locale', 'fr', 'LC_MESSAGES'),
-				[
-					os.path.abspath(os.path.join(localDirectory, 'gettext', 'opsiclientd_fr.mo'))
-				]
-			),
-		]
-	else:
-		return [
-			(
-				os.path.join('/etc', 'opsi-client-agent', 'locale'),
-				[
-					os.path.abspath(os.path.join(localDirectory, 'gettext', 'opsiclientd_de.mo')),
-					os.path.abspath(os.path.join(localDirectory, 'gettext', 'opsiclientd_fr.mo'))
-				]
-			)
-		]
-
-
-data_files = []
-data_files += get_locales_target_and_source()
-
-if RUNS_ON_WINDOWS:
-<<<<<<< HEAD
-	data_files += tree('opsiclientd', 'static_html')
-	data_files += [
-		('Microsoft.VC90.MFC', glob.glob('Microsoft.VC90.MFC\\*.*')),
-		('Microsoft.VC90.CRT', glob.glob('Microsoft.VC90.CRT\\*.*')),
-		('lib\\Microsoft.VC90.MFC', glob.glob('Microsoft.VC90.MFC\\*.*')),
-		('lib\\Microsoft.VC90.CRT', glob.glob('Microsoft.VC90.CRT\\*.*')),
-		('notifier', [
-			'windows\\helpers\\notifier\\event.ini',
-			'windows\\helpers\\notifier\\action.ini',
-			'windows\\helpers\\notifier\\userlogin.ini',
-			'windows\\helpers\\notifier\\wait_for_gui.ini',
-			'windows\\helpers\\notifier\\block_login.ini',
-			'windows\\helpers\\notifier\\popup.ini',
-			'windows\\helpers\\notifier\\shutdown.ini',
-			'windows\\helpers\\notifier\\event.bmp',
-			'windows\\helpers\\notifier\\action.bmp',
-			'windows\\helpers\\notifier\\userlogin.bmp',
-			'windows\\helpers\\notifier\\wait_for_gui.bmp',
-			'windows\\helpers\\notifier\\block_login.bmp',
-			'windows\\helpers\\notifier\\popup.bmp',
-			'windows\\opsi.ico'
-			]),
-		('opsiclientd', [os.path.join('windows', 'opsiclientd.conf')]),
-		(os.path.join('opsiclientd', 'extend.d'), glob.glob(os.path.join('..', 'extend.d', '*.*'))),
-=======
-	packages.append("cryptography")
-
-	data_files = [
-		('VC90', glob.glob(r'C:\Windows\winsxs\x86_microsoft.vc90.crt_1fc8b3b9a1e18e3b_9.0.21022.8_none_bcb86ed6ac711f91\*.*')),
-		('VC90', glob.glob(r'C:\Windows\winsxs\Manifests\x86_microsoft.vc90.crt_1fc8b3b9a1e18e3b_9.0.21022.8_none_bcb86ed6ac711f91.manifest')),
-		('notifier',                      [	'windows\\helpers\\notifier\\event.ini',
-							'windows\\helpers\\notifier\\action.ini',
-							'windows\\helpers\\notifier\\userlogin.ini',
-							'windows\\helpers\\notifier\\wait_for_gui.ini',
-							'windows\\helpers\\notifier\\block_login.ini',
-							'windows\\helpers\\notifier\\popup.ini',
-							'windows\\helpers\\notifier\\shutdown.ini',
-							'windows\\helpers\\notifier\\event.bmp',
-							'windows\\helpers\\notifier\\action.bmp',
-							'windows\\helpers\\notifier\\userlogin.bmp',
-							'windows\\helpers\\notifier\\wait_for_gui.bmp',
-							'windows\\helpers\\notifier\\block_login.bmp',
-							'windows\\helpers\\notifier\\popup.bmp',
-							'windows\\opsi.ico' ]),
-		('opsiclientd',                   [	'windows\\opsiclientd.conf']),
-		('locale\\de\\LC_MESSAGES',       [     '..\\gettext\\opsiclientd_de.mo']),
-		('locale\\fr\\LC_MESSAGES',       [     '..\\gettext\\opsiclientd_fr.mo']),
-		('opsiclientd\\extend.d', glob.glob('..\\extend.d\*.*')),
->>>>>>> 4fd0c413
-	]
-else:
-	data_files += [
-		(
-			os.path.join('/etc', 'opsi-client-agent'),
-			[os.path.join('linux', 'opsiclientd.conf')]
-		),
-		(
-			os.path.join('/etc', 'opsi-client-agent', 'opsiclientd', 'extend.d'),
-			glob.glob(os.path.join('..', 'extend.d', '*.*'))
-		),
-		(
-			os.path.join('/etc', 'opsi-client-agent'),
-			[
-				os.path.join('linux', 'notifier.py'),
-				os.path.join('linux', 'opsiclientd_rpc.py'),
-			]
-		),
-	]
-	data_files += tree(os.path.join('/etc', 'opsi-client-agent', 'opsiclientd'), 'static_html')
-
-setup_options = {
-	"data_files": data_files,
-	"name": "opsiclientd",
-	"description": (
-		'opsiclientd is part of the desktop management solution opsi (open pc '
-		'server integration) - http://www.opsi.org'
-	),
-	"version": opsiClientDeamonVersion,
-	"url": 'http://www.opsi.org/',
-	"author": "uib GmbH <info@uib.de>",
-	"author_email": "info@uib.de",
-	"license": "GNU Affero General Public License Version 3 (AGPLv3)",
-}
-
-if RUNS_ON_WINDOWS:
-	opsiclientd = Target(
-		name = "opsiclientd",
-		description = opsiclientdDescription,
-		script = "src\\opsiclientd",
-		modules = ["opsiclientd"],
-		icon_resources = [(1, "windows\\opsi.ico")]
-	)
-
-	notifier = Target(
-		name = "notifier",
-		description = "opsi notifier",
-		script = "windows\\helpers\\notifier\\notifier.py",
-		icon_resources = [(1, "windows\\opsi.ico")]
-	)
-
-	opsiclientd_rpc = Target(
-		name = "opsiclientd_rpc",
-		description = "opsi client daemon rpc tool",
-		script = "windows\\helpers\\opsiclientd_rpc\\opsiclientd_rpc.py",
-		icon_resources = [(1, "windows\\opsi.ico")]
-	)
-
-	action_processor_starter = Target(
-		name = "action_processor_starter",
-		description = "opsi action processor starter",
-		script = "windows\\helpers\\action_processor_starter\\action_processor_starter.py",
-		icon_resources = [(1, "windows\\opsi.ico")]
-	)
-
-	network_performance = Target(
-		name = "network_performance",
-		description = "network performance",
-		script = "tests\\network_performance.py",
-		icon_resources = [(1, "windows\\opsi.ico")]
-	)
-
-	opsiclientd_shutdown_starter = Target(
-		name = "opsiclientd_shutdown_starter",
-		description = "opsi client daemon shutdown-starter tool",
-		script = "windows\\helpers\\opsiclientd_shutdown_starter\\opsiclientd_shutdown_starter.py",
-		icon_resources = [(1, "windows\\opsi.ico")]
-	)
-
-	# These are options required by py2exe
-	setup_options['options'] = {
-		"py2exe": {
-			"compressed": 1,
-			"optimize": 2,
-			"excludes": excludes,
-			"packages": packages + ["OPSI", "twisted"]
-		}
-	}
-
-	setup_options['zipfile'] = "lib/library.zip"
-	setup_options['service'] = [opsiclientd]
-	setup_options['console'] = [network_performance, opsiclientd_shutdown_starter]
-	setup_options['windows'] = [notifier, opsiclientd_rpc, 	action_processor_starter]
-else:
-	setup_options['scripts'] = [os.path.join('scripts', 'opsiclientd')]
-	setup_options['packages'] = packages
-
-setup(**setup_options)
-
-locale_path = os.path.join("dist", "locale")
-if os.path.exists(locale_path):
-	for lang in os.listdir(locale_path):
-		dn = os.path.join("dist", "locale", lang, "LC_MESSAGES")
-		for mo in os.listdir(dn):
-			src = os.path.join(dn, mo)
-			if mo.endswith('_%s.mo' % lang):
-				dst = os.path.join(dn, mo.split('_%s.mo' % lang)[0] + '.mo')
-				os.rename(src, dst)
-
-if RUNS_ON_WINDOWS:
-	os.unlink(os.path.join("dist", "w9xpopen.exe"))
-
-	print("!!!!!!!!!!!!!!!!!!!!!!!!!!!!!!!!!!!!!!!!!!!!!!!!!!!!!!!!!!!!")
-	print("!!!   On the target machine always replace exe AND lib   !!!")
-	print("!!!!!!!!!!!!!!!!!!!!!!!!!!!!!!!!!!!!!!!!!!!!!!!!!!!!!!!!!!!!")
+#! /usr/bin/env python
+# -*- coding: utf-8 -*-
+
+import glob
+import os
+import shutil
+import sys
+from distutils.core import setup
+
+from setuplib import getVersion
+
+RUNS_ON_WINDOWS = (sys.platform == 'nt')
+
+if RUNS_ON_WINDOWS:
+	import py2exe
+
+for directory in ('build', 'dist'):
+	if os.path.exists(directory):
+		shutil.rmtree(directory)
+
+buildFreeVersion = False
+if '--free' in sys.argv:
+	buildFreeVersion = True
+	sys.argv.remove('--free')
+
+# If run without args, build executables, in quiet mode.
+if RUNS_ON_WINDOWS and len(sys.argv) == 1:
+	sys.argv.append("py2exe")
+	sys.argv.append("-q")
+
+localDirectory = os.path.dirname(__file__)
+opsiClientDeamonVersion = getVersion()
+
+
+def tree(dst, src):
+	unwanted_directories = ('.svn', '.git')
+	found_files = []
+	for (root, dirs, files) in os.walk(os.path.normpath(src)):
+		for unwanted_directory in unwanted_directories:
+			if unwanted_directory in dirs:
+				dirs.remove(unwanted_directory)
+
+		for unwanted_directory in unwanted_directories:
+			if root.endswith(unwanted_directory):
+				continue
+
+		newfiles = []
+		for f in files:
+			if f.endswith('~'):
+				continue
+			newfiles.append(os.path.join(root, f))
+
+		if not newfiles:
+			continue
+		found_files.append( (os.path.normpath(os.path.join(dst, root)), newfiles) )
+
+	return found_files
+
+
+class Target:
+	def __init__(self, **kw):
+		self.__dict__.update(kw)
+		self.company_name = "uib GmbH"
+		self.copyright = "uib GmbH"
+		self.version = opsiClientDeamonVersion
+
+
+opsiclientdDescription = "opsi client daemon"
+packages = ["ocdlib"]
+excludes = [
+	"pywin", "pywin.debugger", "pywin.debugger.dbgcon", "pywin.dialogs",
+	"pywin.dialogs.list", "Tkconstants", "Tkinter", "tcl", "_imagingtk",
+	"PIL._imagingtk", "ImageTk", "PIL.ImageTk", "FixTk"
+]
+
+if os.path.exists("ocdlibnonfree") and not buildFreeVersion:
+	packages.append("ocdlibnonfree")
+	opsiclientdDescription = u"opsi client daemon (full)"
+else:
+	excludes.append("ocdlibnonfree")
+
+print("Building %s (Version %s)" % (opsiclientdDescription, opsiClientDeamonVersion))
+
+
+def get_locales_target_and_source():
+	if RUNS_ON_WINDOWS:
+		return [
+			(
+				os.path.join('locale', 'de', 'LC_MESSAGES'),
+				[
+					os.path.abspath(os.path.join(localDirectory, 'gettext', 'opsiclientd_de.mo'))
+				]
+			),
+			(
+				os.path.join('locale', 'fr', 'LC_MESSAGES'),
+				[
+					os.path.abspath(os.path.join(localDirectory, 'gettext', 'opsiclientd_fr.mo'))
+				]
+			),
+		]
+	else:
+		return [
+			(
+				os.path.join('/etc', 'opsi-client-agent', 'locale'),
+				[
+					os.path.abspath(os.path.join(localDirectory, 'gettext', 'opsiclientd_de.mo')),
+					os.path.abspath(os.path.join(localDirectory, 'gettext', 'opsiclientd_fr.mo'))
+				]
+			)
+		]
+
+
+data_files = []
+data_files += get_locales_target_and_source()
+
+if RUNS_ON_WINDOWS:
+	packages.append("cryptography")
+
+	data_files = [
+		('VC90', glob.glob(r'C:\Windows\winsxs\x86_microsoft.vc90.crt_1fc8b3b9a1e18e3b_9.0.21022.8_none_bcb86ed6ac711f91\*.*')),
+		('VC90', glob.glob(r'C:\Windows\winsxs\Manifests\x86_microsoft.vc90.crt_1fc8b3b9a1e18e3b_9.0.21022.8_none_bcb86ed6ac711f91.manifest')),
+		('notifier',                      [	'windows\\helpers\\notifier\\event.ini',
+							'windows\\helpers\\notifier\\action.ini',
+							'windows\\helpers\\notifier\\userlogin.ini',
+							'windows\\helpers\\notifier\\wait_for_gui.ini',
+							'windows\\helpers\\notifier\\block_login.ini',
+							'windows\\helpers\\notifier\\popup.ini',
+							'windows\\helpers\\notifier\\shutdown.ini',
+							'windows\\helpers\\notifier\\event.bmp',
+							'windows\\helpers\\notifier\\action.bmp',
+							'windows\\helpers\\notifier\\userlogin.bmp',
+							'windows\\helpers\\notifier\\wait_for_gui.bmp',
+							'windows\\helpers\\notifier\\block_login.bmp',
+							'windows\\helpers\\notifier\\popup.bmp',
+							'windows\\opsi.ico' ]),
+		('opsiclientd',                   [	'windows\\opsiclientd.conf']),
+		('locale\\de\\LC_MESSAGES',       [     '..\\gettext\\opsiclientd_de.mo']),
+		('locale\\fr\\LC_MESSAGES',       [     '..\\gettext\\opsiclientd_fr.mo']),
+		('opsiclientd\\extend.d', glob.glob('..\\extend.d\*.*')),
+	]
+else:
+	data_files += [
+		(
+			os.path.join('/etc', 'opsi-client-agent'),
+			[os.path.join('linux', 'opsiclientd.conf')]
+		),
+		(
+			os.path.join('/etc', 'opsi-client-agent', 'opsiclientd', 'extend.d'),
+			glob.glob(os.path.join('..', 'extend.d', '*.*'))
+		),
+		(
+			os.path.join('/etc', 'opsi-client-agent'),
+			[
+				os.path.join('linux', 'notifier.py'),
+				os.path.join('linux', 'opsiclientd_rpc.py'),
+			]
+		),
+	]
+	data_files += tree(os.path.join('/etc', 'opsi-client-agent', 'opsiclientd'), 'static_html')
+
+setup_options = {
+	"data_files": data_files,
+	"name": "opsiclientd",
+	"description": (
+		'opsiclientd is part of the desktop management solution opsi (open pc '
+		'server integration) - http://www.opsi.org'
+	),
+	"version": opsiClientDeamonVersion,
+	"url": 'http://www.opsi.org/',
+	"author": "uib GmbH <info@uib.de>",
+	"author_email": "info@uib.de",
+	"license": "GNU Affero General Public License Version 3 (AGPLv3)",
+}
+
+if RUNS_ON_WINDOWS:
+	opsiclientd = Target(
+		name = "opsiclientd",
+		description = opsiclientdDescription,
+		script = "src\\opsiclientd",
+		modules = ["opsiclientd"],
+		icon_resources = [(1, "windows\\opsi.ico")]
+	)
+
+	notifier = Target(
+		name = "notifier",
+		description = "opsi notifier",
+		script = "windows\\helpers\\notifier\\notifier.py",
+		icon_resources = [(1, "windows\\opsi.ico")]
+	)
+
+	opsiclientd_rpc = Target(
+		name = "opsiclientd_rpc",
+		description = "opsi client daemon rpc tool",
+		script = "windows\\helpers\\opsiclientd_rpc\\opsiclientd_rpc.py",
+		icon_resources = [(1, "windows\\opsi.ico")]
+	)
+
+	action_processor_starter = Target(
+		name = "action_processor_starter",
+		description = "opsi action processor starter",
+		script = "windows\\helpers\\action_processor_starter\\action_processor_starter.py",
+		icon_resources = [(1, "windows\\opsi.ico")]
+	)
+
+	network_performance = Target(
+		name = "network_performance",
+		description = "network performance",
+		script = "tests\\network_performance.py",
+		icon_resources = [(1, "windows\\opsi.ico")]
+	)
+
+	opsiclientd_shutdown_starter = Target(
+		name = "opsiclientd_shutdown_starter",
+		description = "opsi client daemon shutdown-starter tool",
+		script = "windows\\helpers\\opsiclientd_shutdown_starter\\opsiclientd_shutdown_starter.py",
+		icon_resources = [(1, "windows\\opsi.ico")]
+	)
+
+	# These are options required by py2exe
+	setup_options['options'] = {
+		"py2exe": {
+			"compressed": 1,
+			"optimize": 2,
+			"excludes": excludes,
+			"packages": packages + ["OPSI", "twisted"]
+		}
+	}
+
+	setup_options['zipfile'] = "lib/library.zip"
+	setup_options['service'] = [opsiclientd]
+	setup_options['console'] = [network_performance, opsiclientd_shutdown_starter]
+	setup_options['windows'] = [notifier, opsiclientd_rpc, 	action_processor_starter]
+else:
+	setup_options['scripts'] = [os.path.join('scripts', 'opsiclientd')]
+	setup_options['packages'] = packages
+
+setup(**setup_options)
+
+locale_path = os.path.join("dist", "locale")
+if os.path.exists(locale_path):
+	for lang in os.listdir(locale_path):
+		dn = os.path.join("dist", "locale", lang, "LC_MESSAGES")
+		for mo in os.listdir(dn):
+			src = os.path.join(dn, mo)
+			if mo.endswith('_%s.mo' % lang):
+				dst = os.path.join(dn, mo.split('_%s.mo' % lang)[0] + '.mo')
+				os.rename(src, dst)
+
+if RUNS_ON_WINDOWS:
+	os.unlink(os.path.join("dist", "w9xpopen.exe"))
+
+	print("!!!!!!!!!!!!!!!!!!!!!!!!!!!!!!!!!!!!!!!!!!!!!!!!!!!!!!!!!!!!")
+	print("!!!   On the target machine always replace exe AND lib   !!!")
+	print("!!!!!!!!!!!!!!!!!!!!!!!!!!!!!!!!!!!!!!!!!!!!!!!!!!!!!!!!!!!!")