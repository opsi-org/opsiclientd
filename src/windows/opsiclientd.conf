--- conflicted
+++ resolved
@@ -205,11 +205,8 @@
 exclude_product_group_ids =
 # Only members of this ProductGroups will be excluded from processing
 include_product_group_ids =
-<<<<<<< HEAD
-=======
 # Working Window can be specify like: 07:00-22:00
 working_window =
->>>>>>> 47257a44
 
 ; === Sync/cache settings
 # Sync configuration from local config cache to server (bool)
@@ -264,13 +261,8 @@
 action_processor_timeout = 10800
 # Command which should be executed before after action processor has ended
 post_action_processor_command =
-<<<<<<< HEAD
 # Activate or deactivate trusted installer Detection
 trusted_installer_detection = true
-=======
-# Activating check for TrustedInstaller
-trusted_installer_check = true
->>>>>>> 47257a44
 
 ; === Shutdown notification (if machine should be shut down or rebooted)
 # Process shutdown requests from action processor
