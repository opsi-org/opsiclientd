--- conflicted
+++ resolved
@@ -205,11 +205,8 @@
 exclude_product_group_ids =
 # Only members of this ProductGroups will be excluded from processing
 include_product_group_ids =
-<<<<<<< HEAD
-=======
 # Working Window can be specify like: 07:00-22:00
 working_window =
->>>>>>> c70c7f23
 
 ; === Sync/cache settings
 # Sync configuration from local config cache to server (bool)
