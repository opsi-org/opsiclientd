--- conflicted
+++ resolved
@@ -1,9 +1,5 @@
 -r requirements-tests.txt
 pytest >= 3.0
-<<<<<<< HEAD
-pytest-cov
-=======
 pytest-cov >= 2.3.1
->>>>>>> 7728e7ea
 pylint
 flake8