# -*- coding: utf-8 -*-
"""
ocdlibnonfree.CacheService

opsiclientd is part of the desktop management solution opsi
(open pc server integration) http://www.opsi.org

<<<<<<< HEAD
Copyright (C) 2010-2016 uib GmbH
=======
Copyright (C) 2014 uib GmbH
>>>>>>> 4fd0c413

http://www.uib.de/

All rights reserved.

<<<<<<< HEAD
@copyright:	uib GmbH <info@uib.de>
=======
@copyright: uib GmbH <info@uib.de>
>>>>>>> 4fd0c413
@author: Jan Schneider <j.schneider@uib.de>
@author: Erol Ueluekmen <e.ueluekmen@uib.de>
"""

# Import
import threading, base64, time, codecs, os
from hashlib import md5
from twisted.conch.ssh import keys

# OPSI imports
from OPSI.Logger import *
from OPSI.Types import *
from OPSI.Object import *
from OPSI.Util.Repository import *
from OPSI.Util import md5sum
from OPSI import System
from OPSI.Util.HTTP import urlsplit
from OPSI.Backend.Backend import ExtendedConfigDataBackend, BackendModificationListener
from OPSI.Backend.BackendManager import BackendExtender
from OPSI.Backend.Cache import ClientCacheBackend
from OPSI.Backend.SQLite import SQLiteBackend, SQLiteObjectBackendModificationTracker

from ocdlib.Config import Config
from ocdlib.State import State
from ocdlib.Events import SyncCompletedEventGenerator, getEventGenerators
from ocdlib.Localization import _
from ocdlib.OpsiService import ServiceConnection
from ocdlib.Timeline import Timeline

logger = Logger()
config = Config()
state = State()
timeline = Timeline()


class CacheService(threading.Thread):
	def __init__(self, opsiclientd):
		threading.Thread.__init__(self)
		self._productCacheService = None
		self._configCacheService = None

	def stop(self):
		if self._productCacheService:
			self._productCacheService.stop()
		if self._configCacheService:
			self._configCacheService.stop()

	def initializeProductCacheService(self):
		if not self._productCacheService:
			self._productCacheService = ProductCacheService()
			self._productCacheService.start()

	def initializeConfigCacheService(self):
		if not self._configCacheService:
			self._configCacheService = ConfigCacheService()
			self._configCacheService.start()

	def setConfigCacheObsolete(self):
		self.initializeConfigCacheService()
		self._configCacheService.setObsolete()

	def syncConfig(self, waitForEnding = False):
		self.initializeConfigCacheService()
		if self._configCacheService.isWorking():
			logger.info(u"Already syncing config")
		else:
			logger.info(u"Trigger config sync")
			self._configCacheService.syncConfig()
		if waitForEnding:
			time.sleep(3)
			while self._configCacheService.isRunning() and self._configCacheService.isWorking():
				time.sleep(1)

	def syncConfigToServer(self, waitForEnding = False):
		self.initializeConfigCacheService()
		if self._configCacheService.isWorking():
			logger.info(u"Already syncing config")
		else:
			logger.info(u"Trigger config sync to server")
			self._configCacheService.syncConfigToServer()
		if waitForEnding:
			time.sleep(3)
			while self._configCacheService.isRunning() and self._configCacheService.isWorking():
				time.sleep(1)

	def syncConfigFromServer(self, waitForEnding = False):
		self.initializeConfigCacheService()
		if self._configCacheService.isWorking():
			logger.info(u"Already syncing config")
		else:
			logger.info(u"Trigger config sync from server")
			self._configCacheService.syncConfigFromServer()
		if waitForEnding:
			time.sleep(3)
			while self._configCacheService.isRunning() and self._configCacheService.isWorking():
				time.sleep(1)

	def configCacheCompleted(self):
		try:
			self.initializeConfigCacheService()
		except Exception as e:
			logger.logException(e, LOG_INFO)
			logger.error(e)
			return False
		if not self._configCacheService.isWorking() and self._configCacheService.getState().get('config_cached', False):
			return True
		return False

	def getConfigBackend(self):
		self.initializeConfigCacheService()
		return self._configCacheService.getConfigBackend()

	def getConfigModifications(self):
		self.initializeConfigCacheService()
		return self._configCacheService._backendTracker.getModifications()

	def cacheProducts(self, waitForEnding = False, productProgressObserver = None, overallProgressObserver = None, dynamicBandwidth = True, maxBandwidth = 0):
		self.initializeProductCacheService()
		if self._productCacheService.isWorking():
			logger.info(u"Already caching products")
		else:
			logger.info(u"Trigger product caching")
			self._productCacheService.setDynamicBandwidth(dynamicBandwidth)
			self._productCacheService.setMaxBandwidth(maxBandwidth)
			self._productCacheService.cacheProducts(productProgressObserver = productProgressObserver, overallProgressObserver = overallProgressObserver)
		if waitForEnding:
			time.sleep(3)
			while self._productCacheService.isRunning() and self._productCacheService.isWorking():
				time.sleep(1)

	def productCacheCompleted(self, configService, productIds):
		if not productIds:
			return True
		self.initializeProductCacheService()

		clientToDepotservers = configService.configState_getClientToDepotserver(
				clientIds  = [ config.get('global', 'host_id') ],
				masterOnly = True,
				productIds = productIds)
		if not clientToDepotservers:
			raise Exception(u"Failed to get depot config from service")
		depotId = [ clientToDepotservers[0]['depotId'] ]
		productOnDepots = {}
		for productOnDepot in configService.productOnDepot_getObjects(depotId = depotId, productId = productIds):
			productOnDepots[productOnDepot.productId] = productOnDepot

		for productId in productIds:
			productOnDepot = productOnDepots.get(productId)
			if not productOnDepot:
				raise Exception(u"Product '%s' not available on depot '%s'" % (productId, depotId))
			productState = self._productCacheService.getState().get('products', {}).get(productId)
			if not productState:
				logger.info(u"No products cached")
				return False
			if not productState.get('completed') or (productState.get('productVersion') != productOnDepot.productVersion) or (productState.get('packageVersion') != productOnDepot.packageVersion):
				logger.info(u"Product '%s_%s-%s' not yet cached (got state: %s)" % (productId, productOnDepot.productVersion, productOnDepot.packageVersion, productState))
				return False
		return True

	def getProductCacheState(self):
		self.initializeProductCacheService()
		return self._productCacheService.getState()

	def getConfigCacheState(self):
		self.initializeConfigCacheService()
		return self._configCacheService.getState()

	def getProductCacheDir(self):
		self.initializeProductCacheService()
		return self._productCacheService.getProductCacheDir()


class ConfigCacheServiceBackendExtension(object):
	def accessControl_authenticated(self):
		return True

<<<<<<< HEAD

=======
>>>>>>> 4fd0c413
class ConfigCacheService(ServiceConnection, threading.Thread):
	def __init__(self):
		try:
			threading.Thread.__init__(self)
			ServiceConnection.__init__(self)
			moduleName = u' %-30s' % (u'config cache service')
			logger.setLogFormat(u'[%l] [%D] [' + moduleName + u'] %M   (%F|%N)', object=self)

			self._configCacheDir          = os.path.join(config.get('cache_service', 'storage_dir'), 'config')
			self._opsiModulesFile         = os.path.join(self._configCacheDir, 'cached_modules')
			self._opsiVersionFile         = os.path.join(self._configCacheDir, 'cached_version')
			self._opsiPasswdFile          = os.path.join(self._configCacheDir, 'cached_passwd')
			self._auditHardwareConfigFile = os.path.join(self._configCacheDir, 'cached_opsihwaudit.json')

			self._stopped = False
			self._running = False
			self._working = False
			self._state   = {}

			self._syncConfigFromServerRequested = False
			self._syncConfigToServerRequested = False

			if not os.path.exists(self._configCacheDir):
				logger.notice(u"Creating config cache dir '%s'" % self._configCacheDir)
				os.makedirs(self._configCacheDir)

			self.initBackends()

			ccss = state.get('config_cache_service')
			if ccss:
				self._state = ccss
		except Exception as e:
			logger.logException(e)
			try:
				self.setObsolete()
			except Exception:
				pass
			raise e

	def initBackends(self):
		depotId = config.get('depot_server', 'depot_id')
		if not depotId:
			connect = False
			if not self._configService:
				self.connectConfigService()
				connect = True
			config.selectDepotserver(configService = self._configService, event = None, productIds = [], masterOnly = True)
			config.updateConfigFile()
			if connect:
				self.disconnectConfigService()
			depotId = config.get('depot_server', 'depot_id')

		backendArgs = {
			'opsiModulesFile':         self._opsiModulesFile,
			'opsiVersionFile':         self._opsiVersionFile,
			'opsiPasswdFile':          self._opsiPasswdFile,
			'auditHardwareConfigFile': self._auditHardwareConfigFile,
			'depotId':                 depotId,
		}
		self._workBackend = SQLiteBackend(
			database    = os.path.join(self._configCacheDir, 'work.sqlite'),
			synchronous = False,
			**backendArgs
		)
		self._workBackend.backend_createBase()

		self._snapshotBackend = SQLiteBackend(
			database    = os.path.join(self._configCacheDir, 'snapshot.sqlite'),
			synchronous = False,
			**backendArgs
		)
		self._snapshotBackend.backend_createBase()

		self._cacheBackend = ClientCacheBackend(
			workBackend     = self._workBackend,
			snapshotBackend = self._snapshotBackend,
			clientId        = config.get('global', 'host_id'),
			**backendArgs
		)

		self._configBackend = BackendExtender(
			backend = ExtendedConfigDataBackend(
				configDataBackend = self._cacheBackend
			),
			extensionClass     = ConfigCacheServiceBackendExtension,
			extensionConfigDir = config.get('cache_service', 'extension_config_dir')
		)
		self._backendTracker = SQLiteObjectBackendModificationTracker(
			database             = os.path.join(self._configCacheDir, 'tracker.sqlite'),
			synchronous          = False,
			lastModificationOnly = True
		)
		self._cacheBackend.addBackendChangeListener(self._backendTracker)

	def connectConfigService(self):
		ServiceConnection.connectConfigService(self, allowTemporaryConfigServiceUrls = False)
		try:
			modules = None
			helpermodules = {}
			backendinfo = self._configService.backend_info()
			hostCount = len(self._configService.host_getIdents(type="OpsiClient"))
			modules = backendinfo['modules']
			helpermodules = backendinfo['realmodules']

			if not modules.get('vpn'):
				raise Exception(u"Cannot sync products: VPN module currently disabled")

			if not modules.get('customer'):
				raise Exception(u"Cannot sync products: No customer in modules file")

			if not modules.get('valid'):
				raise Exception(u"Cannot sync products: modules file invalid")

			if (modules.get('expires', '') != 'never') and (time.mktime(time.strptime(modules.get('expires', '2000-01-01'), "%Y-%m-%d")) - time.time() <= 0):
				raise Exception(u"Cannot sync products: modules file expired")

			logger.info(u"Verifying modules file signature")
			publicKey = keys.Key.fromString(data = base64.decodestring('AAAAB3NzaC1yc2EAAAADAQABAAABAQCAD/I79Jd0eKwwfuVwh5B2z+S8aV0C5suItJa18RrYip+d4P0ogzqoCfOoVWtDojY96FDYv+2d73LsoOckHCnuh55GA0mtuVMWdXNZIE8Avt/RzbEoYGo/H0weuga7I8PuQNC/nyS8w3W8TH4pt+ZCjZZoX8S+IizWCYwfqYoYTMLgB0i+6TCAfJj3mNgCrDZkQ24+rOFS4a8RrjamEz/b81noWl9IntllK1hySkR+LbulfTGALHgHkDUlk0OSu+zBPw/hcDSOMiDQvvHfmR4quGyLPbQ2FOVm1TzE0bQPR+Bhx4V8Eo2kNYstG2eJELrz7J1TJI0rCjpB+FQjYPsP')).keyObject
			data = u''
			mks = modules.keys()
			mks.sort()
			for module in mks:
				if module in ('valid', 'signature'):
					continue
				if helpermodules.has_key(module):
					val = helpermodules[module]
					if module == 'vpn':
						if int(val) + 50 <= hostCount:
							raise Exception(u"UNDERLICENSED: You have more Clients then licensed in modules file. Disabling module vpn.")
						elif int(val) <= hostCount:
							logger.warning("WARNING UNDERLICENSED: You have more Clients then licensed in modules file.")
						modules[module] = True
					else:
						if int(val) > 0:
							modules[module] = True
				else:
					val = modules[module]
					if (val == False): val = 'no'
					if (val == True):  val = 'yes'
				data += u'%s = %s\r\n' % (module.lower().strip(), val)
			if not bool(publicKey.verify(md5(data).digest(), [ long(modules['signature']) ])):
				raise Exception(u"Cannot sync products: modules file invalid")
			logger.notice(u"Modules file signature verified (customer: %s)" % modules.get('customer'))
		except Exception:
			self.disconnectConfigService()
			raise

	def getConfigBackend(self):
		return self._configBackend

	def getState(self):
		state = self._state
		state['running'] = self.isRunning()
		state['working'] = self.isWorking()
		return state

	def setObsolete(self):
		self._state['config_cached'] = False
		state.set('config_cache_service', self._state)

	def isRunning(self):
		return self._running

	def isWorking(self):
		if self._working:
			return True
		time.sleep(1)
		if self._working:
			return True
		time.sleep(1)
		if self._working:
			return True
		return False

	def stop(self):
		self._stopped = True

	def run(self):
		self._running = True
		logger.notice(u"Config cache service started")
		try:
			while not self._stopped:
				if not self._working:
					if self._syncConfigToServerRequested:
						self._syncConfigToServerRequested = False
						self._syncConfigToServer()
					elif self._syncConfigFromServerRequested:
						self._syncConfigFromServerRequested = False
						self._syncConfigFromServer()
				time.sleep(1)
		except Exception as e:
			logger.logException(e)
		logger.notice(u"Config cache service ended")
		self._running = False

	def syncConfig(self):
		self._syncConfigToServerRequested = True
		self._syncConfigFromServerRequested = True

	def syncConfigToServer(self):
		self._syncConfigToServerRequested = True

	def syncConfigFromServer(self):
		self._syncConfigFromServerRequested = True

	def _syncConfigToServer(self):
		self._working = True
		eventId = None
		try:
			modifications = self._backendTracker.getModifications()
			if not modifications:
				logger.notice(u"Cache backend was not modified, no sync to server required")
			else:
				try:
					logger.notice(u"Cache backend was modified, starting sync to server")
					eventId = timeline.addEvent(title = u"Config sync to server", description = u'Syncing config to server', category = u'config_sync', durationEvent = True)
					if not self._configService:
						self.connectConfigService()
					self._cacheBackend._setMasterBackend(self._configService)
					self._cacheBackend._updateMasterFromWorkBackend(modifications)
					self._backendTracker.clearModifications()
					try:
						instlog = os.path.join(config.get('global', 'log_dir'), u'opsi-script.log')
						logger.debug(u"Checking if a custom logfile is given in global action_processor section")
						try:
							commandParts = config.get('action_processor', 'command').split()
							if '/logfile' in commandParts:
								instlog = commandParts[commandParts.index('/logfile') + 1]
						except Exception as e:
							pass

						if os.path.isfile(instlog):
							logger.info(u"Syncing instlog %s" % instlog)
							f = codecs.open(instlog, 'r', 'utf-8', 'replace')
							data = f.read()
							f.close()
							self._configService.log_write(u'instlog', data = data, objectId = config.get('global', 'host_id'), append = False)
					except Exception as e:
						logger.error(u"Failed to sync instlog: %s" % e)

					logger.notice(u"Config synced to server")
				except Exception as e:
					logger.logException(e)
					timeline.addEvent(
					title       = u"Failed to sync config to server",
					description = u"Failed to sync config to server: %s" % e,
					category    = u"config_sync",
					isError     = True)
					raise
		except Exception as e:
			logger.error(u"Errors occurred while syncing config to server: %s" % e)
			# Do not sync from server in this case!
			self._syncConfigFromServerRequested = False
		if eventId:
			timeline.setEventEnd(eventId)
		self.disconnectConfigService()
		self._working = False

	def _syncConfigFromServer(self):
		self._working = True
		try:
			self.setObsolete()
			if not self._configService:
				self.connectConfigService()

			includeProductIds = []
			excludeProductIds = []
			excludeProductGroupIds = [ x for x in forceList(config.get('cache_service', 'exclude_product_group_ids')) if x != "" ]
			includeProductGroupIds = [ x for x in forceList(config.get('cache_service', 'include_product_group_ids')) if x != "" ]

			logger.debug("Given includeProductGroupIds: '%s'" % includeProductGroupIds)
			logger.debug("Given excludeProductGroupIds: '%s'" % excludeProductGroupIds)

			if includeProductGroupIds:
				includeProductIds = [ obj.objectId for obj in self._configService.objectToGroup_getObjects(
							groupType="ProductGroup",
							groupId=includeProductGroupIds) ]
				logger.debug("Only products with productIds: '%s' will be cached." % includeProductIds)

			if excludeProductGroupIds:
				excludeProductIds = [ obj.objectId for obj in self._configService.objectToGroup_getObjects(
							groupType="ProductGroup",
							groupId=excludeProductGroupIds) ]
				logger.debug("Products with productIds: '%s' will be excluded." % excludeProductIds)


			productOnClients = [ poc for poc in self._configService.productOnClient_getObjects(
				productType   = 'LocalbootProduct',
				clientId      = config.get('global', 'host_id'),
				# Exclude 'always'!
				actionRequest = ['setup', 'uninstall', 'update', 'once', 'custom'],
				attributes    = ['actionRequest'],
				productId     = includeProductGroupIds) if poc.productId not in excludeProductIds ]

			logger.info(u"Product on clients: %s" % productOnClients)
			if not productOnClients:
				self._state['config_cached'] = True
				state.set('config_cache_service', self._state)
				logger.notice(u"No product action requests set on config service, no sync from server required")
			else:
				try:
					localProductOnClientsByProductId = {}
					for productOnClient in self._cacheBackend.productOnClient_getObjects(
									productType   = 'LocalbootProduct',
									clientId      = config.get('global', 'host_id'),
									actionRequest = ['setup', 'uninstall', 'update', 'always', 'once', 'custom'],
									attributes    = ['actionRequest']):
						localProductOnClientsByProductId[productOnClient.productId] = productOnClient

					needSync = False
					for productOnClient in productOnClients:
						if not localProductOnClientsByProductId.has_key(productOnClient.productId):
							needSync = True
							break
						if (localProductOnClientsByProductId[productOnClient.productId].actionRequest != productOnClient.actionRequest):
							needSync = True
							break
						del localProductOnClientsByProductId[productOnClient.productId]
					if not needSync and localProductOnClientsByProductId:
						needSync = True

					if not needSync:
						logger.notice(u"No sync from server required configuration is unchanged")
						self._state['config_cached'] = True
						state.set('config_cache_service', self._state)
					else:
						logger.notice(u"Product on client configuration changed on config service, sync from server required")
						eventId = timeline.addEvent(title = u"Config sync from server", description = u'Syncing config from server', category = u'config_sync', durationEvent = True)
						self._cacheBackend._setMasterBackend(self._configService)
						self._backendTracker.clearModifications()
						self._cacheBackend._replicateMasterToWorkBackend()
						logger.notice(u"Config synced from server")
						self._state['config_cached'] = True
						state.set('config_cache_service', self._state)
						timeline.setEventEnd(eventId)
						for eventGenerator in getEventGenerators(generatorClass = SyncCompletedEventGenerator):
							eventGenerator.createAndFireEvent()
				except Exception as e:
					logger.logException(e)
					timeline.addEvent(
					title       = u"Failed to sync config from server",
					description = u"Failed to sync config from server: %s" % e,
					category    = u"config_sync",
					isError     = True)
					raise
		except Exception as e:
			logger.error(u"Errors occurred while syncing config from server: %s" % e)
		self.disconnectConfigService()
		self._working = False


class ProductCacheService(ServiceConnection, RepositoryObserver, threading.Thread):
	def __init__(self):
		threading.Thread.__init__(self)
		ServiceConnection.__init__(self)
		moduleName = u' %-30s' % (u'product cache service')
		logger.setLogFormat(u'[%l] [%D] [' + moduleName + u'] %M   (%F|%N)', object=self)

		self._storageDir          = config.get('cache_service', 'storage_dir')
		self._tempDir             = os.path.join(self._storageDir, 'tmp')
		self._productCacheDir     = os.path.join(self._storageDir, 'depot')
		self._productCacheMaxSize = forceInt(config.get('cache_service', 'product_cache_max_size'))

		self._stopped = False
		self._running = False
		self._working = False
		self._state   = {}

		self._impersonation = None
		self._cacheProductsRequested = False

		self._maxBandwidth = 0
		self._dynamicBandwidth = True

		self._productProgressObserver = None
		self._overallProgressObserver = None
		self._dynamicBandwidthLimitEvent = None

		if not os.path.exists(self._storageDir):
			logger.notice(u"Creating cache service storage dir '%s'" % self._storageDir)
			os.makedirs(self._storageDir)
		if not os.path.exists(self._tempDir):
			logger.notice(u"Creating cache service temp dir '%s'" % self._tempDir)
			os.makedirs(self._tempDir)
		if not os.path.exists(self._productCacheDir):
			logger.notice(u"Creating cache service product cache dir '%s'" % self._productCacheDir)
			os.makedirs(self._productCacheDir)

		pcss = state.get('product_cache_service')
		if pcss:
			self._state = pcss

	def getProductCacheDir(self):
		return self._productCacheDir

	def dynamicBandwidthLimitChanged(self, repository, bandwidth):
		if (bandwidth <= 0):
			if self._dynamicBandwidthLimitEvent:
				timeline.setEventEnd(self._dynamicBandwidthLimitEvent)
				self._dynamicBandwidthLimitEvent = None
		else:
			if not self._dynamicBandwidthLimitEvent:
				self._dynamicBandwidthLimitEvent = timeline.addEvent(
					title         = u"Dynamic bandwidth limit",
					description   = u"Other traffic detected, bandwidth dynamically limited to %0.2f kByte/s" % (bandwidth/1024),
					category      = u'wait',
					durationEvent = True
				)

	def getState(self):
		state = self._state
		state['running'] = self.isRunning()
		state['working'] = self.isWorking()
		state['maxBandwidth'] = self._maxBandwidth
		state['dynamicBandwidth'] = self._dynamicBandwidth
		return state

	def isRunning(self):
		return self._running

	def isWorking(self):
		return self._working

	def stop(self):
		self._stopped = True

	def setMaxBandwidth(self, maxBandwidth):
		self._maxBandwidth = forceInt(maxBandwidth)

	def setDynamicBandwidth(self, dynamicBandwidth):
		self._dynamicBandwidth = forceBool(dynamicBandwidth)

	def run(self):
		self._running = True
		logger.notice(u"Product cache service started")
		try:
			while not self._stopped:
				if self._cacheProductsRequested and not self._working:
					self._cacheProductsRequested = False
					self._cacheProducts()
				time.sleep(1)
		except Exception as e:
			logger.logException(e)
		logger.notice(u"Product cache service ended")
		self._running = False

	def cacheProducts(self, productProgressObserver = None, overallProgressObserver = None):
		self._cacheProductsRequested = True
		self._productProgressObserver = productProgressObserver
		self._overallProgressObserver = overallProgressObserver

	def connectConfigService(self):
		ServiceConnection.connectConfigService(self, allowTemporaryConfigServiceUrls = False)
		try:
			backendinfo = self._configService.backend_info()
			modules = backendinfo['modules']
			helpermodules = backendinfo['realmodules']

			if not modules.get('vpn'):
				raise Exception(u"Cannot sync products: VPN module currently disabled")

			if not modules.get('customer'):
				raise Exception(u"Cannot sync products: No customer in modules file")

			if not modules.get('valid'):
				raise Exception(u"Cannot sync products: modules file invalid")

			if (modules.get('expires', '') != 'never') and (time.mktime(time.strptime(modules.get('expires', '2000-01-01'), "%Y-%m-%d")) - time.time() <= 0):
				raise Exception(u"Cannot sync products: modules file expired")

			logger.info(u"Verifying modules file signature")
			publicKey = keys.Key.fromString(data = base64.decodestring('AAAAB3NzaC1yc2EAAAADAQABAAABAQCAD/I79Jd0eKwwfuVwh5B2z+S8aV0C5suItJa18RrYip+d4P0ogzqoCfOoVWtDojY96FDYv+2d73LsoOckHCnuh55GA0mtuVMWdXNZIE8Avt/RzbEoYGo/H0weuga7I8PuQNC/nyS8w3W8TH4pt+ZCjZZoX8S+IizWCYwfqYoYTMLgB0i+6TCAfJj3mNgCrDZkQ24+rOFS4a8RrjamEz/b81noWl9IntllK1hySkR+LbulfTGALHgHkDUlk0OSu+zBPw/hcDSOMiDQvvHfmR4quGyLPbQ2FOVm1TzE0bQPR+Bhx4V8Eo2kNYstG2eJELrz7J1TJI0rCjpB+FQjYPsP')).keyObject
			data = u''
			mks = modules.keys()
			mks.sort()
			for module in mks:
				if module in ('valid', 'signature'):
					continue
				if helpermodules.has_key(module):
					val = helpermodules[module]
					if int(val) > 0:
						modules[module] = True
				else:
					val = modules[module]
					if (val == False): val = 'no'
					if (val == True):  val = 'yes'

				data += u'%s = %s\r\n' % (module.lower().strip(), val)
			if not bool(publicKey.verify(md5(data).digest(), [ long(modules['signature']) ])):
				raise Exception(u"Cannot sync products: modules file invalid")
			logger.notice(u"Modules file signature verified (customer: %s)" % modules.get('customer'))
		except Exception:
			self.disconnectConfigService()
			raise

	def _freeProductCacheSpace(self, neededSpace = 0, neededProducts = []):
		try:
			# neededSpace in byte
			neededSpace    = forceInt(neededSpace)
			neededProducts = forceProductIdList(neededProducts)

			maxFreeableSize = 0
			productDirSizes = {}
			for product in os.listdir(self._productCacheDir):
				if not product in neededProducts:
					productDirSizes[product] = System.getDirectorySize(os.path.join(self._productCacheDir, product))
					maxFreeableSize += productDirSizes[product]
			if (maxFreeableSize < neededSpace):
				raise Exception(u"Needed space: %0.3f MB, maximum freeable space: %0.3f MB" \
							% ( (float(neededSpace)/(1024*1024)), (float(maxFreeableSize)/(1024*1024)) ) )
			freedSpace = 0
			while (freedSpace < neededSpace):
				deleteProduct = None
				eldestTime = None
				for (product, size) in productDirSizes.items():
					packageContentFile = os.path.join(self._productCacheDir, product, u'%s.files' % product)
					if not os.path.exists(packageContentFile):
						logger.info(u"Package content file '%s' not found, deleting product cache to free disk space" % packageContentFile)
						deleteProduct = product
						break
					mtime = os.path.getmtime(packageContentFile)
					if not eldestTime:
						eldestTime = mtime
						deleteProduct = product
						continue
					if (mtime < eldestTime):
						eldestTime = mtime
						deleteProduct = product
				if not deleteProduct:
					raise Exception(u"Internal error")
				deleteDir = os.path.join(self._productCacheDir, deleteProduct)
				logger.notice(u"Deleting product cache directory '%s'" % deleteDir)
				if not os.path.exists(deleteDir):
					raise Exception(u"Directory '%s' not found" % deleteDir)
				shutil.rmtree(deleteDir)
				freedSpace += productDirSizes[deleteProduct]
				if self._state.get('products', {}).get(deleteProduct):
					del self._state['products'][deleteProduct]
					state.set('product_cache_service', self._state)
				del productDirSizes[deleteProduct]
			logger.notice(u"%0.3f MB of product cache freed" % (float(freedSpace)/(1024*1024)))
		except Exception as e:
			raise Exception(u"Failed to free enough disk space for product cache: %s" % forceUnicode(e))

	def _cacheProducts(self):
		self._working = True
		self._state['products_cached'] = False
		self._state['products'] = {}
		state.set('product_cache_service', self._state)
		eventId = None

		try:
			if not self._configService:
				self.connectConfigService()

			includeProductIds = []
			excludeProductIds = []
			excludeProductGroupIds = [ x for x in forceList(config.get('cache_service', 'exclude_product_group_ids')) if x != "" ]
			includeProductGroupIds = [ x for x in forceList(config.get('cache_service', 'include_product_group_ids')) if x != "" ]

			logger.debug("Given includeProductGroupIds: '%s'" % includeProductGroupIds)
			logger.debug("Given excludeProductGroupIds: '%s'" % excludeProductGroupIds)

			if includeProductGroupIds:
				includeProductIds = [ obj.objectId for obj in self._configService.objectToGroup_getObjects(
							groupType="ProductGroup",
							groupId=includeProductGroupIds) ]
				logger.debug("Only products with productIds: '%s' will be cached." % includeProductIds)

			if excludeProductGroupIds:
				excludeProductIds = [ obj.objectId for obj in self._configService.objectToGroup_getObjects(
							groupType="ProductGroup",
							groupId=excludeProductGroupIds) ]
				logger.debug("Products with productIds: '%s' will be excluded." % excludeProductIds)

			productIds = []
			productOnClients = [ poc for poc in self._configService.productOnClient_getObjects(
				productType   = 'LocalbootProduct',
				clientId      = config.get('global', 'host_id'),
				actionRequest = ['setup', 'uninstall', 'update', 'always', 'once', 'custom'],
				attributes    = ['actionRequest'],
				productId     = includeProductGroupIds) if poc.productId not in excludeProductIds ]



			for productOnClient in productOnClients:
				if not productOnClient.productId in productIds:
					productIds.append(productOnClient.productId)
			if not productIds:
				logger.notice(u"No product action request set => no products to cache")
			else:

				productOnDepots = self._configService.productOnDepot_getObjects(
					depotId   = config.get('depot_server', 'depot_id'),
					productId = productIds)

				errorProductIds = []
				for productOnClient in productOnClients:
					found = False
					for productOnDepot in productOnDepots:
						if productOnDepot.productId == productOnClient.productId:
							found = True
							break
					if not found:
						logger.error(u"Requested product: '%s' not found on configured depot: '%s', please check your configuration, setting product to failed." % (productOnClient.productId, config.get('depot_server', 'depot_id')))
						self._setProductCacheState(productOnClient.productId, u"failure", u"Product not found on configured depot.")
						errorProductIds.append(productOnClient.productId)

				productIds.append('opsi-winst')
				if 'mshotfix' in productIds:
					# Windows 8.1 Bugfix, with a helper exe.
					helper = os.path.join(config.get('global', 'base_dir'), 'utilities', 'getmsversioninfo.exe')
					additionalProductId = System.getOpsiHotfixName(helper)
					logger.info(u"Requested to cache product mshotfix => additionaly caching system specific mshotfix product: %s" % additionalProductId)
					if not additionalProductId in productIds:
						productIds.append(additionalProductId)

				if errorProductIds:
					for index in range(len(productIds) -1):
						if productIds[index] in errorProductIds:
							logger.error(u"ProductId: '%s' will not be cached." % productIds[index])
							del productIds[index]

				if len(productIds) == 1 and productIds[0] == 'opsi-winst':
					logger.notice(u"Only opsi-winst is set to install, doing nothin, because a up- or downgrade from opsi-winst is only need if a other product is set to setup.")
				else:
					logger.notice(u"Caching products: %s" % ', '.join(productIds))
					eventId = timeline.addEvent(title = u"Cache products", description = u"Caching products: %s" % ', '.join(productIds), category = u'product_caching', durationEvent = True)
					try:
						errorsOccured = []
						for productId in productIds:
							try:
								self._cacheProduct(productId,productIds)
							except Exception as e:
								logger.logException(e, LOG_INFO)
								errorsOccured.append(forceUnicode(e))
								self._setProductCacheState(productId, 'failure', forceUnicode(e))
					except Exception as e:
						logger.logException(e)
						errorsOccured.append(forceUnicode(e))
					if errorsOccured:
						logger.error(u"Errors occurred while caching products %s: %s" % (', '.join(productIds), ', '.join(errorsOccured)))
						timeline.addEvent(
							title       = u"Failed to cache products",
							description = u"Errors occurred while caching products %s: %s" % (', '.join(productIds), ', '.join(errorsOccured)),
							category    = u"product_caching",
							isError     = True)
					else:
						logger.notice(u"All products cached: %s" % ', '.join(productIds))
						self._state['products_cached'] = True
						state.set('product_cache_service', self._state)
						for eventGenerator in getEventGenerators(generatorClass = SyncCompletedEventGenerator):
							eventGenerator.createAndFireEvent()
<<<<<<< HEAD
=======

>>>>>>> 4fd0c413
		except Exception as e:
			logger.error(u"Failed to cache products: %s" % e)
			timeline.addEvent(
				title       = u"Failed to cache products",
				description = u"Failed to cache products: %s" % e,
				category    = u"product_caching",
				isError     = True)
		if eventId:
			timeline.setEventEnd(eventId)
		self.disconnectConfigService()
		self._working = False

	def _setProductCacheState(self, productId, key, value, updateProductOnClient = True):
		if not self._state.has_key('products'):
			self._state['products'] = {}
		if not self._state['products'].has_key(productId):
			self._state['products'][productId] = {}
		self._state['products'][productId][key] = value
		state.set('product_cache_service', self._state)
		actionProgress     = None
		installationStatus = None
		actionResult       = None
		actionRequest      = None
		if   (key == 'started'):
			actionProgress = 'caching'
		elif (key == 'completed'):
			actionProgress = 'cached'
		elif (key == 'failure'):
			actionProgress     = u"Cache failure: %s" % forceUnicode(value)
			installationStatus = u'unknown'
			actionResult         = u'failed'
			if u"MD5sum mismatch" in forceUnicode(value):
				actionRequest      = u'none'
		if actionProgress and updateProductOnClient:
			self._configService.productOnClient_updateObjects([
				ProductOnClient(
					productId          = productId,
					productType        = u'LocalbootProduct',
					clientId           = config.get('global', 'host_id'),
					actionProgress     = actionProgress,
					installationStatus = installationStatus,
					actionResult       = actionResult,
					actionRequest      = actionRequest
				)
			])

	def _getRepository(self, productId):
		config.selectDepotserver(configService = self._configService, event = None, productIds = [ productId ], cifsOnly = False)
		if not config.get('depot_server', 'url'):
			raise Exception(u"Cannot cache product files: depot_server.url undefined")
		(depotServerUsername, depotServerPassword) = (u'', u'')
		(scheme, host, port, baseurl, username, password) = urlsplit(config.get('depot_server', 'url'))
		if scheme.startswith('webdav'):
			(depotServerUsername, depotServerPassword) = (config.get('global', 'host_id'), config.get('global', 'opsi_host_key'))
			kwargs = {}
			if scheme.startswith('webdavs'):
				certDir = config.get('global', 'server_cert_dir')
				kwargs['caCertFile'] = os.path.join(certDir, 'cacert.pem')
				kwargs['verifyServerCert'] = config.get('global', 'verify_server_cert')
				kwargs['serverCertFile'] = os.path.join(certDir, host + '.pem')
				kwargs['verifyServerCertByCa'] = config.get('global', 'verify_server_cert_by_ca')
				kwargs['proxyURL'] = config.get('global', 'proxy_url')

			return getRepository(config.get('depot_server', 'url'), username = depotServerUsername, password = depotServerPassword, **kwargs)
		else:
			if self._impersonation:
				try:
					self._impersonation.end()
				except Exception as e:
					logger.warning(e)
			(depotServerUsername, depotServerPassword) = config.getDepotserverCredentials(configService = self._configService)
			self._impersonation = System.Impersonate(username = depotServerUsername, password = depotServerPassword)
			self._impersonation.start(logonType = 'NEW_CREDENTIALS')
			return getRepository(config.get('depot_server', 'url'), username = depotServerUsername, password = depotServerPassword, mount = False)

	def _cacheProduct(self, productId, neededProducts):
		logger.notice(u"Caching product '%s' (max bandwidth: %s, dynamic bandwidth: %s)" % (productId,  self._maxBandwidth, self._dynamicBandwidth))
		self._setProductCacheState(productId, 'started',   time.time())
		self._setProductCacheState(productId, 'completed', None, updateProductOnClient = False)
		self._setProductCacheState(productId, 'failure',   None, updateProductOnClient = False)

		eventId = None
		repository = None
		exception = None
		try:
			repository = self._getRepository(productId)
			if not config.get('depot_server', 'depot_id'):
				raise Exception(u"Cannot cache product files: depot_server.depot_id undefined")
			productOnDepots = self._configService.productOnDepot_getObjects(depotId = config.get('depot_server', 'depot_id'), productId = productId)
			if not productOnDepots:
				raise Exception(u"Product '%s' not found on depot '%s'" % (productId, config.get('depot_server', 'depot_id')))

			self._setProductCacheState(productId, 'productVersion', productOnDepots[0].productVersion, updateProductOnClient = False)
			self._setProductCacheState(productId, 'packageVersion', productOnDepots[0].packageVersion, updateProductOnClient = False)

			if not os.path.exists(os.path.join(self._productCacheDir, productId)):
				os.mkdir(os.path.join(self._productCacheDir, productId))
			packageContentFile = u'%s/%s.files' % (productId, productId)
			localPackageContentFile = os.path.join(self._productCacheDir, productId, u'%s.files' % productId)
			repository.download(source = packageContentFile, destination = localPackageContentFile)
			packageInfo = PackageContentFile(localPackageContentFile).parse()
			productSize = 0
			fileCount = 0
			for value in packageInfo.values():
				if value.has_key('size'):
					fileCount += 1
					productSize += int(value['size'])

			logger.info(u"Product '%s' contains %d files with a total size of %0.3f MB" \
				% ( productId, fileCount, (float(productSize)/(1024*1024)) ) )

			productCacheDirSize = 0
			if (self._productCacheMaxSize > 0):
				productCacheDirSize = System.getDirectorySize(self._productCacheDir)
				if (productCacheDirSize + productSize > self._productCacheMaxSize):
					logger.info(u"Product cache dir sizelimit of %0.3f MB exceeded. Current size: %0.3f MB, space needed for product '%s': %0.3f MB" \
							% ( (float(self._productCacheMaxSize)/(1024*1024)), (float(productCacheDirSize)/(1024*1024)), \
							    productId, (float(productSize)/(1024*1024)) ) )
					freeSpace = self._productCacheMaxSize - productCacheDirSize
					neededSpace = productSize - freeSpace + 1024
					self._freeProductCacheSpace(neededSpace = neededSpace, neededProducts = neededProducts)
					productCacheDirSize = System.getDirectorySize(self._productCacheDir)

			diskFreeSpace = System.getDiskSpaceUsage(self._productCacheDir)['available']
			if (diskFreeSpace < productSize + 500*1024*1024):
				raise Exception(u"Only %0.3f MB free space available on disk, refusing to cache product files" \
							% (float(diskFreeSpace)/(1024*1024)))

			eventId = timeline.addEvent(
				title         = u"Cache product %s" % productId,
				description   = u"Caching product '%s' of size %0.2f MB\nmax bandwidth: %s, dynamic bandwidth: %s" \
					% (productId,  (float(productSize)/(1024*1024)), self._maxBandwidth, self._dynamicBandwidth),
				category      = u'product_caching',
				durationEvent = True)

			productSynchronizer = DepotToLocalDirectorySychronizer(
				sourceDepot          = repository,
				destinationDirectory = self._productCacheDir,
				productIds           = [ productId ],
				maxBandwidth         = self._maxBandwidth,
				dynamicBandwidth     = self._dynamicBandwidth
			)
			if self._dynamicBandwidth:
				repository.attachObserver(self)
			try:
				productSynchronizer.synchronize(productProgressObserver = self._productProgressObserver, overallProgressObserver = self._overallProgressObserver)
			finally:
				if self._dynamicBandwidth:
					repository.detachObserver(self)
				if self._dynamicBandwidthLimitEvent:
					timeline.setEventEnd(self._dynamicBandwidthLimitEvent)
					self._dynamicBandwidthLimitEvent = None
			logger.notice(u"Product '%s' cached" % productId)
			self._setProductCacheState(productId, 'completed', time.time())
		except Exception as e:
			exception = e
			timeline.addEvent(
				title       = u"Failed to cache product %s" % productId,
				description = u"Failed to cache product '%s': %s" % (productId, e),
				category    = u"product_caching",
				isError     = True)
		if eventId:
			timeline.setEventEnd(eventId)
		if repository:
			try:
				repository.disconnect()
			except Exception as e:
				logger.warning(u"Failed to disconnect from repository: %s" % e)
		if self._impersonation:
			try:
				self._impersonation.end()
			except Exception as e:
				logger.warning(e)
		if exception:
			raise exception<|MERGE_RESOLUTION|>--- conflicted
+++ resolved
@@ -5,21 +5,13 @@
 opsiclientd is part of the desktop management solution opsi
 (open pc server integration) http://www.opsi.org
 
-<<<<<<< HEAD
 Copyright (C) 2010-2016 uib GmbH
-=======
-Copyright (C) 2014 uib GmbH
->>>>>>> 4fd0c413
 
 http://www.uib.de/
 
 All rights reserved.
 
-<<<<<<< HEAD
 @copyright:	uib GmbH <info@uib.de>
-=======
-@copyright: uib GmbH <info@uib.de>
->>>>>>> 4fd0c413
 @author: Jan Schneider <j.schneider@uib.de>
 @author: Erol Ueluekmen <e.ueluekmen@uib.de>
 """
@@ -196,10 +188,7 @@
 	def accessControl_authenticated(self):
 		return True
 
-<<<<<<< HEAD
-
-=======
->>>>>>> 4fd0c413
+
 class ConfigCacheService(ServiceConnection, threading.Thread):
 	def __init__(self):
 		try:
@@ -853,10 +842,6 @@
 						state.set('product_cache_service', self._state)
 						for eventGenerator in getEventGenerators(generatorClass = SyncCompletedEventGenerator):
 							eventGenerator.createAndFireEvent()
-<<<<<<< HEAD
-=======
-
->>>>>>> 4fd0c413
 		except Exception as e:
 			logger.error(u"Failed to cache products: %s" % e)
 			timeline.addEvent(
