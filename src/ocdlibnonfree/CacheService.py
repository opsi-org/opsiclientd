--- conflicted
+++ resolved
@@ -839,27 +839,13 @@
 			else:
 
 				productOnDepots = self._configService.productOnDepot_getObjects(
-<<<<<<< HEAD
 					depotId=config.get('depot_server', 'depot_id'),
 					productId=productIds)
-=======
-					depotId   = config.get('depot_server', 'depot_id'))
->>>>>>> f42d7a91
 
 				productOnDepotIds = [productOnDepot.productId for productOnDepot in productOnDepots]
 				errorProductIds = []
 				for productOnClient in productOnClients:
-<<<<<<< HEAD
-					found = False
-					for productOnDepot in productOnDepots:
-						if productOnDepot.productId == productOnClient.productId:
-							found = True
-							break
-
-					if not found:
-=======
 					if not productOnClient.productId in productOnDepotIds:
->>>>>>> f42d7a91
 						logger.error(u"Requested product: '%s' not found on configured depot: '%s', please check your configuration, setting product to failed." % (productOnClient.productId, config.get('depot_server', 'depot_id')))
 						self._setProductCacheState(productOnClient.productId, u"failure", u"Product not found on configured depot.")
 						errorProductIds.append(productOnClient.productId)
