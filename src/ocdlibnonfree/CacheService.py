--- conflicted
+++ resolved
@@ -4,9 +4,8 @@
 
 opsiclientd is part of the desktop management solution opsi
 (open pc server integration) http://www.opsi.org
-<<<<<<< HEAD
-
-Copyright (C) 2010 uib GmbH
+
+Copyright (C) 2010-2016 uib GmbH
 
 http://www.uib.de/
 
@@ -14,18 +13,7 @@
 
 @copyright:	uib GmbH <info@uib.de>
 @author: Jan Schneider <j.schneider@uib.de>
-=======
-   
-Copyright (C) 2014 uib GmbH
-   
-http://www.uib.de/
-   
-All rights reserved.
-   
-@copyright: uib GmbH <info@uib.de>
-@author: Jan Schneider <j.schneider@uib.de>
 @author: Erol Ueluekmen <e.ueluekmen@uib.de>
->>>>>>> a3325f90
 """
 
 # Import
@@ -431,7 +419,7 @@
 								instlog = commandParts[commandParts.index('/logfile') + 1]
 						except Exception as e:
 							pass
-						
+
 						if os.path.isfile(instlog):
 							logger.info(u"Syncing instlog %s" % instlog)
 							f = codecs.open(instlog, 'r', 'utf-8', 'replace')
@@ -465,41 +453,36 @@
 			self.setObsolete()
 			if not self._configService:
 				self.connectConfigService()
-<<<<<<< HEAD
-
-			productOnClients = self._configService.productOnClient_getObjects(
-=======
-				
+
 			includeProductIds = []
 			excludeProductIds = []
 			excludeProductGroupIds = [ x for x in forceList(config.get('cache_service', 'exclude_product_group_ids')) if x != "" ]
 			includeProductGroupIds = [ x for x in forceList(config.get('cache_service', 'include_product_group_ids')) if x != "" ]
-			
+
 			logger.debug("Given includeProductGroupIds: '%s'" % includeProductGroupIds)
 			logger.debug("Given excludeProductGroupIds: '%s'" % excludeProductGroupIds)
-			
+
 			if includeProductGroupIds:
 				includeProductIds = [ obj.objectId for obj in self._configService.objectToGroup_getObjects(
 							groupType="ProductGroup",
 							groupId=includeProductGroupIds) ]
 				logger.debug("Only products with productIds: '%s' will be cached." % includeProductIds)
-			
+
 			if excludeProductGroupIds:
 				excludeProductIds = [ obj.objectId for obj in self._configService.objectToGroup_getObjects(
 							groupType="ProductGroup",
 							groupId=excludeProductGroupIds) ]
 				logger.debug("Products with productIds: '%s' will be excluded." % excludeProductIds)
-			
-			
+
+
 			productOnClients = [ poc for poc in self._configService.productOnClient_getObjects(
->>>>>>> a3325f90
 				productType   = 'LocalbootProduct',
 				clientId      = config.get('global', 'host_id'),
 				# Exclude 'always'!
 				actionRequest = ['setup', 'uninstall', 'update', 'once', 'custom'],
 				attributes    = ['actionRequest'],
 				productId     = includeProductGroupIds) if poc.productId not in excludeProductIds ]
-			
+
 			logger.info(u"Product on clients: %s" % productOnClients)
 			if not productOnClients:
 				self._state['config_cached'] = True
@@ -760,27 +743,27 @@
 		try:
 			if not self._configService:
 				self.connectConfigService()
-				
+
 			includeProductIds = []
 			excludeProductIds = []
 			excludeProductGroupIds = [ x for x in forceList(config.get('cache_service', 'exclude_product_group_ids')) if x != "" ]
 			includeProductGroupIds = [ x for x in forceList(config.get('cache_service', 'include_product_group_ids')) if x != "" ]
-			
+
 			logger.debug("Given includeProductGroupIds: '%s'" % includeProductGroupIds)
 			logger.debug("Given excludeProductGroupIds: '%s'" % excludeProductGroupIds)
-			
+
 			if includeProductGroupIds:
 				includeProductIds = [ obj.objectId for obj in self._configService.objectToGroup_getObjects(
 							groupType="ProductGroup",
 							groupId=includeProductGroupIds) ]
 				logger.debug("Only products with productIds: '%s' will be cached." % includeProductIds)
-			
+
 			if excludeProductGroupIds:
 				excludeProductIds = [ obj.objectId for obj in self._configService.objectToGroup_getObjects(
 							groupType="ProductGroup",
 							groupId=excludeProductGroupIds) ]
 				logger.debug("Products with productIds: '%s' will be excluded." % excludeProductIds)
-			
+
 			productIds = []
 			productOnClients = [ poc for poc in self._configService.productOnClient_getObjects(
 				productType   = 'LocalbootProduct',
@@ -790,7 +773,7 @@
 				productId     = includeProductGroupIds) if poc.productId not in excludeProductIds ]
 
 
-			
+
 			for productOnClient in productOnClients:
 				if not productOnClient.productId in productIds:
 					productIds.append(productOnClient.productId)
@@ -859,13 +842,7 @@
 						state.set('product_cache_service', self._state)
 						for eventGenerator in getEventGenerators(generatorClass = SyncCompletedEventGenerator):
 							eventGenerator.createAndFireEvent()
-<<<<<<< HEAD
-
-		except Exception, e:
-=======
-				
 		except Exception as e:
->>>>>>> a3325f90
 			logger.error(u"Failed to cache products: %s" % e)
 			timeline.addEvent(
 				title       = u"Failed to cache products",
@@ -926,12 +903,8 @@
 				kwargs['verifyServerCert'] = config.get('global', 'verify_server_cert')
 				kwargs['serverCertFile'] = os.path.join(certDir, host + '.pem')
 				kwargs['verifyServerCertByCa'] = config.get('global', 'verify_server_cert_by_ca')
-<<<<<<< HEAD
-
-=======
 				kwargs['proxyURL'] = config.get('global', 'proxy_url')
-				
->>>>>>> a3325f90
+
 			return getRepository(config.get('depot_server', 'url'), username = depotServerUsername, password = depotServerPassword, **kwargs)
 		else:
 			if self._impersonation:
@@ -1043,8 +1016,4 @@
 			except Exception as e:
 				logger.warning(e)
 		if exception:
-<<<<<<< HEAD
-			raise exception
-=======
-			raise exception
->>>>>>> a3325f90
+			raise exception