--- conflicted
+++ resolved
@@ -42,15 +42,10 @@
         "duplicity",
         "twisted",
         "zope.interface",  # required by twisted
-<<<<<<< HEAD
         "tornado",
-        # "tornado.platform.twisted",
-        # "tornado.ioloop",
-=======
         "Crypto.Cipher.AES",  # Required by Debian 8
         "cffi",  # Required by Debian 8 - see https://github.com/pyca/cryptography/issues/2039#issuecomment-132225074
         "cryptography",  # Required by Debian 8 - see https://github.com/pyca/cryptography/issues/2039#issuecomment-132225074
->>>>>>> 397f3b50
     ],
     "excludes": [
         "Tkconstants",
